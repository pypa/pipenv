--- conflicted
+++ resolved
@@ -205,12 +205,8 @@
 @pytest.mark.files
 @pytest.mark.local
 @pytest.mark.resolver
-<<<<<<< HEAD
+@pytest.mark.skip  # extracting this package where it does mamy be causing the pip_to_deps failures
 def test_local_package(PipenvInstance_NoPyPI, pip_src_dir, testsroot):
-=======
-@pytest.mark.skip  # extracting this package where it does mamy be causing the pip_to_deps failures
-def test_local_package(PipenvInstance, pip_src_dir, testsroot):
->>>>>>> 80222bcc
     """This test ensures that local packages (directories with a setup.py)
     installed in editable mode have their dependencies resolved as well"""
     file_name = "requests-2.19.1.tar.gz"
