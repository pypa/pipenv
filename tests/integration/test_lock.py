import json
import os
import sys
from pathlib import Path

import pytest

import pytest_pypi.app
from flaky import flaky
from pipenv.vendor.vistir.misc import to_text
from pipenv.utils.shell import temp_environ


@pytest.mark.lock
@pytest.mark.requirements
def test_lock_handle_eggs(PipenvInstance_NoPyPI):
    """Ensure locking works with packages providing egg formats.
    """
    with PipenvInstance_NoPyPI() as p:
        with open(p.pipfile_path, 'w') as f:
            f.write("""
[packages]
RandomWords = "*"
            """)
        c = p.pipenv('lock --verbose')
        assert c.returncode == 0
        assert 'randomwords' in p.lockfile['default']
        assert p.lockfile['default']['randomwords']['version'] == '==0.2.1'


@pytest.mark.lock
@pytest.mark.requirements
def test_lock_requirements_file(PipenvInstance_NoPyPI):

    with PipenvInstance_NoPyPI() as p:
        with open(p.pipfile_path, 'w') as f:
            contents = """
[packages]
requests = "==2.14.0"
[dev-packages]
flask = "==0.12.2"
            """.strip()
            f.write(contents)

        req_list = ("requests==2.14.0",)

        dev_req_list = ("flask==0.12.2",)

        c = p.pipenv('lock')
        assert c.returncode == 0

        default = p.pipenv('requirements')
        assert default.returncode == 0
        dev = p.pipenv('requirements --dev-only')

        for req in req_list:
            assert req in default.stdout

        for req in dev_req_list:
            assert req in dev.stdout


@pytest.mark.lock
def test_lock_includes_hashes_for_all_platforms(PipenvInstance_NoPyPI):
    """ Locking should include hashes for *all* platforms, not just the
    platform we're running lock on. """

    releases = pytest_pypi.app.packages['yarl'].releases
    def get_hash(release_name):
        # Convert a specific filename to a hash like what would show up in a Pipfile.lock.
        # For example:
        # 'yarl-1.3.0-cp35-cp35m-manylinux1_x86_64.whl' -> 'sha256:3890ab952d508523ef4881457c4099056546593fa05e93da84c7250516e632eb'
        return f"sha256:{releases[release_name].hash}"

    with PipenvInstance_NoPyPI() as p:
        with open(p.pipfile_path, 'w') as f:
            contents = """
[packages]
yarl = "==1.3.0"
            """.strip()
            f.write(contents)

        c = p.pipenv('lock')
        assert c.returncode == 0

        lock = p.lockfile
        assert 'yarl' in lock['default']
        assert set(lock['default']['yarl']['hashes']) == {
            get_hash('yarl-1.3.0-cp35-cp35m-manylinux1_x86_64.whl'),
            get_hash('yarl-1.3.0-cp35-cp35m-win_amd64.whl'),
            get_hash('yarl-1.3.0-cp36-cp36m-manylinux1_x86_64.whl'),
            get_hash('yarl-1.3.0-cp36-cp36m-win_amd64.whl'),
            get_hash('yarl-1.3.0-cp37-cp37m-win_amd64.whl'),
            get_hash('yarl-1.3.0.tar.gz'),
        }


@pytest.mark.lock
@pytest.mark.keep_outdated
def test_lock_keep_outdated(PipenvInstance):

    with PipenvInstance() as p:
        with open(p.pipfile_path, 'w') as f:
            contents = """
[packages]
requests = {version = "==2.14.0"}
pytest = "==3.1.0"
            """.strip()
            f.write(contents)

        c = p.pipenv('lock')
        assert c.returncode == 0
        lock = p.lockfile
        assert 'requests' in lock['default']
        assert lock['default']['requests']['version'] == "==2.14.0"
        assert 'pytest' in lock['default']
        assert lock['default']['pytest']['version'] == "==3.1.0"

        with open(p.pipfile_path, 'w') as f:
            updated_contents = """
[packages]
requests = {version = "==2.18.4"}
pytest = "*"
            """.strip()
            f.write(updated_contents)

        c = p.pipenv('lock --keep-outdated')
        assert c.returncode == 0
        lock = p.lockfile
        assert 'requests' in lock['default']
        assert lock['default']['requests']['version'] == "==2.18.4"
        assert 'pytest' in lock['default']
        assert lock['default']['pytest']['version'] == "==3.1.0"


@pytest.mark.lock
@pytest.mark.keep_outdated
def test_keep_outdated_doesnt_remove_lockfile_entries(PipenvInstance):
    with PipenvInstance(chdir=True) as p:
        p._pipfile.add("requests", "==2.18.4")
        p._pipfile.add("colorama", {"version": "*", "markers": "os_name=='FakeOS'"})
        c = p.pipenv("install")
        assert c.returncode == 0
        assert "doesn't match your environment, its dependencies won't be resolved." in c.stderr
        p._pipfile.add("six", "*")
        p.pipenv("lock --keep-outdated")
        assert "colorama" in p.lockfile["default"]
        assert p.lockfile["default"]["colorama"]["markers"] == "os_name == 'FakeOS'"


@pytest.mark.lock
def test_resolve_skip_unmatched_requirements(PipenvInstance):
    with PipenvInstance(chdir=True) as p:
        p._pipfile.add("missing-package", {"markers": "os_name=='FakeOS'"})
        c = p.pipenv("lock")
        assert c.returncode == 0
        assert (
            "Could not find a version of missing-package; "
            "os_name == 'FakeOS' that matches your environment"
        ) in c.stderr


@pytest.mark.lock
@pytest.mark.keep_outdated
def test_keep_outdated_doesnt_upgrade_pipfile_pins(PipenvInstance):
    with PipenvInstance(chdir=True) as p:
        p._pipfile.add("urllib3", "==1.21.1")
        c = p.pipenv("install")
        assert c.returncode == 0
        p._pipfile.add("requests", "==2.18.4")
        c = p.pipenv("lock --keep-outdated")
        assert c.returncode == 0
        assert "requests" in p.lockfile["default"]
        assert "urllib3" in p.lockfile["default"]
        assert p.lockfile["default"]["requests"]["version"] == "==2.18.4"
        assert p.lockfile["default"]["urllib3"]["version"] == "==1.21.1"


@pytest.mark.lock
def test_keep_outdated_keeps_markers_not_removed(PipenvInstance):
    with PipenvInstance(chdir=True) as p:
        c = p.pipenv("install six click")
        assert c.returncode == 0
        lockfile = Path(p.lockfile_path)
        lockfile_content = lockfile.read_text()
        lockfile_json = json.loads(lockfile_content)
        assert "six" in lockfile_json["default"]
        lockfile_json["default"]["six"]["markers"] = "python_version >= '2.7'"
        lockfile.write_text(to_text(json.dumps(lockfile_json)))
        c = p.pipenv("lock --keep-outdated")
        assert c.returncode == 0
        assert p.lockfile["default"]["six"].get("markers", "") == "python_version >= '2.7'"


@pytest.mark.lock
@pytest.mark.keep_outdated
def test_keep_outdated_doesnt_update_satisfied_constraints(PipenvInstance):
    with PipenvInstance(chdir=True) as p:
        p._pipfile.add("requests", "==2.18.4")
        c = p.pipenv("install")
        assert c.returncode == 0
        p._pipfile.add("requests", "*")
        assert p.pipfile["packages"]["requests"] == "*"
        c = p.pipenv("lock --keep-outdated")
        assert c.returncode == 0
        assert "requests" in p.lockfile["default"]
        assert "urllib3" in p.lockfile["default"]
        # ensure this didn't update requests
        assert p.lockfile["default"]["requests"]["version"] == "==2.18.4"
        c = p.pipenv("lock")
        assert c.returncode == 0
        assert p.lockfile["default"]["requests"]["version"] != "==2.18.4"


@pytest.mark.lock
@pytest.mark.complex
@pytest.mark.needs_internet
def test_complex_lock_with_vcs_deps(local_tempdir, PipenvInstance, pip_src_dir):
    # This uses the real PyPI since we need Internet to access the Git
    # dependency anyway.
    with PipenvInstance() as p, local_tempdir:
        requests_uri = p._pipfile.get_fixture_path("git/requests").as_uri()
        dateutil_uri = p._pipfile.get_fixture_path("git/dateutil").as_uri()
        with open(p.pipfile_path, 'w') as f:
            contents = """
[packages]
click = "==6.7"

[dev-packages]
requests = {git = "%s"}
            """.strip() % requests_uri
            f.write(contents)

        c = p.pipenv('install')
        assert c.returncode == 0
        lock = p.lockfile
        assert 'requests' in lock['develop']
        assert 'click' in lock['default']

        c = p.pipenv(f'run pip install -e git+{dateutil_uri}#egg=python_dateutil')
        assert c.returncode == 0

        c = p.pipenv('lock')
        assert c.returncode == 0
        lock = p.lockfile
        assert 'requests' in lock['develop']
        assert 'click' in lock['default']
        assert 'python_dateutil' not in lock['default']
        assert 'python_dateutil' not in lock['develop']


@pytest.mark.lock
@pytest.mark.requirements
def test_lock_with_prereleases(PipenvInstance):

    with PipenvInstance() as p:
        with open(p.pipfile_path, 'w') as f:
            contents = """
[packages]
sqlalchemy = "==1.2.0b3"

[pipenv]
allow_prereleases = true
            """.strip()
            f.write(contents)

        c = p.pipenv('lock')
        assert c.returncode == 0
        assert p.lockfile['default']['sqlalchemy']['version'] == '==1.2.0b3'


@pytest.mark.lock
@pytest.mark.maya
@pytest.mark.complex
@pytest.mark.needs_internet
@flaky
def test_complex_deps_lock_and_install_properly(PipenvInstance, pip_src_dir):
    # This uses the real PyPI because Maya has too many dependencies...
    with PipenvInstance(chdir=True) as p:
        with open(p.pipfile_path, 'w') as f:
            contents = """
[packages]
maya = "*"
            """.strip()
            f.write(contents)

            c = p.pipenv('lock --verbose')
            assert c.returncode == 0

            c = p.pipenv('install')
            assert c.returncode == 0


@pytest.mark.lock
@pytest.mark.extras
def test_lock_extras_without_install(PipenvInstance):
    with PipenvInstance() as p:
        with open(p.pipfile_path, 'w') as f:
            contents = """
[packages]
requests = {version = "*", extras = ["socks"]}
            """.strip()
            f.write(contents)

        c = p.pipenv('lock')
        assert c.returncode == 0
        assert "requests" in p.lockfile["default"]
        assert "pysocks" in p.lockfile["default"]
        assert "markers" not in p.lockfile["default"]['pysocks']

        c = p.pipenv('lock')
        assert c.returncode == 0
        c = p.pipenv('requirements')
        assert c.returncode == 0
        assert "extra == 'socks'" not in c.stdout.strip()


@pytest.mark.index
@pytest.mark.install  # private indexes need to be uncached for resolution
@pytest.mark.skip_lock
@pytest.mark.needs_internet
def test_private_index_skip_lock(PipenvInstance_NoPyPI):
    with PipenvInstance_NoPyPI() as p:
        with open(p.pipfile_path, 'w') as f:
            contents = """
[[source]]
url = "https://pypi.org/simple"
verify_ssl = true
name = "pypi"

[[source]]
url = "https://test.pypi.org/simple"
verify_ssl = true
name = "testpypi"

[packages]
pipenv-test-private-package = {version = "*", index = "testpypi"}
requests = "*"
            """.strip()
            f.write(contents)
        c = p.pipenv('install --skip-lock')
        assert c.returncode == 0


@pytest.mark.lock
@pytest.mark.index
@pytest.mark.install  # private indexes need to be uncached for resolution
@pytest.mark.requirements
@pytest.mark.needs_internet
def test_private_index_lock_requirements(PipenvInstance_NoPyPI):
    # Don't use the local fake pypi
    with PipenvInstance_NoPyPI() as p:
        with open(p.pipfile_path, 'w') as f:
            contents = """
[[source]]
url = "https://pypi.org/simple"
verify_ssl = true
name = "pypi"

[[source]]
url = "https://test.pypi.org/simple"
verify_ssl = true
name = "testpypi"

[packages]
pipenv-test-private-package = {version = "*", index = "testpypi"}
requests = "*"
            """.strip()
            f.write(contents)
        c = p.pipenv('lock')
        assert c.returncode == 0


@pytest.mark.lock
@pytest.mark.index
@pytest.mark.install  # private indexes need to be uncached for resolution
@pytest.mark.requirements
@pytest.mark.needs_internet
<<<<<<< HEAD
def test_private_index_mirror_lock_requirements(PipenvInstance):
=======
def test_private_index_lock_requirements(PipenvInstance_NoPyPI):
>>>>>>> 80222bcc
    # Don't use the local fake pypi
    with temp_environ(), PipenvInstance(chdir=True) as p:
        # Using pypi.python.org as pipenv-test-public-package is not
        # included in the local pypi mirror
        with open(p.pipfile_path, 'w') as f:
            contents = """
[[source]]
url = "https://pypi.org/simple"
verify_ssl = true
name = "pypi"

[[source]]
url = "https://test.pypi.org/simple"
verify_ssl = true
name = "testpypi"

[packages]
six = {version = "*", index = "testpypi"}
pipenv-test-public-package = "*"
            """.strip()
            f.write(contents)
        c = p.pipenv(f'install -v')
        assert c.returncode == 0


@pytest.mark.lock
@pytest.mark.install
@pytest.mark.skip_windows
@pytest.mark.skipif(sys.version_info >= (3, 9), reason="old setuptools doesn't work")
@pytest.mark.needs_internet
def test_outdated_setuptools_with_pep517_legacy_build_meta_is_updated(PipenvInstance):
    """
    This test ensures we are using build isolation and a pep517 backend
    because the package in question includes ``pyproject.toml`` but lacks
    a ``build-backend`` declaration. In this case, ``pip`` defaults to using
    ``setuptools.build_meta:__legacy__`` as a builder, but without ``pep517``
    enabled and with ``setuptools==40.2.0`` installed, this build backend was
    not yet available. ``setuptools<40.8`` will not be aware of this backend.

    If pip is able to build in isolation with a pep517 backend, this will not
    matter and the test will still pass as pip will by default install a more
    recent version of ``setuptools``.
    """
    with PipenvInstance(chdir=True) as p:
        c = p.pipenv('run pip install "setuptools<=40.2"')
        assert c.returncode == 0
        c = p.pipenv("run python -c 'import setuptools; print(setuptools.__version__)'")
        assert c.returncode == 0
        assert c.stdout.strip() == "40.2.0"
        c = p.pipenv("install legacy-backend-package")
        assert c.returncode == 0
        assert "vistir" in p.lockfile["default"]


@pytest.mark.lock
@pytest.mark.install
@pytest.mark.skip_windows
@pytest.mark.skipif(sys.version_info >= (3, 9), reason="old setuptools doesn't work")
@pytest.mark.needs_internet
def test_outdated_setuptools_with_pep517_cython_import_in_setuppy(PipenvInstance):
    """
    This test ensures we are using build isolation and a pep517 backend
    because the package in question declares 'cython' as a build dependency
    in ``pyproject.toml``, then imports it in ``setup.py``.  The pep517
    backend will have to install it first, so this will only pass if the
    resolver is buliding with a proper backend.
    """
    with PipenvInstance(chdir=True) as p:
        c = p.pipenv('run pip install "setuptools<=40.2"')
        assert c.returncode == 0
        c = p.pipenv("run python -c 'import setuptools; print(setuptools.__version__)'")
        assert c.returncode == 0
        assert c.stdout.strip() == "40.2.0"
        c = p.pipenv("install cython-import-package")
        assert c.returncode == 0
        assert "vistir" in p.lockfile["default"]


@pytest.mark.index
@pytest.mark.install
def test_lock_updated_source(PipenvInstance):

    with PipenvInstance() as p:
        with open(p.pipfile_path, 'w') as f:
            contents = """
[[source]]
url = "{url}/${{MY_ENV_VAR}}"

[packages]
requests = "==2.14.0"
            """.strip().format(url=p.pypi)
            f.write(contents)

        with temp_environ():
            os.environ['MY_ENV_VAR'] = 'simple'
            c = p.pipenv('lock')
            assert c.returncode == 0
            assert 'requests' in p.lockfile['default']

        with open(p.pipfile_path, 'w') as f:
            contents = """
[[source]]
url = "{url}/simple"

[packages]
requests = "==2.14.0"
            """.strip().format(url=p.pypi)
            f.write(contents)

        c = p.pipenv('lock')
        assert c.returncode == 0
        assert 'requests' in p.lockfile['default']


@pytest.mark.vcs
@pytest.mark.lock
@pytest.mark.needs_internet
def test_lock_editable_vcs_without_install(PipenvInstance):
    with PipenvInstance(chdir=True) as p:
        requests_uri = p._pipfile.get_fixture_path("git/requests").as_uri()
        with open(p.pipfile_path, 'w') as f:
            f.write("""
[packages]
requests = {git = "%s", editable = true}
            """.strip() % requests_uri)
        c = p.pipenv('lock')
        assert c.returncode == 0
        assert 'requests' in p.lockfile['default']
        assert 'idna' in p.lockfile['default']
        assert 'certifi' in p.lockfile['default']
        c = p.pipenv('install')
        assert c.returncode == 0


@pytest.mark.vcs
@pytest.mark.lock
@pytest.mark.needs_internet
def test_lock_editable_vcs_with_ref_in_git(PipenvInstance):
    with PipenvInstance(chdir=True) as p:
        requests_uri = p._pipfile.get_fixture_path("git/requests").as_uri()
        with open(p.pipfile_path, 'w') as f:
            f.write("""
[packages]
requests = {git = "%s@883caaf", editable = true}
            """.strip() % requests_uri)
        c = p.pipenv('lock')
        assert c.returncode == 0
        assert p.lockfile['default']['requests']['git'] == requests_uri
        assert p.lockfile['default']['requests']['ref'] == '883caaf145fbe93bd0d208a6b864de9146087312'
        c = p.pipenv('install')
        assert c.returncode == 0


@pytest.mark.vcs
@pytest.mark.lock
@pytest.mark.extras
@pytest.mark.needs_internet
def test_lock_editable_vcs_with_extras_without_install(PipenvInstance_NoPyPI):
    with PipenvInstance_NoPyPI(chdir=True) as p:
        requests_uri = p._pipfile.get_fixture_path("git/requests").as_uri()
        with open(p.pipfile_path, 'w') as f:
            f.write("""
[packages]
requests = {git = "%s", editable = true, extras = ["socks"]}
            """.strip() % requests_uri)
        c = p.pipenv('lock')
        assert c.returncode == 0
        assert 'requests' in p.lockfile['default']
        assert 'idna' in p.lockfile['default']
        assert 'certifi' in p.lockfile['default']
        assert "socks" in p.lockfile["default"]["requests"]["extras"]
        c = p.pipenv('install')
        assert c.returncode == 0
        assert "requests" in p.lockfile["default"]
        # For backward compatibility we want to make sure not to include the 'version' key
        assert "version" not in p.lockfile["default"]["requests"]


@pytest.mark.vcs
@pytest.mark.lock
@pytest.mark.needs_internet
def test_lock_editable_vcs_with_markers_without_install(PipenvInstance_NoPyPI):
    with PipenvInstance_NoPyPI(chdir=True) as p:
        requests_uri = p._pipfile.get_fixture_path("git/requests").as_uri()
        with open(p.pipfile_path, 'w') as f:
            f.write("""
[packages]
requests = {git = "%s", editable = true, markers = "python_version >= '2.6'"}
            """.strip() % requests_uri)
        c = p.pipenv('lock')
        assert c.returncode == 0
        assert 'requests' in p.lockfile['default']
        assert 'idna' in p.lockfile['default']
        assert 'certifi' in p.lockfile['default']
        c = p.pipenv('install')
        assert c.returncode == 0


@pytest.mark.lock
@pytest.mark.install
def test_lockfile_corrupted(PipenvInstance):
    with PipenvInstance() as p:
        with open(p.lockfile_path, 'w') as f:
            f.write('{corrupted}')
        c = p.pipenv('install')
        assert c.returncode == 0
        assert 'Pipfile.lock is corrupted' in c.stderr
        assert p.lockfile['_meta']


@pytest.mark.lock
@pytest.mark.install
def test_lockfile_with_empty_dict(PipenvInstance):
    with PipenvInstance() as p:
        with open(p.lockfile_path, 'w') as f:
            f.write('{}')
        c = p.pipenv('install')
        assert c.returncode == 0
        assert 'Pipfile.lock is corrupted' in c.stderr
        assert p.lockfile['_meta']


@pytest.mark.lock
@pytest.mark.install
@pytest.mark.skip_lock
def test_lock_with_incomplete_source(PipenvInstance):
    with PipenvInstance(chdir=True) as p:
        with open(p.pipfile_path, 'w') as f:
            f.write("""
[[source]]
url = "{}"

[packages]
requests = "*"
            """.format(p.index_url))
        c = p.pipenv('install --skip-lock')
        assert c.returncode == 0
        c = p.pipenv('install')
        assert c.returncode == 0
        assert p.lockfile['_meta']['sources']


@pytest.mark.lock
@pytest.mark.install
def test_lock_no_warnings(PipenvInstance, recwarn):
    with PipenvInstance(chdir=True) as p:
        c = p.pipenv("install six")
        assert c.returncode == 0
        assert len(recwarn) == 0


@pytest.mark.lock
@pytest.mark.install
@pytest.mark.skipif(sys.version_info >= (3, 5), reason="scandir doesn't get installed on python 3.5+")
def test_lock_missing_cache_entries_gets_all_hashes(PipenvInstance, tmpdir):
    """
    Test locking pathlib2 on python2.7 which needs `scandir`, but fails to resolve when
    using a fresh dependency cache.
    """

    with temp_environ():
        os.environ["PIPENV_CACHE_DIR"] = str(tmpdir.strpath)
        with PipenvInstance(chdir=True) as p:
            p._pipfile.add("pathlib2", "*")
            assert "pathlib2" in p.pipfile["packages"]
            c = p.pipenv("install")
            assert c.returncode == 0, (c.stderr, ("\n".join([f"{k}: {v}\n" for k, v in os.environ.items()])))
            c = p.pipenv("lock --clear")
            assert c.returncode == 0, c.stderr
            assert "pathlib2" in p.lockfile["default"]
            assert "scandir" in p.lockfile["default"]
            assert isinstance(p.lockfile["default"]["scandir"]["hashes"], list)
            assert len(p.lockfile["default"]["scandir"]["hashes"]) > 1


@pytest.mark.vcs
@pytest.mark.lock
def test_vcs_lock_respects_top_level_pins(PipenvInstance):
    """Test that locking VCS dependencies respects top level packages pinned in Pipfiles"""

    with PipenvInstance(chdir=True) as p:
        requests_uri = p._pipfile.get_fixture_path("git/requests").as_uri()
        p._pipfile.add("requests", {
            "editable": True, "git": f"{requests_uri}",
            "ref": "v2.18.4"
        })
        p._pipfile.add("urllib3", "==1.21.1")
        c = p.pipenv("install")
        assert c.returncode == 0
        assert "requests" in p.lockfile["default"]
        assert "git" in p.lockfile["default"]["requests"]
        assert "urllib3" in p.lockfile["default"]
        assert p.lockfile["default"]["urllib3"]["version"] == "==1.21.1"


@pytest.mark.lock
def test_lock_after_update_source_name(PipenvInstance):
    with PipenvInstance(chdir=True) as p:
        contents = """
[[source]]
url = "{}"
verify_ssl = true
name = "test"

[packages]
six = "*"
        """.format(p.index_url).strip()
        with open(p.pipfile_path, 'w') as f:
            f.write(contents)
        c = p.pipenv("lock")
        assert c.returncode == 0
        assert p.lockfile["default"]["six"]["index"] == "test"
        with open(p.pipfile_path, 'w') as f:
            f.write(contents.replace('name = "test"', 'name = "custom"'))
        c = p.pipenv("lock --clear")
        assert c.returncode == 0
        assert "index" in p.lockfile["default"]["six"]
        assert p.lockfile["default"]["six"]["index"] == "custom", Path(p.lockfile_path).read_text()


@pytest.mark.lock
def test_lock_nested_direct_url(PipenvInstance_NoPyPI):
    """
    The dependency 'test_package' has a declared dependency on
    a PEP508 style VCS URL. This ensures that we capture the dependency
    here along with its own dependencies.
    """
    with PipenvInstance_NoPyPI() as p:
        c = p.pipenv("install -v test_package")
        assert c.returncode == 0
        assert "vistir" in p.lockfile["default"]
        assert "colorama" in p.lockfile["default"]
        assert "six" in p.lockfile["default"]


@pytest.mark.lock
@pytest.mark.needs_internet
def test_lock_nested_vcs_direct_url(PipenvInstance):
    with PipenvInstance(chdir=True) as p:
        p._pipfile.add("pep508_package", {
            "git": "https://github.com/techalchemy/test-project.git",
            "editable": True,  "ref": "master",
            "subdirectory": "parent_folder/pep508-package"
        })
        c = p.pipenv("lock")
        assert c.returncode == 0
        assert "git" in p.lockfile["default"]["pep508-package"]
        assert "sibling-package" in p.lockfile["default"]
        assert "git" in p.lockfile["default"]["sibling-package"]
        assert "subdirectory" in p.lockfile["default"]["sibling-package"]
        assert "version" not in p.lockfile["default"]["sibling-package"]


@pytest.mark.lock
@pytest.mark.install
def test_lock_package_with_wildcard_version(PipenvInstance):
    with PipenvInstance(chdir=True) as p:
        c = p.pipenv("install 'six==1.11.*'")
        assert c.returncode == 0
        assert "six" in p.pipfile["packages"]
        assert p.pipfile["packages"]["six"] == "==1.11.*"
        assert "six" in p.lockfile["default"]
        assert "version" in p.lockfile["default"]["six"]
        assert p.lockfile["default"]["six"]["version"] == "==1.11.0"


@pytest.mark.lock
@pytest.mark.install
def test_default_lock_overwrite_dev_lock(PipenvInstance):
    with PipenvInstance(chdir=True) as p:
        c = p.pipenv("install 'click==6.7'")
        assert c.returncode == 0
        c = p.pipenv("install -d flask")
        assert c.returncode == 0
        assert p.lockfile["default"]["click"]["version"] == "==6.7"
        assert p.lockfile["develop"]["click"]["version"] == "==6.7"


@flaky
@pytest.mark.lock
@pytest.mark.install
@pytest.mark.needs_internet
def test_pipenv_respects_package_index_restrictions(PipenvInstance_NoPyPI):
    with PipenvInstance_NoPyPI() as p:
        with open(p.pipfile_path, 'w') as f:
            contents = """
[[source]]
url = "https://pypi.org/simple"
verify_ssl = true
name = "pypi"

[[source]]
url = "{url}/simple"
verify_ssl = true
name = "local"

[packages]
requests = {requirement}
                """.strip().format(url=p.pypi, requirement='{version="*", index="local"}')
            f.write(contents)

        c = p.pipenv('lock')
        assert c.returncode == 0
        assert 'requests' in p.lockfile['default']
        assert 'idna' in p.lockfile['default']
        assert 'certifi' in p.lockfile['default']
        assert 'urllib3' in p.lockfile['default']
        assert 'chardet' in p.lockfile['default']
        # this is the newest version we have in our private pypi (but pypi.org has 2.27.1 at present)
        expected_result = {'hashes': ['sha256:63b52e3c866428a224f97cab011de738c36aec0185aa91cfacd418b5d58911d1',
                                      'sha256:ec22d826a36ed72a7358ff3fe56cbd4ba69dd7a6718ffd450ff0e9df7a47ce6a'],
                           'index': 'local', 'version': '==2.19.1'}
        assert p.lockfile['default']['requests'] == expected_result


@pytest.mark.dev
@pytest.mark.lock
@pytest.mark.install
def test_dev_lock_use_default_packages_as_constraint(PipenvInstance):
    # See https://github.com/pypa/pipenv/issues/4371
    # See https://github.com/pypa/pipenv/issues/2987
    with PipenvInstance(chdir=True) as p:
        with open(p.pipfile_path, 'w') as f:
            contents = """
[packages]
requests = "<=2.14.0"

[dev-packages]
requests = "*"
                """.strip()
            f.write(contents)

        c = p.pipenv("lock --dev")
        assert c.returncode == 0
        assert "requests" in p.lockfile["default"]
        assert p.lockfile["default"]["requests"]["version"] == "==2.14.0"
        assert "requests" in p.lockfile["develop"]
        assert p.lockfile["develop"]["requests"]["version"] == "==2.14.0"

        # requests 2.14.0 doesn't require these packages
        assert "idna" not in p.lockfile["develop"]
        assert "certifi" not in p.lockfile["develop"]
        assert "urllib3" not in p.lockfile["develop"]
        assert "chardet" not in p.lockfile["develop"]

        c = p.pipenv("install --dev")
        c = p.pipenv("run python -c 'import urllib3'")
        assert c.returncode != 0<|MERGE_RESOLUTION|>--- conflicted
+++ resolved
@@ -376,11 +376,7 @@
 @pytest.mark.install  # private indexes need to be uncached for resolution
 @pytest.mark.requirements
 @pytest.mark.needs_internet
-<<<<<<< HEAD
-def test_private_index_mirror_lock_requirements(PipenvInstance):
-=======
-def test_private_index_lock_requirements(PipenvInstance_NoPyPI):
->>>>>>> 80222bcc
+def test_private_index_lock_requirements(PipenvInstance):
     # Don't use the local fake pypi
     with temp_environ(), PipenvInstance(chdir=True) as p:
         # Using pypi.python.org as pipenv-test-public-package is not
