import os
import mock

from pathlib import Path
from tempfile import TemporaryDirectory

import pytest

from flaky import flaky

from pipenv.utils.processes import subprocess_run
from pipenv.utils.shell import temp_environ


@pytest.mark.setup
@pytest.mark.basic
@pytest.mark.install
def test_basic_setup(pipenv_instance_private_pypi):
    with pipenv_instance_private_pypi() as p:
        with pipenv_instance_private_pypi(pipfile=False) as p:
            c = p.pipenv("install requests")
            assert c.returncode == 0

            assert "requests" in p.pipfile["packages"]
            assert "requests" in p.lockfile["default"]
            assert "chardet" in p.lockfile["default"]
            assert "idna" in p.lockfile["default"]
            assert "urllib3" in p.lockfile["default"]
            assert "certifi" in p.lockfile["default"]


@flaky
@pytest.mark.basic
@pytest.mark.install
def test_basic_install(pipenv_instance_private_pypi):
    with pipenv_instance_private_pypi() as p:
        c = p.pipenv("install requests")
        assert c.returncode == 0
        assert "requests" in p.pipfile["packages"]
        assert "requests" in p.lockfile["default"]
        assert "chardet" in p.lockfile["default"]
        assert "idna" in p.lockfile["default"]
        assert "urllib3" in p.lockfile["default"]
        assert "certifi" in p.lockfile["default"]


@flaky
@pytest.mark.basic
@pytest.mark.install
def test_mirror_install(pipenv_instance_pypi):
    with temp_environ(), pipenv_instance_pypi(chdir=True) as p:
        mirror_url = "https://pypi.python.org/simple"
        assert "pypi.org" not in mirror_url
        # This should sufficiently demonstrate the mirror functionality
        # since pypi.org is the default when PIPENV_TEST_INDEX is unset.
        c = p.pipenv(f"install dataclasses-json --pypi-mirror {mirror_url}")
        assert c.returncode == 0
        # Ensure the --pypi-mirror parameter hasn't altered the Pipfile or Pipfile.lock sources
        assert len(p.pipfile["source"]) == 1
        assert len(p.lockfile["_meta"]["sources"]) == 1
        assert "https://pypi.org/simple" == p.pipfile["source"][0]["url"]
        assert "https://pypi.org/simple" == p.lockfile["_meta"]["sources"][0]["url"]

        assert "dataclasses-json" in p.pipfile["packages"]
        assert "dataclasses-json" in p.lockfile["default"]


@flaky
@pytest.mark.basic
@pytest.mark.install
@pytest.mark.needs_internet
def test_bad_mirror_install(pipenv_instance_pypi):
    with temp_environ(), pipenv_instance_pypi(chdir=True) as p:
        # This demonstrates that the mirror parameter is being used
        os.environ.pop("PIPENV_TEST_INDEX", None)
        c = p.pipenv("install dataclasses-json --pypi-mirror https://pypi.example.org")
        assert c.returncode != 0


@flaky
@pytest.mark.dev
@pytest.mark.run
def test_basic_dev_install(pipenv_instance_pypi):
    with pipenv_instance_pypi() as p:
        c = p.pipenv("install dataclasses-json --dev")
        assert c.returncode == 0
        assert "dataclasses-json" in p.pipfile["dev-packages"]
        assert "dataclasses-json" in p.lockfile["develop"]

        c = p.pipenv("run python -c 'from dataclasses_json import dataclass_json'")
        assert c.returncode == 0


@flaky
@pytest.mark.dev
@pytest.mark.basic
@pytest.mark.install
def test_install_without_dev(pipenv_instance_private_pypi):
    """Ensure that running `pipenv install` doesn't install dev packages"""
    with pipenv_instance_private_pypi(chdir=True) as p:
        with open(p.pipfile_path, "w") as f:
            contents = """
[packages]
six = "*"

[dev-packages]
tablib = "*"
            """.strip()
            f.write(contents)
        c = p.pipenv("install")
        assert c.returncode == 0
        assert "six" in p.pipfile["packages"]
        assert "tablib" in p.pipfile["dev-packages"]
        assert "six" in p.lockfile["default"]
        assert "tablib" in p.lockfile["develop"]
        c = p.pipenv('run python -c "import tablib"')
        assert c.returncode != 0
        c = p.pipenv('run python -c "import six"')
        assert c.returncode == 0


@flaky
@pytest.mark.basic
@pytest.mark.install
def test_install_without_dev_section(pipenv_instance_pypi):
    with pipenv_instance_pypi() as p:
        with open(p.pipfile_path, "w") as f:
            contents = """
[packages]
six = "*"
            """.strip()
            f.write(contents)
        c = p.pipenv("install")
        assert c.returncode == 0
        assert "six" in p.pipfile["packages"]
        assert p.pipfile.get("dev-packages", {}) == {}
        assert "six" in p.lockfile["default"]
        assert p.lockfile["develop"] == {}
        c = p.pipenv('run python -c "import six"')
        assert c.returncode == 0


@flaky
@pytest.mark.lock
@pytest.mark.extras
@pytest.mark.install
def test_extras_install(pipenv_instance_private_pypi):
    with pipenv_instance_private_pypi(chdir=True) as p:
        c = p.pipenv("install requests[socks]")
        assert c.returncode == 0
        assert "requests" in p.pipfile["packages"]
        assert "extras" in p.pipfile["packages"]["requests"]

        assert "requests" in p.lockfile["default"]
        assert "chardet" in p.lockfile["default"]
        assert "idna" in p.lockfile["default"]
        assert "urllib3" in p.lockfile["default"]
        assert "pysocks" in p.lockfile["default"]


@flaky
@pytest.mark.pin
@pytest.mark.basic
@pytest.mark.install
def test_pinned_pipfile(pipenv_instance_pypi):
    with pipenv_instance_pypi() as p:
        with open(p.pipfile_path, "w") as f:
            contents = """
[packages]
dataclasses-json = "==0.5.7"
            """.strip()
            f.write(contents)
        c = p.pipenv("install")
        assert c.returncode == 0
        assert "dataclasses-json" in p.pipfile["packages"]
        assert "dataclasses-json" in p.lockfile["default"]


@flaky
@pytest.mark.basic
@pytest.mark.install
@pytest.mark.resolver
@pytest.mark.backup_resolver
def test_backup_resolver(pipenv_instance_private_pypi):
    with pipenv_instance_private_pypi() as p:
        with open(p.pipfile_path, "w") as f:
            contents = """
[packages]
"ibm-db-sa-py3" = "==0.3.1-1"
            """.strip()
            f.write(contents)

        c = p.pipenv("install")
        assert c.returncode == 0
        assert "ibm-db-sa-py3" in p.lockfile["default"]


@flaky
@pytest.mark.run
@pytest.mark.alt
def test_alternative_version_specifier(pipenv_instance_private_pypi):
    with pipenv_instance_private_pypi() as p:
        with open(p.pipfile_path, "w") as f:
            contents = """
[packages]
requests = {version = "*"}
            """.strip()
            f.write(contents)

        c = p.pipenv("install")
        assert c.returncode == 0

        assert "requests" in p.lockfile["default"]
        assert "idna" in p.lockfile["default"]
        assert "urllib3" in p.lockfile["default"]
        assert "certifi" in p.lockfile["default"]
        assert "chardet" in p.lockfile["default"]

        c = p.pipenv('run python -c "import requests; import idna; import certifi;"')
        assert c.returncode == 0


@flaky
@pytest.mark.run
@pytest.mark.alt
def test_outline_table_specifier(pipenv_instance_private_pypi):
    with pipenv_instance_private_pypi() as p:
        with open(p.pipfile_path, "w") as f:
            contents = """
[packages.requests]
version = "*"
            """.strip()
            f.write(contents)

        c = p.pipenv("install")
        assert c.returncode == 0

        assert "requests" in p.lockfile["default"]
        assert "idna" in p.lockfile["default"]
        assert "urllib3" in p.lockfile["default"]
        assert "certifi" in p.lockfile["default"]
        assert "chardet" in p.lockfile["default"]

        c = p.pipenv('run python -c "import requests; import idna; import certifi;"')
        assert c.returncode == 0


@pytest.mark.bad
@pytest.mark.basic
@pytest.mark.install
def test_bad_packages(pipenv_instance_private_pypi):
    with pipenv_instance_private_pypi() as p:
        c = p.pipenv("install NotAPackage")
        assert c.returncode > 0


@pytest.mark.lock
@pytest.mark.extras
@pytest.mark.install
@pytest.mark.requirements
def test_requirements_to_pipfile(pipenv_instance_private_pypi):

    with pipenv_instance_private_pypi(pipfile=False, chdir=True) as p:

        # Write a requirements file
        with open("requirements.txt", "w") as f:
            f.write(
                f"-i {os.environ['PIPENV_TEST_INDEX']}\n"
                "requests[socks]==2.19.1\n"
            )

        c = p.pipenv("install")
        assert c.returncode == 0
        os.unlink("requirements.txt")
        print(c.stdout)
        print(c.stderr)
        # assert stuff in pipfile
        assert "requests" in p.pipfile["packages"]
        assert "extras" in p.pipfile["packages"]["requests"]
        assert not any(
            source['url'] == 'https://private.pypi.org/simple'
            for source in p.pipfile['source']
        )
        # assert stuff in lockfile
        assert "requests" in p.lockfile["default"]
        assert "chardet" in p.lockfile["default"]
        assert "idna" in p.lockfile["default"]
        assert "urllib3" in p.lockfile["default"]
        assert "pysocks" in p.lockfile["default"]


@pytest.mark.basic
@pytest.mark.install
@pytest.mark.requirements
def test_skip_requirements_when_pipfile(pipenv_instance_private_pypi):
    """Ensure requirements.txt is NOT imported when

    1. We do `pipenv install [package]`
    2. A Pipfile already exists when we run `pipenv install`.
    """
    with pipenv_instance_private_pypi(chdir=True) as p:
        with open("requirements.txt", "w") as f:
            f.write("requests==2.18.1\n")
        c = p.pipenv("install six")
        assert c.returncode == 0
        with open(p.pipfile_path, "w") as f:
            contents = """
[packages]
six = "*"
            """.strip()
            f.write(contents)
        c = p.pipenv("install")
        assert c.returncode == 0
        assert "six" in p.pipfile["packages"]
        assert "six" in p.lockfile["default"]
        assert "requests" not in p.pipfile["packages"]
        assert "requests" not in p.lockfile["default"]


@pytest.mark.cli
@pytest.mark.clean
def test_clean_on_empty_venv(pipenv_instance_pypi):
    with pipenv_instance_pypi() as p:
        c = p.pipenv("clean")
        assert c.returncode == 0


@pytest.mark.basic
@pytest.mark.install
def test_install_does_not_extrapolate_environ(pipenv_instance_pypi):
    """Ensure environment variables are not expanded in lock file.
    """
    with temp_environ(), pipenv_instance_pypi(chdir=True) as p:
        os.environ["PYPI_URL"] = p.pypi

        with open(p.pipfile_path, "w") as f:
            f.write(
                """
[[source]]
url = '${PYPI_URL}/simple'
verify_ssl = true
name = 'mockpi'
            """
            )

        # Ensure simple install does not extrapolate.
        c = p.pipenv("install")
        assert c.returncode == 0
        assert p.pipfile["source"][0]["url"] == "${PYPI_URL}/simple"
        assert p.lockfile["_meta"]["sources"][0]["url"] == "${PYPI_URL}/simple"

        # Ensure package install does not extrapolate.
        c = p.pipenv("install six")
        assert c.returncode == 0
        assert p.pipfile["source"][0]["url"] == "${PYPI_URL}/simple"
        assert p.lockfile["_meta"]["sources"][0]["url"] == "${PYPI_URL}/simple"


@pytest.mark.basic
@pytest.mark.editable
@pytest.mark.badparameter
@pytest.mark.install
def test_editable_no_args(pipenv_instance_pypi):
    with pipenv_instance_pypi() as p:
        c = p.pipenv("install -e")
        assert c.returncode != 0
        assert "Error: Option '-e' requires an argument" in c.stderr


@pytest.mark.basic
@pytest.mark.install
@pytest.mark.virtualenv
def test_install_venv_project_directory(pipenv_instance_pypi):
    """Test the project functionality during virtualenv creation.
    """
    with pipenv_instance_pypi(chdir=True) as p:
        with temp_environ(), TemporaryDirectory(
            prefix="pipenv-", suffix="temp_workon_home"
        ) as workon_home:
            os.environ["WORKON_HOME"] = workon_home

            c = p.pipenv("install six")
            assert c.returncode == 0

            venv_loc = None
            for line in c.stderr.splitlines():
                if line.startswith("Virtualenv location:"):
                    venv_loc = Path(line.split(":", 1)[-1].strip())
            assert venv_loc is not None
            assert venv_loc.joinpath(".project").exists()


@pytest.mark.cli
@pytest.mark.deploy
@pytest.mark.system
def test_system_and_deploy_work(pipenv_instance_private_pypi):
    with pipenv_instance_private_pypi(chdir=True) as p:
        c = p.pipenv("install tablib")
        assert c.returncode == 0
        c = p.pipenv("--rm")
        assert c.returncode == 0
        c = subprocess_run(["virtualenv", ".venv"])
        assert c.returncode == 0
        c = p.pipenv("install --system --deploy")
        assert c.returncode == 0
        c = p.pipenv("--rm")
        assert c.returncode == 0
        Path(p.pipfile_path).write_text(
            """
[packages]
tablib = "*"
        """.strip()
        )
        c = p.pipenv("install --system")
        assert c.returncode == 0


@pytest.mark.basic
@pytest.mark.install
def test_install_creates_pipfile(pipenv_instance_pypi):
    with pipenv_instance_pypi(chdir=True) as p:
        if os.path.isfile(p.pipfile_path):
            os.unlink(p.pipfile_path)
        if "PIPENV_PIPFILE" in os.environ:
            del os.environ["PIPENV_PIPFILE"]
        assert not os.path.isfile(p.pipfile_path)
        c = p.pipenv("install")
        assert c.returncode == 0
        assert os.path.isfile(p.pipfile_path)


@pytest.mark.basic
@pytest.mark.install
def test_install_non_exist_dep(pipenv_instance_pypi):
    with pipenv_instance_pypi(chdir=True) as p:
        c = p.pipenv("install dateutil")
        assert c.returncode
        assert "dateutil" not in p.pipfile["packages"]


@pytest.mark.basic
@pytest.mark.install
def test_install_package_with_dots(pipenv_instance_private_pypi):
    with pipenv_instance_private_pypi(chdir=True) as p:
        c = p.pipenv("install backports.html")
        assert c.returncode == 0
        assert "backports.html" in p.pipfile["packages"]


@pytest.mark.basic
@pytest.mark.install
def test_rewrite_outline_table(pipenv_instance_private_pypi):
    with pipenv_instance_private_pypi(chdir=True) as p:
        with open(p.pipfile_path, 'w') as f:
            contents = """
[packages]
six = {version = "*"}

[packages.requests]
version = "*"
extras = ["socks"]
            """.strip()
            f.write(contents)
        c = p.pipenv("install flask")
        assert c.returncode == 0
        with open(p.pipfile_path) as f:
            contents = f.read()
        assert "[packages.requests]" not in contents
        assert 'six = {version = "*"}' in contents
        assert 'requests = {version = "*"' in contents
        assert 'flask = "*"' in contents


@flaky
@pytest.mark.dev
@pytest.mark.basic
@pytest.mark.install
@pytest.mark.needs_internet
def test_install_with_unnamed_source(pipenv_instance_pypi):
    """Ensure that running `pipenv install` doesn't break with an unamed index"""
    with pipenv_instance_pypi(chdir=True) as p:
        with open(p.pipfile_path, "w") as f:
            contents = """
[[source]]
url = "https://pypi.org/simple"
verify_ssl = true
name = "pypi"

[[source]]
url = "https://pypi.org/simple"
verify_ssl = true

[packages]
dataclasses-json = {version="*", index="pypi"}
            """.strip()
            f.write(contents)
        c = p.pipenv("install")
        assert c.returncode == 0


@pytest.mark.dev
@pytest.mark.install
def test_install_dev_use_default_constraints(pipenv_instance_private_pypi):
    # See https://github.com/pypa/pipenv/issues/4371
    # See https://github.com/pypa/pipenv/issues/2987
    with pipenv_instance_private_pypi(chdir=True) as p:

        c = p.pipenv("install requests==2.14.0")
        assert c.returncode == 0
        assert "requests" in p.lockfile["default"]
        assert p.lockfile["default"]["requests"]["version"] == "==2.14.0"

        c = p.pipenv("install --dev requests")
        assert c.returncode == 0
        assert "requests" in p.lockfile["develop"]
        assert p.lockfile["develop"]["requests"]["version"] == "==2.14.0"

        # requests 2.14.0 doesn't require these packages
        assert "idna" not in p.lockfile["develop"]
        assert "certifi" not in p.lockfile["develop"]
        assert "urllib3" not in p.lockfile["develop"]
        assert "chardet" not in p.lockfile["develop"]

        c = p.pipenv("run python -c 'import urllib3'")
        assert c.returncode != 0


@pytest.mark.basic
@pytest.mark.install
@pytest.mark.needs_internet
def test_install_does_not_exclude_packaging(pipenv_instance_pypi):
    """Ensure that running `pipenv install` doesn't exclude packaging when its required. """
    with pipenv_instance_pypi(chdir=True) as p:
        c = p.pipenv("install dataclasses-json")
        assert c.returncode == 0
        c = p.pipenv("run python -c 'from dataclasses_json import DataClassJsonMixin'")
        assert c.returncode == 0


<<<<<<< HEAD
def test_install_tarball_is_actually_installed(pipenv_instance_pypi):
=======
@pytest.mark.basic
@pytest.mark.install
@pytest.mark.needs_internet
def test_install_will_supply_extra_pip_args(PipenvInstance):
    with PipenvInstance(chdir=True) as p:
        c = p.pipenv("""install dataclasses-json --extra-pip-args=""--use-feature=truststore --proxy=test""")
        assert c.returncode == 1
        assert "truststore feature" in c.stderr


@pytest.mark.basic
@pytest.mark.install
@pytest.mark.needs_internet
def test_install_tarball_is_actually_installed(PipenvInstance):
>>>>>>> 7b9b1aeb
    """ Test case for Issue 5326"""
    with pipenv_instance_pypi(chdir=True) as p:
        with open(p.pipfile_path, "w") as f:
            contents = """
[[source]]
url = "https://pypi.org/simple"
verify_ssl = true
name = "pypi"

[packages]
dataclasses-json = {file = "https://files.pythonhosted.org/packages/85/94/1b30216f84c48b9e0646833f6f2dd75f1169cc04dc45c48fe39e644c89d5/dataclasses-json-0.5.7.tar.gz"}
                    """.strip()
            f.write(contents)
        c = p.pipenv("lock")
        assert c.returncode == 0
        c = p.pipenv("sync")
        assert c.returncode == 0
        c = p.pipenv("run python -c 'from dataclasses_json import dataclass_json'")
        assert c.returncode == 0<|MERGE_RESOLUTION|>--- conflicted
+++ resolved
@@ -537,13 +537,10 @@
         assert c.returncode == 0
 
 
-<<<<<<< HEAD
-def test_install_tarball_is_actually_installed(pipenv_instance_pypi):
-=======
 @pytest.mark.basic
 @pytest.mark.install
 @pytest.mark.needs_internet
-def test_install_will_supply_extra_pip_args(PipenvInstance):
+def test_install_will_supply_extra_pip_args(pipenv_instance_pypi):
     with PipenvInstance(chdir=True) as p:
         c = p.pipenv("""install dataclasses-json --extra-pip-args=""--use-feature=truststore --proxy=test""")
         assert c.returncode == 1
@@ -553,8 +550,7 @@
 @pytest.mark.basic
 @pytest.mark.install
 @pytest.mark.needs_internet
-def test_install_tarball_is_actually_installed(PipenvInstance):
->>>>>>> 7b9b1aeb
+def test_install_tarball_is_actually_installed(pipenv_instance_pypi):
     """ Test case for Issue 5326"""
     with pipenv_instance_pypi(chdir=True) as p:
         with open(p.pipfile_path, "w") as f:
