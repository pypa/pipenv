--- conflicted
+++ resolved
@@ -97,7 +97,6 @@
 
 
 @pytest.mark.requirements
-<<<<<<< HEAD
 def test_requirements_markers_get_included(PipenvInstance):
     package, version, markers = "werkzeug", "==2.1.2", "python_version >= '3.7'"
     lockfile = {
@@ -122,7 +121,8 @@
         c = p.pipenv('requirements --markers')
         assert c.returncode == 0
         assert f'{package}{version}; {markers}' in c.stdout
-=======
+
+
 def test_requirements_generates_requirements_from_lockfile_without_env_var_expansion(
     PipenvInstance,
 ):
@@ -152,5 +152,4 @@
             assert (
                 "-i https://${redacted_user}:${redacted_pwd}@private_source.org"
                 in c.stdout
-            )
->>>>>>> d2365bb3
+            )