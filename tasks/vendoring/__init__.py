--- conflicted
+++ resolved
@@ -83,9 +83,7 @@
     ),
     (r"(?<!\.)pep517\.envbuild", r"envbuild"),
     (r"(?<!\.)pep517\.wrappers", r"wrappers"),
-<<<<<<< HEAD
     (r" ruamel\.yaml", r" ruamel"),
-=======
     (
         "from platformdirs import user_cache_dir",
         "from pipenv.patched.pip._vendor.platformdirs import user_cache_dir",
@@ -93,7 +91,6 @@
     ("from distlib import", "from pipenv.patched.pip._vendor.distlib import"),
     ("from distlib.metadata", "from pipenv.patched.pip._vendor.distlib.metadata import"),
     ("from distlib.wheel import", "from pipenv.patched.pip._vendor.distlib.wheel import"),
->>>>>>> 30be4768
 ]
 
 
