{
    "_meta": {
        "hash": {
<<<<<<< HEAD
            "sha256": "54bb9b3f0185e90e259131a3037b83616f16530ae9bebc331da17f6b5eefdf0f"
=======
            "sha256": "58f7dcd5928c25e71f8bc645bd59ac27fd268b7fd5af541f4fd4d5b8dcb3ce5f"
>>>>>>> 8c8d3d1f
        },
        "pipfile-spec": 6,
        "requires": {},
        "sources": [
            {
                "name": "pypi",
                "url": "https://pypi.org/simple",
                "verify_ssl": true
            }
        ]
    },
    "default": {},
    "develop": {
        "alabaster": {
            "hashes": [
                "sha256:1ee19aca801bbabb5ba3f5f258e4422dfa86f82f3e9cefb0859b283cdd7f62a3",
                "sha256:a27a4a084d5e690e16e01e03ad2b2e552c61a65469419b907243193de1a84ae2"
            ],
            "markers": "python_version >= '3.6'",
            "version": "==0.7.13"
        },
        "arpeggio": {
            "hashes": [
                "sha256:448e332deb0e9ccd04046f1c6c14529d197f41bc2fdb3931e43fc209042fbdd3",
                "sha256:d6b03839019bb8a68785f9292ee6a36b1954eb84b925b84a6b8a5e1e26d3ed3d"
            ],
            "version": "==2.0.0"
        },
        "atomicwrites": {
            "hashes": [
                "sha256:81b2c9071a49367a7f770170e5eec8cb66567cfbbc8c73d20ce5ca4a8d71cf11"
            ],
            "markers": "sys_platform == 'win32'",
            "version": "==1.4.1"
        },
        "attrs": {
            "hashes": [
                "sha256:29e95c7f6778868dbd49170f98f8818f78f3dc5e0e37c0b1f474e3561b240836",
                "sha256:c9227bfc2f01993c03f68db37d1d15c9690188323c067c641f1a35ca58185f99"
            ],
            "markers": "python_version >= '3.6'",
            "version": "==22.2.0"
        },
        "babel": {
            "hashes": [
                "sha256:1ad3eca1c885218f6dce2ab67291178944f810a10a9b5f3cb8382a5a232b64fe",
                "sha256:5ef4b3226b0180dedded4229651c8b0e1a3a6a2837d45a073272f313e4cf97f6"
            ],
            "markers": "python_version >= '3.6'",
            "version": "==2.11.0"
        },
        "beautifulsoup4": {
            "hashes": [
                "sha256:0e79446b10b3ecb499c1556f7e228a53e64a2bfcebd455f370d8927cb5b59e39",
                "sha256:bc4bdda6717de5a2987436fb8d72f45dc90dd856bdfd512a1314ce90349a0106"
            ],
            "markers": "python_full_version >= '3.6.0'",
            "version": "==4.11.2"
        },
        "black": {
            "hashes": [
                "sha256:0052dba51dec07ed029ed61b18183942043e00008ec65d5028814afaab9a22fd",
                "sha256:0680d4380db3719ebcfb2613f34e86c8e6d15ffeabcf8ec59355c5e7b85bb555",
                "sha256:121ca7f10b4a01fd99951234abdbd97728e1240be89fde18480ffac16503d481",
                "sha256:162e37d49e93bd6eb6f1afc3e17a3d23a823042530c37c3c42eeeaf026f38468",
                "sha256:2a951cc83ab535d248c89f300eccbd625e80ab880fbcfb5ac8afb5f01a258ac9",
                "sha256:2bf649fda611c8550ca9d7592b69f0637218c2369b7744694c5e4902873b2f3a",
                "sha256:382998821f58e5c8238d3166c492139573325287820963d2f7de4d518bd76958",
                "sha256:49f7b39e30f326a34b5c9a4213213a6b221d7ae9d58ec70df1c4a307cf2a1580",
                "sha256:57c18c5165c1dbe291d5306e53fb3988122890e57bd9b3dcb75f967f13411a26",
                "sha256:7a0f701d314cfa0896b9001df70a530eb2472babb76086344e688829efd97d32",
                "sha256:8178318cb74f98bc571eef19068f6ab5613b3e59d4f47771582f04e175570ed8",
                "sha256:8b70eb40a78dfac24842458476135f9b99ab952dd3f2dab738c1881a9b38b753",
                "sha256:9880d7d419bb7e709b37e28deb5e68a49227713b623c72b2b931028ea65f619b",
                "sha256:9afd3f493666a0cd8f8df9a0200c6359ac53940cbde049dcb1a7eb6ee2dd7074",
                "sha256:a29650759a6a0944e7cca036674655c2f0f63806ddecc45ed40b7b8aa314b651",
                "sha256:a436e7881d33acaf2536c46a454bb964a50eff59b21b51c6ccf5a40601fbef24",
                "sha256:a59db0a2094d2259c554676403fa2fac3473ccf1354c1c63eccf7ae65aac8ab6",
                "sha256:a8471939da5e824b891b25751955be52ee7f8a30a916d570a5ba8e0f2eb2ecad",
                "sha256:b0bd97bea8903f5a2ba7219257a44e3f1f9d00073d6cc1add68f0beec69692ac",
                "sha256:b6a92a41ee34b883b359998f0c8e6eb8e99803aa8bf3123bf2b2e6fec505a221",
                "sha256:bb460c8561c8c1bec7824ecbc3ce085eb50005883a6203dcfb0122e95797ee06",
                "sha256:bfffba28dc52a58f04492181392ee380e95262af14ee01d4bc7bb1b1c6ca8d27",
                "sha256:c1c476bc7b7d021321e7d93dc2cbd78ce103b84d5a4cf97ed535fbc0d6660648",
                "sha256:c91dfc2c2a4e50df0026f88d2215e166616e0c80e86004d0003ece0488db2739",
                "sha256:e6663f91b6feca5d06f2ccd49a10f254f9298cc1f7f49c46e498a0771b507104"
            ],
            "markers": "python_version >= '3.7'",
            "version": "==23.1.0"
<<<<<<< HEAD
        },
        "bs4": {
            "hashes": [
                "sha256:36ecea1fd7cc5c0c6e4a1ff075df26d50da647b75376626cc186e2212886dd3a"
            ],
            "version": "==0.0.1"
=======
>>>>>>> 8c8d3d1f
        },
        "certifi": {
            "hashes": [
                "sha256:35824b4c3a97115964b408844d64aa14db1cc518f6562e8d7261699d1350a9e3",
                "sha256:4ad3232f5e926d6718ec31cfc1fcadfde020920e278684144551c91769c7bc18"
            ],
            "markers": "python_version >= '3.6'",
            "version": "==2022.12.7"
        },
        "cfgv": {
            "hashes": [
                "sha256:c6a0883f3917a037485059700b9e75da2464e6c27051014ad85ba6aaa5884426",
                "sha256:f5a830efb9ce7a445376bb66ec94c638a9787422f96264c98edc6bdeed8ab736"
            ],
            "markers": "python_full_version >= '3.6.1'",
            "version": "==3.3.1"
        },
        "charset-normalizer": {
            "hashes": [
                "sha256:00d3ffdaafe92a5dc603cb9bd5111aaa36dfa187c8285c543be562e61b755f6b",
                "sha256:024e606be3ed92216e2b6952ed859d86b4cfa52cd5bc5f050e7dc28f9b43ec42",
                "sha256:0298eafff88c99982a4cf66ba2efa1128e4ddaca0b05eec4c456bbc7db691d8d",
                "sha256:02a51034802cbf38db3f89c66fb5d2ec57e6fe7ef2f4a44d070a593c3688667b",
                "sha256:083c8d17153ecb403e5e1eb76a7ef4babfc2c48d58899c98fcaa04833e7a2f9a",
                "sha256:0a11e971ed097d24c534c037d298ad32c6ce81a45736d31e0ff0ad37ab437d59",
                "sha256:0bf2dae5291758b6f84cf923bfaa285632816007db0330002fa1de38bfcb7154",
                "sha256:0c0a590235ccd933d9892c627dec5bc7511ce6ad6c1011fdf5b11363022746c1",
                "sha256:0f438ae3532723fb6ead77e7c604be7c8374094ef4ee2c5e03a3a17f1fca256c",
                "sha256:109487860ef6a328f3eec66f2bf78b0b72400280d8f8ea05f69c51644ba6521a",
                "sha256:11b53acf2411c3b09e6af37e4b9005cba376c872503c8f28218c7243582df45d",
                "sha256:12db3b2c533c23ab812c2b25934f60383361f8a376ae272665f8e48b88e8e1c6",
                "sha256:14e76c0f23218b8f46c4d87018ca2e441535aed3632ca134b10239dfb6dadd6b",
                "sha256:16a8663d6e281208d78806dbe14ee9903715361cf81f6d4309944e4d1e59ac5b",
                "sha256:292d5e8ba896bbfd6334b096e34bffb56161c81408d6d036a7dfa6929cff8783",
                "sha256:2c03cc56021a4bd59be889c2b9257dae13bf55041a3372d3295416f86b295fb5",
                "sha256:2e396d70bc4ef5325b72b593a72c8979999aa52fb8bcf03f701c1b03e1166918",
                "sha256:2edb64ee7bf1ed524a1da60cdcd2e1f6e2b4f66ef7c077680739f1641f62f555",
                "sha256:31a9ddf4718d10ae04d9b18801bd776693487cbb57d74cc3458a7673f6f34639",
                "sha256:356541bf4381fa35856dafa6a965916e54bed415ad8a24ee6de6e37deccf2786",
                "sha256:358a7c4cb8ba9b46c453b1dd8d9e431452d5249072e4f56cfda3149f6ab1405e",
                "sha256:37f8febc8ec50c14f3ec9637505f28e58d4f66752207ea177c1d67df25da5aed",
                "sha256:39049da0ffb96c8cbb65cbf5c5f3ca3168990adf3551bd1dee10c48fce8ae820",
                "sha256:39cf9ed17fe3b1bc81f33c9ceb6ce67683ee7526e65fde1447c772afc54a1bb8",
                "sha256:3ae1de54a77dc0d6d5fcf623290af4266412a7c4be0b1ff7444394f03f5c54e3",
                "sha256:3b590df687e3c5ee0deef9fc8c547d81986d9a1b56073d82de008744452d6541",
                "sha256:3e45867f1f2ab0711d60c6c71746ac53537f1684baa699f4f668d4c6f6ce8e14",
                "sha256:3fc1c4a2ffd64890aebdb3f97e1278b0cc72579a08ca4de8cd2c04799a3a22be",
                "sha256:4457ea6774b5611f4bed5eaa5df55f70abde42364d498c5134b7ef4c6958e20e",
                "sha256:44ba614de5361b3e5278e1241fda3dc1838deed864b50a10d7ce92983797fa76",
                "sha256:4a8fcf28c05c1f6d7e177a9a46a1c52798bfe2ad80681d275b10dcf317deaf0b",
                "sha256:4b0d02d7102dd0f997580b51edc4cebcf2ab6397a7edf89f1c73b586c614272c",
                "sha256:502218f52498a36d6bf5ea77081844017bf7982cdbe521ad85e64cabee1b608b",
                "sha256:503e65837c71b875ecdd733877d852adbc465bd82c768a067badd953bf1bc5a3",
                "sha256:5995f0164fa7df59db4746112fec3f49c461dd6b31b841873443bdb077c13cfc",
                "sha256:59e5686dd847347e55dffcc191a96622f016bc0ad89105e24c14e0d6305acbc6",
                "sha256:601f36512f9e28f029d9481bdaf8e89e5148ac5d89cffd3b05cd533eeb423b59",
                "sha256:608862a7bf6957f2333fc54ab4399e405baad0163dc9f8d99cb236816db169d4",
                "sha256:62595ab75873d50d57323a91dd03e6966eb79c41fa834b7a1661ed043b2d404d",
                "sha256:70990b9c51340e4044cfc394a81f614f3f90d41397104d226f21e66de668730d",
                "sha256:71140351489970dfe5e60fc621ada3e0f41104a5eddaca47a7acb3c1b851d6d3",
                "sha256:72966d1b297c741541ca8cf1223ff262a6febe52481af742036a0b296e35fa5a",
                "sha256:74292fc76c905c0ef095fe11e188a32ebd03bc38f3f3e9bcb85e4e6db177b7ea",
                "sha256:761e8904c07ad053d285670f36dd94e1b6ab7f16ce62b9805c475b7aa1cffde6",
                "sha256:772b87914ff1152b92a197ef4ea40efe27a378606c39446ded52c8f80f79702e",
                "sha256:79909e27e8e4fcc9db4addea88aa63f6423ebb171db091fb4373e3312cb6d603",
                "sha256:7e189e2e1d3ed2f4aebabd2d5b0f931e883676e51c7624826e0a4e5fe8a0bf24",
                "sha256:7eb33a30d75562222b64f569c642ff3dc6689e09adda43a082208397f016c39a",
                "sha256:81d6741ab457d14fdedc215516665050f3822d3e56508921cc7239f8c8e66a58",
                "sha256:8499ca8f4502af841f68135133d8258f7b32a53a1d594aa98cc52013fff55678",
                "sha256:84c3990934bae40ea69a82034912ffe5a62c60bbf6ec5bc9691419641d7d5c9a",
                "sha256:87701167f2a5c930b403e9756fab1d31d4d4da52856143b609e30a1ce7160f3c",
                "sha256:88600c72ef7587fe1708fd242b385b6ed4b8904976d5da0893e31df8b3480cb6",
                "sha256:8ac7b6a045b814cf0c47f3623d21ebd88b3e8cf216a14790b455ea7ff0135d18",
                "sha256:8b8af03d2e37866d023ad0ddea594edefc31e827fee64f8de5611a1dbc373174",
                "sha256:8c7fe7afa480e3e82eed58e0ca89f751cd14d767638e2550c77a92a9e749c317",
                "sha256:8eade758719add78ec36dc13201483f8e9b5d940329285edcd5f70c0a9edbd7f",
                "sha256:911d8a40b2bef5b8bbae2e36a0b103f142ac53557ab421dc16ac4aafee6f53dc",
                "sha256:93ad6d87ac18e2a90b0fe89df7c65263b9a99a0eb98f0a3d2e079f12a0735837",
                "sha256:95dea361dd73757c6f1c0a1480ac499952c16ac83f7f5f4f84f0658a01b8ef41",
                "sha256:9ab77acb98eba3fd2a85cd160851816bfce6871d944d885febf012713f06659c",
                "sha256:9cb3032517f1627cc012dbc80a8ec976ae76d93ea2b5feaa9d2a5b8882597579",
                "sha256:9cf4e8ad252f7c38dd1f676b46514f92dc0ebeb0db5552f5f403509705e24753",
                "sha256:9d9153257a3f70d5f69edf2325357251ed20f772b12e593f3b3377b5f78e7ef8",
                "sha256:a152f5f33d64a6be73f1d30c9cc82dfc73cec6477ec268e7c6e4c7d23c2d2291",
                "sha256:a16418ecf1329f71df119e8a65f3aa68004a3f9383821edcb20f0702934d8087",
                "sha256:a60332922359f920193b1d4826953c507a877b523b2395ad7bc716ddd386d866",
                "sha256:a8d0fc946c784ff7f7c3742310cc8a57c5c6dc31631269876a88b809dbeff3d3",
                "sha256:ab5de034a886f616a5668aa5d098af2b5385ed70142090e2a31bcbd0af0fdb3d",
                "sha256:c22d3fe05ce11d3671297dc8973267daa0f938b93ec716e12e0f6dee81591dc1",
                "sha256:c2ac1b08635a8cd4e0cbeaf6f5e922085908d48eb05d44c5ae9eabab148512ca",
                "sha256:c512accbd6ff0270939b9ac214b84fb5ada5f0409c44298361b2f5e13f9aed9e",
                "sha256:c75ffc45f25324e68ab238cb4b5c0a38cd1c3d7f1fb1f72b5541de469e2247db",
                "sha256:c95a03c79bbe30eec3ec2b7f076074f4281526724c8685a42872974ef4d36b72",
                "sha256:cadaeaba78750d58d3cc6ac4d1fd867da6fc73c88156b7a3212a3cd4819d679d",
                "sha256:cd6056167405314a4dc3c173943f11249fa0f1b204f8b51ed4bde1a9cd1834dc",
                "sha256:db72b07027db150f468fbada4d85b3b2729a3db39178abf5c543b784c1254539",
                "sha256:df2c707231459e8a4028eabcd3cfc827befd635b3ef72eada84ab13b52e1574d",
                "sha256:e62164b50f84e20601c1ff8eb55620d2ad25fb81b59e3cd776a1902527a788af",
                "sha256:e696f0dd336161fca9adbb846875d40752e6eba585843c768935ba5c9960722b",
                "sha256:eaa379fcd227ca235d04152ca6704c7cb55564116f8bc52545ff357628e10602",
                "sha256:ebea339af930f8ca5d7a699b921106c6e29c617fe9606fa7baa043c1cdae326f",
                "sha256:f4c39b0e3eac288fedc2b43055cfc2ca7a60362d0e5e87a637beac5d801ef478",
                "sha256:f5057856d21e7586765171eac8b9fc3f7d44ef39425f85dbcccb13b3ebea806c",
                "sha256:f6f45710b4459401609ebebdbcfb34515da4fc2aa886f95107f556ac69a9147e",
                "sha256:f97e83fa6c25693c7a35de154681fcc257c1c41b38beb0304b9c4d2d9e164479",
                "sha256:f9d0c5c045a3ca9bedfc35dca8526798eb91a07aa7a2c0fee134c6c6f321cbd7",
                "sha256:ff6f3db31555657f3163b15a6b7c6938d08df7adbfc9dd13d9d19edad678f1e8"
            ],
            "markers": "python_full_version >= '3.6.0'",
            "version": "==3.0.1"
        },
        "click": {
            "hashes": [
                "sha256:353f466495adaeb40b6b5f592f9f91cb22372351c84caeb068132442a4518ef3",
                "sha256:410e932b050f5eed773c4cda94de75971c89cdb3155a72a0831139a79e5ecb5b"
            ],
            "index": "pypi",
            "version": "==8.0.3"
        },
        "click-default-group": {
            "hashes": [
                "sha256:d9560e8e8dfa44b3562fbc9425042a0fd6d21956fcc2db0077f63f34253ab904"
            ],
            "version": "==1.2.2"
        },
        "colorama": {
            "hashes": [
                "sha256:08695f5cb7ed6e0531a20572697297273c47b8cae5a63ffc6d6ed5c201be6e44",
                "sha256:4f1d9991f5acc0ca119f9d443620b77f9d6b33703e51011c16baf57afb285fc6"
            ],
            "markers": "sys_platform == 'win32'",
            "version": "==0.4.6"
        },
        "coverage": {
            "extras": [
                "toml"
            ],
            "hashes": [
<<<<<<< HEAD
                "sha256:049806ae2df69468c130f04f0fab4212c46b34ba5590296281423bb1ae379df2",
                "sha256:08e3dd256b8d3e07bb230896c8c96ec6c5dffbe5a133ba21f8be82b275b900e8",
                "sha256:0f03c229f1453b936916f68a47b3dfb5e84e7ad48e160488168a5e35115320c8",
                "sha256:171dd3aa71a49274a7e4fc26f5bc167bfae5a4421a668bc074e21a0522a0af4b",
                "sha256:1856a8c4aa77eb7ca0d42c996d0ca395ecafae658c1432b9da4528c429f2575c",
                "sha256:28563a35ef4a82b5bc5160a01853ce62b9fceee00760e583ffc8acf9e3413753",
                "sha256:2c15bd09fd5009f3a79c8b3682b52973df29761030b692043f9834fc780947c4",
                "sha256:2c9fffbc39dc4a6277e1525cab06c161d11ee3995bbc97543dc74fcec33e045b",
                "sha256:2d7daf3da9c7e0ed742b3e6b4de6cc464552e787b8a6449d16517b31bbdaddf5",
                "sha256:32e6a730fd18b2556716039ab93278ccebbefa1af81e6aa0c8dba888cf659e6e",
                "sha256:34d7211be69b215ad92298a962b2cd5a4ef4b17c7871d85e15d3d1b6dc8d8c96",
                "sha256:358d3bce1468f298b19a3e35183bdb13c06cdda029643537a0cc37e55e74e8f1",
                "sha256:3713a8ec18781fda408f0e853bf8c85963e2d3327c99a82a22e5c91baffcb934",
                "sha256:40785553d68c61e61100262b73f665024fd2bb3c6f0f8e2cd5b13e10e4df027b",
                "sha256:4655ecd813f4ba44857af3e9cffd133ab409774e9d2a7d8fdaf4fdfd2941b789",
                "sha256:465ea431c3b78a87e32d7d9ea6d081a1003c43a442982375cf2c247a19971961",
                "sha256:4b8fd32f85b256fc096deeb4872aeb8137474da0c0351236f93cbedc359353d6",
                "sha256:4c1153a6156715db9d6ae8283480ae67fb67452aa693a56d7dae9ffe8f7a80da",
                "sha256:577a8bc40c01ad88bb9ab1b3a1814f2f860ff5c5099827da2a3cafc5522dadea",
                "sha256:59a427f8a005aa7254074719441acb25ac2c2f60c1f1026d43f846d4254c1c2f",
                "sha256:5e29a64e9586194ea271048bc80c83cdd4587830110d1e07b109e6ff435e5dbc",
                "sha256:74cd60fa00f46f28bd40048d6ca26bd58e9bee61d2b0eb4ec18cea13493c003f",
                "sha256:7efa21611ffc91156e6f053997285c6fe88cfef3fb7533692d0692d2cb30c846",
                "sha256:7f992b32286c86c38f07a8b5c3fc88384199e82434040a729ec06b067ee0d52c",
                "sha256:875b03d92ac939fbfa8ae74a35b2c468fc4f070f613d5b1692f9980099a3a210",
                "sha256:88ae5929f0ef668b582fd7cad09b5e7277f50f912183cf969b36e82a1c26e49a",
                "sha256:8d5302eb84c61e758c9d68b8a2f93a398b272073a046d07da83d77b0edc8d76b",
                "sha256:90e7a4cbbb7b1916937d380beb1315b12957b8e895d7d9fb032e2038ac367525",
                "sha256:9240a0335365c29c968131bdf624bb25a8a653a9c0d8c5dbfcabf80b59c1973c",
                "sha256:932048364ff9c39030c6ba360c31bf4500036d4e15c02a2afc5a76e7623140d4",
                "sha256:93db11da6e728587e943dff8ae1b739002311f035831b6ecdb15e308224a4247",
                "sha256:971b49dbf713044c3e5f6451b39f65615d4d1c1d9a19948fa0f41b0245a98765",
                "sha256:9cc9c41aa5af16d845b53287051340c363dd03b7ef408e45eec3af52be77810d",
                "sha256:9dbb21561b0e04acabe62d2c274f02df0d715e8769485353ddf3cf84727e31ce",
                "sha256:a6ceeab5fca62bca072eba6865a12d881f281c74231d2990f8a398226e1a5d96",
                "sha256:ad12c74c6ce53a027f5a5ecbac9be20758a41c85425c1bbab7078441794b04ee",
                "sha256:b09dd7bef59448c66e6b490cc3f3c25c14bc85d4e3c193b81a6204be8dd355de",
                "sha256:bd67df6b48db18c10790635060858e2ea4109601e84a1e9bfdd92e898dc7dc79",
                "sha256:bf9e02bc3dee792b9d145af30db8686f328e781bd212fdef499db5e9e4dd8377",
                "sha256:bfa065307667f1c6e1f4c3e13f415b0925e34e56441f5fda2c84110a4a1d8bda",
                "sha256:c160e34e388277f10c50dc2c7b5e78abe6d07357d9fe7fcb2f3c156713fd647e",
                "sha256:c243b25051440386179591a8d5a5caff4484f92c980fb6e061b9559da7cc3f64",
                "sha256:c3c4beddee01c8125a75cde3b71be273995e2e9ec08fbc260dd206b46bb99969",
                "sha256:cd38140b56538855d3d5722c6d1b752b35237e7ea3f360047ce57f3fade82d98",
                "sha256:d7f2a7df523791e6a63b40360afa6792a11869651307031160dc10802df9a252",
                "sha256:da32526326e8da0effb452dc32a21ffad282c485a85a02aeff2393156f69c1c3",
                "sha256:dc4f9a89c82faf6254d646180b2e3aa4daf5ff75bdb2c296b9f6a6cf547e26a7",
                "sha256:f0557289260125a6c453ad5673ba79e5b6841d9a20c9e101f758bfbedf928a77",
                "sha256:f332d61fbff353e2ef0f3130a166f499c3fad3a196e7f7ae72076d41a6bfb259",
                "sha256:f3ff4205aff999164834792a3949f82435bc7c7655c849226d5836c3242d7451",
                "sha256:ffa637a2d5883298449a5434b699b22ef98dd8e2ef8a1d9e60fa9cfe79813411"
            ],
            "markers": "python_version >= '3.7'",
            "version": "==7.2.0"
=======
                "sha256:04481245ef966fbd24ae9b9e537ce899ae584d521dfbe78f89cad003c38ca2ab",
                "sha256:0c45948f613d5d18c9ec5eaa203ce06a653334cf1bd47c783a12d0dd4fd9c851",
                "sha256:10188fe543560ec4874f974b5305cd1a8bdcfa885ee00ea3a03733464c4ca265",
                "sha256:218fe982371ac7387304153ecd51205f14e9d731b34fb0568181abaf7b443ba0",
                "sha256:29571503c37f2ef2138a306d23e7270687c0efb9cab4bd8038d609b5c2393a3a",
                "sha256:2a60d6513781e87047c3e630b33b4d1e89f39836dac6e069ffee28c4786715f5",
                "sha256:2bf1d5f2084c3932b56b962a683074a3692bce7cabd3aa023c987a2a8e7612f6",
                "sha256:3164d31078fa9efe406e198aecd2a02d32a62fecbdef74f76dad6a46c7e48311",
                "sha256:32df215215f3af2c1617a55dbdfb403b772d463d54d219985ac7cd3bf124cada",
                "sha256:33d1ae9d4079e05ac4cc1ef9e20c648f5afabf1a92adfaf2ccf509c50b85717f",
                "sha256:33ff26d0f6cc3ca8de13d14fde1ff8efe1456b53e3f0273e63cc8b3c84a063d8",
                "sha256:38da2db80cc505a611938d8624801158e409928b136c8916cd2e203970dde4dc",
                "sha256:3b155caf3760408d1cb903b21e6a97ad4e2bdad43cbc265e3ce0afb8e0057e73",
                "sha256:3b946bbcd5a8231383450b195cfb58cb01cbe7f8949f5758566b881df4b33baf",
                "sha256:3baf5f126f30781b5e93dbefcc8271cb2491647f8283f20ac54d12161dff080e",
                "sha256:4b14d5e09c656de5038a3f9bfe5228f53439282abcab87317c9f7f1acb280352",
                "sha256:51b236e764840a6df0661b67e50697aaa0e7d4124ca95e5058fa3d7cbc240b7c",
                "sha256:63ffd21aa133ff48c4dff7adcc46b7ec8b565491bfc371212122dd999812ea1c",
                "sha256:6a43c7823cd7427b4ed763aa7fb63901ca8288591323b58c9cd6ec31ad910f3c",
                "sha256:755e89e32376c850f826c425ece2c35a4fc266c081490eb0a841e7c1cb0d3bda",
                "sha256:7a726d742816cb3a8973c8c9a97539c734b3a309345236cd533c4883dda05b8d",
                "sha256:7c7c0d0827e853315c9bbd43c1162c006dd808dbbe297db7ae66cd17b07830f0",
                "sha256:7ed681b0f8e8bcbbffa58ba26fcf5dbc8f79e7997595bf071ed5430d8c08d6f3",
                "sha256:7ee5c9bb51695f80878faaa5598040dd6c9e172ddcf490382e8aedb8ec3fec8d",
                "sha256:8361be1c2c073919500b6601220a6f2f98ea0b6d2fec5014c1d9cfa23dd07038",
                "sha256:8ae125d1134bf236acba8b83e74c603d1b30e207266121e76484562bc816344c",
                "sha256:9817733f0d3ea91bea80de0f79ef971ae94f81ca52f9b66500c6a2fea8e4b4f8",
                "sha256:98b85dd86514d889a2e3dd22ab3c18c9d0019e696478391d86708b805f4ea0fa",
                "sha256:9ccb092c9ede70b2517a57382a601619d20981f56f440eae7e4d7eaafd1d1d09",
                "sha256:9d58885215094ab4a86a6aef044e42994a2bd76a446dc59b352622655ba6621b",
                "sha256:b643cb30821e7570c0aaf54feaf0bfb630b79059f85741843e9dc23f33aaca2c",
                "sha256:bc7c85a150501286f8b56bd8ed3aa4093f4b88fb68c0843d21ff9656f0009d6a",
                "sha256:beeb129cacea34490ffd4d6153af70509aa3cda20fdda2ea1a2be870dfec8d52",
                "sha256:c31b75ae466c053a98bf26843563b3b3517b8f37da4d47b1c582fdc703112bc3",
                "sha256:c4e4881fa9e9667afcc742f0c244d9364d197490fbc91d12ac3b5de0bf2df146",
                "sha256:c5b15ed7644ae4bee0ecf74fee95808dcc34ba6ace87e8dfbf5cb0dc20eab45a",
                "sha256:d12d076582507ea460ea2a89a8c85cb558f83406c8a41dd641d7be9a32e1274f",
                "sha256:d248cd4a92065a4d4543b8331660121b31c4148dd00a691bfb7a5cdc7483cfa4",
                "sha256:d47dd659a4ee952e90dc56c97d78132573dc5c7b09d61b416a9deef4ebe01a0c",
                "sha256:d4a5a5879a939cb84959d86869132b00176197ca561c664fc21478c1eee60d75",
                "sha256:da9b41d4539eefd408c46725fb76ecba3a50a3367cafb7dea5f250d0653c1040",
                "sha256:db61a79c07331e88b9a9974815c075fbd812bc9dbc4dc44b366b5368a2936063",
                "sha256:ddb726cb861c3117a553f940372a495fe1078249ff5f8a5478c0576c7be12050",
                "sha256:ded59300d6330be27bc6cf0b74b89ada58069ced87c48eaf9344e5e84b0072f7",
                "sha256:e2617759031dae1bf183c16cef8fcfb3de7617f394c813fa5e8e46e9b82d4222",
                "sha256:e5cdbb5cafcedea04924568d990e20ce7f1945a1dd54b560f879ee2d57226912",
                "sha256:ec8e767f13be637d056f7e07e61d089e555f719b387a7070154ad80a0ff31801",
                "sha256:ef382417db92ba23dfb5864a3fc9be27ea4894e86620d342a116b243ade5d35d",
                "sha256:f2cba5c6db29ce991029b5e4ac51eb36774458f0a3b8d3137241b32d1bb91f06",
                "sha256:f5b4198d85a3755d27e64c52f8c95d6333119e49fd001ae5798dac872c95e0f8",
                "sha256:ffeeb38ee4a80a30a6877c5c4c359e5498eec095878f1581453202bfacc8fbc2"
            ],
            "markers": "python_version >= '3.7'",
            "version": "==7.1.0"
>>>>>>> 8c8d3d1f
        },
        "distlib": {
            "hashes": [
                "sha256:14bad2d9b04d3a36127ac97f30b12a19268f211063d8f8ee4f47108896e11b46",
                "sha256:f35c4b692542ca110de7ef0bea44d73981caeb34ca0b9b6b2e6d7790dda8f80e"
            ],
            "version": "==0.3.6"
        },
        "docutils": {
            "hashes": [
                "sha256:686577d2e4c32380bb50cbb22f575ed742d58168cee37e99117a854bcd88f125",
                "sha256:cf316c8370a737a022b72b56874f6602acf974a37a9fba42ec2876387549fc61"
            ],
            "markers": "python_version >= '2.7' and python_version not in '3.0, 3.1, 3.2, 3.3, 3.4'",
            "version": "==0.17.1"
        },
<<<<<<< HEAD
=======
        "exceptiongroup": {
            "hashes": [
                "sha256:327cbda3da756e2de031a3107b81ab7b3770a602c4d16ca618298c526f4bec1e",
                "sha256:bcb67d800a4497e1b404c2dd44fca47d3b7a5e5433dbab67f96c1a685cdfdf23"
            ],
            "index": "pypi",
            "version": "==1.1.0"
        },
>>>>>>> 8c8d3d1f
        "execnet": {
            "hashes": [
                "sha256:8f694f3ba9cc92cab508b152dcfe322153975c29bda272e2fd7f3f00f36e47c5",
                "sha256:a295f7cc774947aac58dde7fdc85f4aa00c42adf5d8f5468fc630c1acf30a142"
            ],
            "markers": "python_version >= '2.7' and python_version not in '3.0, 3.1, 3.2, 3.3, 3.4'",
            "version": "==1.9.0"
        },
        "filelock": {
            "hashes": [
                "sha256:7b319f24340b51f55a2bf7a12ac0755a9b03e718311dac567a0f4f7fabd2f5de",
                "sha256:f58d535af89bb9ad5cd4df046f741f8553a418c01a7856bf0d173bbc9f6bd16d"
            ],
            "markers": "python_version >= '3.7'",
            "version": "==3.9.0"
        },
        "flake8": {
            "hashes": [
                "sha256:07528381786f2a6237b061f6e96610a4167b226cb926e2aa2b6b1d78057c576b",
                "sha256:bf8fd333346d844f616e8d47905ef3a3384edae6b4e9beb0c5101e25e3110907"
            ],
            "markers": "python_version >= '2.7' and python_version not in '3.0, 3.1, 3.2, 3.3, 3.4'",
            "version": "==3.9.2"
        },
        "flaky": {
            "hashes": [
                "sha256:3ad100780721a1911f57a165809b7ea265a7863305acb66708220820caf8aa0d",
                "sha256:d6eda73cab5ae7364504b7c44670f70abed9e75f77dd116352f662817592ec9c"
            ],
            "markers": "python_version >= '2.7' and python_version not in '3.0, 3.1, 3.2, 3.3'",
            "version": "==3.7.0"
        },
        "gunicorn": {
            "hashes": [
                "sha256:9dcc4547dbb1cb284accfb15ab5667a0e5d1881cc443e0677b4882a4067a807e",
                "sha256:e0a968b5ba15f8a328fdfd7ab1fcb5af4470c28aaf7e55df02a99bc13138e6e8"
            ],
            "index": "pypi",
            "markers": "sys_platform == 'linux'",
            "version": "==20.1.0"
        },
        "identify": {
            "hashes": [
                "sha256:89e144fa560cc4cffb6ef2ab5e9fb18ed9f9b3cb054384bab4b95c12f6c309fe",
                "sha256:93aac7ecf2f6abf879b8f29a8002d3c6de7086b8c28d88e1ad15045a15ab63f9"
            ],
            "markers": "python_version >= '3.7'",
            "version": "==2.5.18"
        },
        "idna": {
            "hashes": [
                "sha256:814f528e8dead7d329833b91c5faa87d60bf71824cd12a7530b5526063d02cb4",
                "sha256:90b77e79eaa3eba6de819a0c442c0b4ceefc341a7a2ab77d7562bf49f425c5c2"
            ],
            "markers": "python_version >= '3.5'",
            "version": "==3.4"
        },
        "imagesize": {
            "hashes": [
                "sha256:0d8d18d08f840c19d0ee7ca1fd82490fdc3729b7ac93f49870406ddde8ef8d8b",
                "sha256:69150444affb9cb0d5cc5a92b3676f0b2fb7cd9ae39e947a5e11a36b4497cd4a"
            ],
            "markers": "python_version >= '2.7' and python_version not in '3.0, 3.1, 3.2, 3.3'",
            "version": "==1.4.1"
        },
        "importlib-metadata": {
            "hashes": [
                "sha256:7efb448ec9a5e313a57655d35aa54cd3e01b7e1fbcf72dce1bf06119420f5bad",
                "sha256:e354bedeb60efa6affdcc8ae121b73544a7aa74156d047311948f6d711cd378d"
            ],
            "markers": "python_version < '3.8'",
            "version": "==6.0.0"
        },
        "incremental": {
            "hashes": [
                "sha256:912feeb5e0f7e0188e6f42241d2f450002e11bbc0937c65865045854c24c0bd0",
                "sha256:b864a1f30885ee72c5ac2835a761b8fe8aa9c28b9395cacf27286602688d3e51"
            ],
            "version": "==22.10.0"
        },
        "iniconfig": {
            "hashes": [
                "sha256:2d91e135bf72d31a410b17c16da610a82cb55f6b0477d1a902134b24a455b8b3",
                "sha256:b6a85871a79d2e3b22d2d1b94ac2824226a63c6b741c88f7ae975f18b6778374"
            ],
            "markers": "python_version >= '3.7'",
            "version": "==2.0.0"
        },
        "invoke": {
            "hashes": [
                "sha256:7ab5dd9cd76b787d560a78b1a9810d252367ab595985c50612702be21d671dd7",
                "sha256:a860582bcf7a4b336fe18ef53937f0f28cec1c0053ffa767c2fcf7ba0b850f59"
            ],
<<<<<<< HEAD
            "markers": "python_version >= '3.6'",
=======
            "index": "pypi",
>>>>>>> 8c8d3d1f
            "version": "==2.0.0"
        },
        "jinja2": {
            "hashes": [
                "sha256:31351a702a408a9e7595a8fc6150fc3f43bb6bf7e319770cbc0db9df9437e852",
                "sha256:6088930bfe239f0e6710546ab9c19c9ef35e29792895fed6e6e31a023a182a61"
            ],
            "markers": "python_version >= '3.7'",
            "version": "==3.1.2"
        },
        "markdown-it-py": {
            "hashes": [
                "sha256:5a35f8d1870171d9acc47b99612dc146129b631baf04970128b568f190d0cc30",
                "sha256:7c9a5e412688bc771c67432cbfebcdd686c93ce6484913dccf06cb5a0bea35a1"
            ],
            "markers": "python_version >= '3.7'",
            "version": "==2.2.0"
        },
        "markupsafe": {
            "hashes": [
                "sha256:0576fe974b40a400449768941d5d0858cc624e3249dfd1e0c33674e5c7ca7aed",
                "sha256:085fd3201e7b12809f9e6e9bc1e5c96a368c8523fad5afb02afe3c051ae4afcc",
                "sha256:090376d812fb6ac5f171e5938e82e7f2d7adc2b629101cec0db8b267815c85e2",
                "sha256:0b462104ba25f1ac006fdab8b6a01ebbfbce9ed37fd37fd4acd70c67c973e460",
                "sha256:137678c63c977754abe9086a3ec011e8fd985ab90631145dfb9294ad09c102a7",
                "sha256:1bea30e9bf331f3fef67e0a3877b2288593c98a21ccb2cf29b74c581a4eb3af0",
                "sha256:22152d00bf4a9c7c83960521fc558f55a1adbc0631fbb00a9471e097b19d72e1",
                "sha256:22731d79ed2eb25059ae3df1dfc9cb1546691cc41f4e3130fe6bfbc3ecbbecfa",
                "sha256:2298c859cfc5463f1b64bd55cb3e602528db6fa0f3cfd568d3605c50678f8f03",
                "sha256:28057e985dace2f478e042eaa15606c7efccb700797660629da387eb289b9323",
                "sha256:2e7821bffe00aa6bd07a23913b7f4e01328c3d5cc0b40b36c0bd81d362faeb65",
                "sha256:2ec4f2d48ae59bbb9d1f9d7efb9236ab81429a764dedca114f5fdabbc3788013",
                "sha256:340bea174e9761308703ae988e982005aedf427de816d1afe98147668cc03036",
                "sha256:40627dcf047dadb22cd25ea7ecfe9cbf3bbbad0482ee5920b582f3809c97654f",
                "sha256:40dfd3fefbef579ee058f139733ac336312663c6706d1163b82b3003fb1925c4",
                "sha256:4cf06cdc1dda95223e9d2d3c58d3b178aa5dacb35ee7e3bbac10e4e1faacb419",
                "sha256:50c42830a633fa0cf9e7d27664637532791bfc31c731a87b202d2d8ac40c3ea2",
                "sha256:55f44b440d491028addb3b88f72207d71eeebfb7b5dbf0643f7c023ae1fba619",
                "sha256:608e7073dfa9e38a85d38474c082d4281f4ce276ac0010224eaba11e929dd53a",
                "sha256:63ba06c9941e46fa389d389644e2d8225e0e3e5ebcc4ff1ea8506dce646f8c8a",
                "sha256:65608c35bfb8a76763f37036547f7adfd09270fbdbf96608be2bead319728fcd",
                "sha256:665a36ae6f8f20a4676b53224e33d456a6f5a72657d9c83c2aa00765072f31f7",
                "sha256:6d6607f98fcf17e534162f0709aaad3ab7a96032723d8ac8750ffe17ae5a0666",
                "sha256:7313ce6a199651c4ed9d7e4cfb4aa56fe923b1adf9af3b420ee14e6d9a73df65",
                "sha256:7668b52e102d0ed87cb082380a7e2e1e78737ddecdde129acadb0eccc5423859",
                "sha256:7df70907e00c970c60b9ef2938d894a9381f38e6b9db73c5be35e59d92e06625",
                "sha256:7e007132af78ea9df29495dbf7b5824cb71648d7133cf7848a2a5dd00d36f9ff",
                "sha256:835fb5e38fd89328e9c81067fd642b3593c33e1e17e2fdbf77f5676abb14a156",
                "sha256:8bca7e26c1dd751236cfb0c6c72d4ad61d986e9a41bbf76cb445f69488b2a2bd",
                "sha256:8db032bf0ce9022a8e41a22598eefc802314e81b879ae093f36ce9ddf39ab1ba",
                "sha256:99625a92da8229df6d44335e6fcc558a5037dd0a760e11d84be2260e6f37002f",
                "sha256:9cad97ab29dfc3f0249b483412c85c8ef4766d96cdf9dcf5a1e3caa3f3661cf1",
                "sha256:a4abaec6ca3ad8660690236d11bfe28dfd707778e2442b45addd2f086d6ef094",
                "sha256:a6e40afa7f45939ca356f348c8e23048e02cb109ced1eb8420961b2f40fb373a",
                "sha256:a6f2fcca746e8d5910e18782f976489939d54a91f9411c32051b4aab2bd7c513",
                "sha256:a806db027852538d2ad7555b203300173dd1b77ba116de92da9afbc3a3be3eed",
                "sha256:abcabc8c2b26036d62d4c746381a6f7cf60aafcc653198ad678306986b09450d",
                "sha256:b8526c6d437855442cdd3d87eede9c425c4445ea011ca38d937db299382e6fa3",
                "sha256:bb06feb762bade6bf3c8b844462274db0c76acc95c52abe8dbed28ae3d44a147",
                "sha256:c0a33bc9f02c2b17c3ea382f91b4db0e6cde90b63b296422a939886a7a80de1c",
                "sha256:c4a549890a45f57f1ebf99c067a4ad0cb423a05544accaf2b065246827ed9603",
                "sha256:ca244fa73f50a800cf8c3ebf7fd93149ec37f5cb9596aa8873ae2c1d23498601",
                "sha256:cf877ab4ed6e302ec1d04952ca358b381a882fbd9d1b07cccbfd61783561f98a",
                "sha256:d9d971ec1e79906046aa3ca266de79eac42f1dbf3612a05dc9368125952bd1a1",
                "sha256:da25303d91526aac3672ee6d49a2f3db2d9502a4a60b55519feb1a4c7714e07d",
                "sha256:e55e40ff0cc8cc5c07996915ad367fa47da6b3fc091fdadca7f5403239c5fec3",
                "sha256:f03a532d7dee1bed20bc4884194a16160a2de9ffc6354b3878ec9682bb623c54",
                "sha256:f1cd098434e83e656abf198f103a8207a8187c0fc110306691a2e94a78d0abb2",
                "sha256:f2bfb563d0211ce16b63c7cb9395d2c682a23187f54c3d79bfec33e6705473c6",
                "sha256:f8ffb705ffcf5ddd0e80b65ddf7bed7ee4f5a441ea7d3419e861a12eaf41af58"
            ],
            "markers": "python_version >= '3.7'",
            "version": "==2.1.2"
        },
        "mccabe": {
            "hashes": [
                "sha256:ab8a6258860da4b6677da4bd2fe5dc2c659cff31b3ee4f7f5d64e79735b80d42",
                "sha256:dd8d182285a0fe56bace7f45b5e7d1a6ebcbf524e8f3bd87eb0f125271b8831f"
            ],
            "version": "==0.6.1"
        },
        "mdit-py-plugins": {
            "hashes": [
                "sha256:3278aab2e2b692539082f05e1243f24742194ffd92481f48844f057b51971283",
                "sha256:4f1441264ac5cb39fa40a5901921c2acf314ea098d75629750c138f80d552cdf"
            ],
            "markers": "python_version >= '3.7'",
            "version": "==0.3.4"
        },
        "mdurl": {
            "hashes": [
                "sha256:84008a41e51615a49fc9966191ff91509e3c40b939176e643fd50a5c2196b8f8",
                "sha256:bb413d29f5eea38f31dd4754dd7377d4465116fb207585f97bf925588687c1ba"
            ],
            "markers": "python_version >= '3.7'",
            "version": "==0.1.2"
        },
        "mock": {
            "hashes": [
                "sha256:c41cfb1e99ba5d341fbcc5308836e7d7c9786d302f995b2c271ce2144dece9eb",
                "sha256:e3ea505c03babf7977fd21674a69ad328053d414f05e6433c30d8fa14a534a6b"
            ],
            "markers": "python_version >= '3.6'",
            "version": "==5.0.1"
        },
        "mypy-extensions": {
            "hashes": [
                "sha256:4392f6c0eb8a5668a69e23d168ffa70f0be9ccfd32b5cc2d26a34ae5b844552d",
                "sha256:75dbf8955dc00442a438fc4d0666508a9a97b6bd41aa2f0ffe9d2f2725af0782"
            ],
            "markers": "python_version >= '3.5'",
            "version": "==1.0.0"
<<<<<<< HEAD
        },
        "myst-parser": {
            "hashes": [
                "sha256:61b275b85d9f58aa327f370913ae1bec26ebad372cc99f3ab85c8ec3ee8d9fb8",
                "sha256:79317f4bb2c13053dd6e64f9da1ba1da6cd9c40c8a430c447a7b146a594c246d"
            ],
            "index": "pypi",
            "version": "==0.18.1"
=======
>>>>>>> 8c8d3d1f
        },
        "nodeenv": {
            "hashes": [
                "sha256:27083a7b96a25f2f5e1d8cb4b6317ee8aeda3bdd121394e5ac54e498028a042e",
                "sha256:e0e7f7dfb85fc5394c6fe1e8fa98131a2473e04311a45afb6508f7cf1836fa2b"
            ],
            "markers": "python_version >= '2.7' and python_version not in '3.0, 3.1, 3.2, 3.3, 3.4, 3.5, 3.6'",
            "version": "==1.7.0"
        },
        "packaging": {
            "hashes": [
                "sha256:714ac14496c3e68c99c29b00845f7a2b85f3bb6f1078fd9f72fd20f0570002b2",
                "sha256:b6ad297f8907de0fa2fe1ccbd26fdaf387f5f47c7275fedf8cce89f99446cf97"
            ],
            "markers": "python_version >= '3.7'",
            "version": "==23.0"
        },
        "parse": {
            "hashes": [
                "sha256:9ff82852bcb65d139813e2a5197627a94966245c897796760a3a2a8eb66f020b"
            ],
            "index": "pypi",
            "version": "==1.19.0"
        },
        "parver": {
            "hashes": [
                "sha256:c66d3347a4858643875ef959d8ba7a269d5964bfb690b0dd998b8f39da930be2",
                "sha256:d4a3dbb93c53373ee9a0ba055e4858c44169b204b912e49d003ead95db9a9bca"
            ],
            "markers": "python_version >= '3.7'",
            "version": "==0.4"
        },
        "pathspec": {
            "hashes": [
                "sha256:3a66eb970cbac598f9e5ccb5b2cf58930cd8e3ed86d393d541eaf2d8b1705229",
                "sha256:64d338d4e0914e91c1792321e6907b5a593f1ab1851de7fc269557a21b30ebbc"
            ],
            "markers": "python_version >= '3.7'",
            "version": "==0.11.0"
        },
        "pipenv": {
            "editable": true,
            "extras": [
                "dev",
                "tests"
            ],
            "path": "."
        },
        "platformdirs": {
            "hashes": [
                "sha256:8a1228abb1ef82d788f74139988b137e78692984ec7b08eaa6c65f1723af28f9",
                "sha256:b1d5eb14f221506f50d6604a561f4c5786d9e80355219694a1b244bcd96f4567"
            ],
            "markers": "python_version >= '3.7'",
            "version": "==3.0.0"
        },
        "pluggy": {
            "hashes": [
                "sha256:4224373bacce55f955a878bf9cfa763c1e360858e330072059e10bad68531159",
                "sha256:74134bbf457f031a36d68416e1509f34bd5ccc019f0bcc952c7b909d06b37bd3"
            ],
            "markers": "python_version >= '3.6'",
            "version": "==1.0.0"
        },
        "pre-commit": {
            "hashes": [
                "sha256:31ef31af7e474a8d8995027fefdfcf509b5c913ff31f2015b4ec4beb26a6f658",
                "sha256:e2f91727039fc39a92f58a588a25b87f936de6567eed4f0e673e0507edc75bad"
            ],
            "index": "pypi",
            "version": "==2.21.0"
        },
        "pycodestyle": {
            "hashes": [
                "sha256:514f76d918fcc0b55c6680472f0a37970994e07bbb80725808c17089be302068",
                "sha256:c389c1d06bf7904078ca03399a4816f974a1d590090fecea0c63ec26ebaf1cef"
            ],
            "markers": "python_version >= '2.7' and python_version not in '3.0, 3.1, 3.2, 3.3'",
            "version": "==2.7.0"
        },
        "pyenchant": {
            "hashes": [
                "sha256:1cf830c6614362a78aab78d50eaf7c6c93831369c52e1bb64ffae1df0341e637",
                "sha256:5a636832987eaf26efe971968f4d1b78e81f62bca2bde0a9da210c7de43c3bce",
                "sha256:5facc821ece957208a81423af7d6ec7810dad29697cb0d77aae81e4e11c8e5a6",
                "sha256:6153f521852e23a5add923dbacfbf4bebbb8d70c4e4bad609a8e0f9faeb915d1"
            ],
            "markers": "python_version >= '3.5'",
            "version": "==3.2.2"
        },
        "pyflakes": {
            "hashes": [
                "sha256:7893783d01b8a89811dd72d7dfd4d84ff098e5eed95cfa8905b22bbffe52efc3",
                "sha256:f5bc8ecabc05bb9d291eb5203d6810b49040f6ff446a756326104746cc00c1db"
            ],
            "markers": "python_version >= '2.7' and python_version not in '3.0, 3.1, 3.2, 3.3'",
            "version": "==2.3.1"
        },
        "pygments": {
            "hashes": [
                "sha256:b3ed06a9e8ac9a9aae5a6f5dbe78a8a58655d17b43b93c078f094ddc476ae297",
                "sha256:fa7bd7bd2771287c0de303af8bfdfc731f51bd2c6a47ab69d117138893b82717"
            ],
            "markers": "python_version >= '3.6'",
            "version": "==2.14.0"
        },
        "pypiserver": {
            "hashes": [
                "sha256:24804a717ccd4611aa805621eead821f9d389163f6020a500c7e05f191884ba2",
                "sha256:bea067627793ebcab6574549b7a7e9099cceeb5b902a73f4df09734c11fc3cdf"
            ],
            "index": "pypi",
            "version": "==1.5.1"
        },
        "pytest": {
            "hashes": [
                "sha256:c7c6ca206e93355074ae32f7403e8ea12163b1163c976fee7d4d84027c162be5",
                "sha256:d45e0952f3727241918b8fd0f376f5ff6b301cc0777c6f9a556935c92d8a7d42"
            ],
            "markers": "python_version >= '3.7'",
            "version": "==7.2.1"
        },
        "pytest-cov": {
            "hashes": [
                "sha256:578d5d15ac4a25e5f961c938b85a05b09fdaae9deef3bb6de9a6e766622ca7a6",
                "sha256:e7f0f5b1617d2210a2cabc266dfe2f4c75a8d32fb89eafb7ad9d06f6d076d470"
            ],
            "index": "pypi",
            "version": "==3.0.0"
        },
        "pytest-timeout": {
            "hashes": [
                "sha256:c07ca07404c612f8abbe22294b23c368e2e5104b521c1790195561f37e1ac3d9",
                "sha256:f6f50101443ce70ad325ceb4473c4255e9d74e3c7cd0ef827309dfa4c0d975c6"
            ],
            "markers": "python_version >= '3.6'",
            "version": "==2.1.0"
        },
        "pytest-xdist": {
            "hashes": [
                "sha256:336098e3bbd8193276867cc87db8b22903c3927665dff9d1ac8684c02f597b68",
                "sha256:fa10f95a2564cd91652f2d132725183c3b590d9fdcdec09d3677386ecf4c1ce9"
            ],
            "markers": "python_version >= '3.7'",
            "version": "==3.2.0"
        },
        "pytz": {
            "hashes": [
                "sha256:01a0681c4b9684a28304615eba55d1ab31ae00bf68ec157ec3708a8182dbbcd0",
                "sha256:78f4f37d8198e0627c5f1143240bb0206b8691d8d7ac6d78fee88b78733f8c4a"
            ],
            "version": "==2022.7.1"
        },
        "pyyaml": {
            "hashes": [
                "sha256:01b45c0191e6d66c470b6cf1b9531a771a83c1c4208272ead47a3ae4f2f603bf",
                "sha256:0283c35a6a9fbf047493e3a0ce8d79ef5030852c51e9d911a27badfde0605293",
                "sha256:055d937d65826939cb044fc8c9b08889e8c743fdc6a32b33e2390f66013e449b",
                "sha256:07751360502caac1c067a8132d150cf3d61339af5691fe9e87803040dbc5db57",
                "sha256:0b4624f379dab24d3725ffde76559cff63d9ec94e1736b556dacdfebe5ab6d4b",
                "sha256:0ce82d761c532fe4ec3f87fc45688bdd3a4c1dc5e0b4a19814b9009a29baefd4",
                "sha256:1e4747bc279b4f613a09eb64bba2ba602d8a6664c6ce6396a4d0cd413a50ce07",
                "sha256:213c60cd50106436cc818accf5baa1aba61c0189ff610f64f4a3e8c6726218ba",
                "sha256:231710d57adfd809ef5d34183b8ed1eeae3f76459c18fb4a0b373ad56bedcdd9",
                "sha256:277a0ef2981ca40581a47093e9e2d13b3f1fbbeffae064c1d21bfceba2030287",
                "sha256:2cd5df3de48857ed0544b34e2d40e9fac445930039f3cfe4bcc592a1f836d513",
                "sha256:40527857252b61eacd1d9af500c3337ba8deb8fc298940291486c465c8b46ec0",
                "sha256:432557aa2c09802be39460360ddffd48156e30721f5e8d917f01d31694216782",
                "sha256:473f9edb243cb1935ab5a084eb238d842fb8f404ed2193a915d1784b5a6b5fc0",
                "sha256:48c346915c114f5fdb3ead70312bd042a953a8ce5c7106d5bfb1a5254e47da92",
                "sha256:50602afada6d6cbfad699b0c7bb50d5ccffa7e46a3d738092afddc1f9758427f",
                "sha256:68fb519c14306fec9720a2a5b45bc9f0c8d1b9c72adf45c37baedfcd949c35a2",
                "sha256:77f396e6ef4c73fdc33a9157446466f1cff553d979bd00ecb64385760c6babdc",
                "sha256:81957921f441d50af23654aa6c5e5eaf9b06aba7f0a19c18a538dc7ef291c5a1",
                "sha256:819b3830a1543db06c4d4b865e70ded25be52a2e0631ccd2f6a47a2822f2fd7c",
                "sha256:897b80890765f037df3403d22bab41627ca8811ae55e9a722fd0392850ec4d86",
                "sha256:98c4d36e99714e55cfbaaee6dd5badbc9a1ec339ebfc3b1f52e293aee6bb71a4",
                "sha256:9df7ed3b3d2e0ecfe09e14741b857df43adb5a3ddadc919a2d94fbdf78fea53c",
                "sha256:9fa600030013c4de8165339db93d182b9431076eb98eb40ee068700c9c813e34",
                "sha256:a80a78046a72361de73f8f395f1f1e49f956c6be882eed58505a15f3e430962b",
                "sha256:afa17f5bc4d1b10afd4466fd3a44dc0e245382deca5b3c353d8b757f9e3ecb8d",
                "sha256:b3d267842bf12586ba6c734f89d1f5b871df0273157918b0ccefa29deb05c21c",
                "sha256:b5b9eccad747aabaaffbc6064800670f0c297e52c12754eb1d976c57e4f74dcb",
                "sha256:bfaef573a63ba8923503d27530362590ff4f576c626d86a9fed95822a8255fd7",
                "sha256:c5687b8d43cf58545ade1fe3e055f70eac7a5a1a0bf42824308d868289a95737",
                "sha256:cba8c411ef271aa037d7357a2bc8f9ee8b58b9965831d9e51baf703280dc73d3",
                "sha256:d15a181d1ecd0d4270dc32edb46f7cb7733c7c508857278d3d378d14d606db2d",
                "sha256:d4b0ba9512519522b118090257be113b9468d804b19d63c71dbcf4a48fa32358",
                "sha256:d4db7c7aef085872ef65a8fd7d6d09a14ae91f691dec3e87ee5ee0539d516f53",
                "sha256:d4eccecf9adf6fbcc6861a38015c2a64f38b9d94838ac1810a9023a0609e1b78",
                "sha256:d67d839ede4ed1b28a4e8909735fc992a923cdb84e618544973d7dfc71540803",
                "sha256:daf496c58a8c52083df09b80c860005194014c3698698d1a57cbcfa182142a3a",
                "sha256:dbad0e9d368bb989f4515da330b88a057617d16b6a8245084f1b05400f24609f",
                "sha256:e61ceaab6f49fb8bdfaa0f92c4b57bcfbea54c09277b1b4f7ac376bfb7a7c174",
                "sha256:f84fbc98b019fef2ee9a1cb3ce93e3187a6df0b2538a651bfb890254ba9f90b5"
            ],
            "markers": "python_version >= '3.6'",
            "version": "==6.0"
        },
        "requests": {
            "hashes": [
                "sha256:64299f4909223da747622c030b781c0d7811e359c37124b4bd368fb8c6518baa",
                "sha256:98b1b2782e3c6c4904938b84c0eb932721069dfdb9134313beff7c83c2df24bf"
            ],
            "index": "pypi",
            "markers": "python_version >= '3.7' and python_version < '4'",
            "version": "==2.28.2"
        },
        "setuptools": {
            "hashes": [
<<<<<<< HEAD
                "sha256:e5fd0a713141a4a105412233c63dc4e17ba0090c8e8334594ac790ec97792330",
                "sha256:f106dee1b506dee5102cc3f3e9e68137bbad6d47b616be7991714b0c62204251"
            ],
            "markers": "python_version >= '3.7'",
            "version": "==67.4.0"
=======
                "sha256:95f00380ef2ffa41d9bba85d95b27689d923c93dfbafed4aecd7cf988a25e012",
                "sha256:bb6d8e508de562768f2027902929f8523932fcd1fb784e6d573d2cafac995a48"
            ],
            "markers": "python_version >= '3.7'",
            "version": "==67.3.2"
>>>>>>> 8c8d3d1f
        },
        "snowballstemmer": {
            "hashes": [
                "sha256:09b16deb8547d3412ad7b590689584cd0fe25ec8db3be37788be3810cbf19cb1",
                "sha256:c8e1716e83cc398ae16824e5572ae04e0d9fc2c6b985fb0f900f5f0c96ecba1a"
            ],
            "version": "==2.2.0"
        },
        "soupsieve": {
            "hashes": [
                "sha256:49e5368c2cda80ee7e84da9dbe3e110b70a4575f196efb74e51b94549d921955",
                "sha256:e28dba9ca6c7c00173e34e4ba57448f0688bb681b7c5e8bf4971daafc093d69a"
            ],
            "markers": "python_version >= '3.7'",
            "version": "==2.4"
        },
        "sphinx": {
            "hashes": [
                "sha256:7bf8ca9637a4ee15af412d1a1d9689fec70523a68ca9bb9127c2f3eeb344e2e6",
                "sha256:ebf612653238bcc8f4359627a9b7ce44ede6fdd75d9d30f68255c7383d3a6226"
            ],
            "index": "pypi",
            "version": "==4.5.0"
        },
        "sphinx-click": {
            "hashes": [
                "sha256:2821c10a68fc9ee6ce7c92fad26540d8d8c8f45e6d7258f0e4fb7529ae8fab49",
                "sha256:cc67692bd28f482c7f01531c61b64e9d2f069bfcf3d24cbbb51d4a84a749fa48"
            ],
            "index": "pypi",
            "version": "==4.4.0"
        },
        "sphinxcontrib-applehelp": {
            "hashes": [
                "sha256:29d341f67fb0f6f586b23ad80e072c8e6ad0b48417db2bde114a4c9746feb228",
                "sha256:828f867945bbe39817c210a1abfd1bc4895c8b73fcaade56d45357a348a07d7e"
            ],
            "markers": "python_version >= '3.8'",
            "version": "==1.0.4"
        },
        "sphinxcontrib-devhelp": {
            "hashes": [
                "sha256:8165223f9a335cc1af7ffe1ed31d2871f325254c0423bc0c4c7cd1c1e4734a2e",
                "sha256:ff7f1afa7b9642e7060379360a67e9c41e8f3121f2ce9164266f61b9f4b338e4"
            ],
            "markers": "python_version >= '3.5'",
            "version": "==1.0.2"
        },
        "sphinxcontrib-htmlhelp": {
            "hashes": [
                "sha256:0cbdd302815330058422b98a113195c9249825d681e18f11e8b1f78a2f11efff",
                "sha256:c38cb46dccf316c79de6e5515e1770414b797162b23cd3d06e67020e1d2a6903"
            ],
            "markers": "python_version >= '3.8'",
            "version": "==2.0.1"
        },
        "sphinxcontrib-jsmath": {
            "hashes": [
                "sha256:2ec2eaebfb78f3f2078e73666b1415417a116cc848b72e5172e596c871103178",
                "sha256:a9925e4a4587247ed2191a22df5f6970656cb8ca2bd6284309578f2153e0c4b8"
            ],
            "markers": "python_version >= '3.5'",
            "version": "==1.0.1"
        },
        "sphinxcontrib-qthelp": {
            "hashes": [
                "sha256:4c33767ee058b70dba89a6fc5c1892c0d57a54be67ddd3e7875a18d14cba5a72",
                "sha256:bd9fc24bcb748a8d51fd4ecaade681350aa63009a347a8c14e637895444dfab6"
            ],
            "markers": "python_version >= '3.5'",
            "version": "==1.0.3"
        },
        "sphinxcontrib-serializinghtml": {
            "hashes": [
                "sha256:352a9a00ae864471d3a7ead8d7d79f5fc0b57e8b3f95e9867eb9eb28999b92fd",
                "sha256:aa5f6de5dfdf809ef505c4895e51ef5c9eac17d0f287933eb49ec495280b6952"
            ],
            "markers": "python_version >= '3.5'",
            "version": "==1.1.5"
        },
        "sphinxcontrib-spelling": {
            "hashes": [
                "sha256:56561c3f6a155b0946914e4de988729859315729dc181b5e4dc8a68fe78de35a",
                "sha256:95a0defef8ffec6526f9e83b20cc24b08c9179298729d87976891840e3aa3064"
            ],
            "index": "pypi",
            "version": "==7.7.0"
        },
        "stdeb": {
            "hashes": [
                "sha256:08c22c9c03b28a140fe3ec5064b53a5288279f22e596ca06b0be698d50c93cf2"
            ],
            "index": "pypi",
            "markers": "sys_platform == 'linux'",
            "version": "==0.10.0"
        },
<<<<<<< HEAD
=======
        "tomli": {
            "hashes": [
                "sha256:939de3e7a6161af0c887ef91b7d41a53e7c5a1ca976325f429cb46ea9bc30ecc",
                "sha256:de526c12914f0c550d15924c62d72abc48d6fe7364aa87328337a31007fe8a4f"
            ],
            "index": "pypi",
            "version": "==2.0.1"
        },
>>>>>>> 8c8d3d1f
        "towncrier": {
            "hashes": [
                "sha256:9767a899a4d6856950f3598acd9e8f08da2663c49fdcda5ea0f9e6ba2afc8eea",
                "sha256:9c49d7e75f646a9aea02ae904c0bc1639c8fd14a01292d2b123b8d307564034d"
            ],
            "markers": "python_version >= '3.7'",
            "version": "==22.12.0"
        },
        "typing-extensions": {
            "hashes": [
                "sha256:5cb5f4a79139d699607b3ef622a1dedafa84e115ab0024e0d9c044a9479ca7cb",
                "sha256:fb33085c39dd998ac16d1431ebc293a8b3eedd00fd4a32de0ff79002c19511b4"
            ],
            "index": "pypi",
            "version": "==4.5.0"
        },
        "urllib3": {
            "hashes": [
                "sha256:076907bf8fd355cde77728471316625a4d2f7e713c125f51953bb5b3eecf4f72",
                "sha256:75edcdc2f7d85b137124a6c3c9fc3933cdeaa12ecb9a6a959f22797a0feca7e1"
            ],
            "markers": "python_version >= '2.7' and python_version not in '3.0, 3.1, 3.2, 3.3, 3.4, 3.5'",
            "version": "==1.26.14"
        },
        "virtualenv": {
            "hashes": [
                "sha256:37a640ba82ed40b226599c522d411e4be5edb339a0c0de030c0dc7b646d61590",
                "sha256:54eb59e7352b573aa04d53f80fc9736ed0ad5143af445a1e539aada6eb947dd1"
            ],
            "markers": "python_version >= '3.7'",
            "version": "==20.19.0"
        },
        "virtualenv-clone": {
            "hashes": [
                "sha256:418ee935c36152f8f153c79824bb93eaf6f0f7984bae31d3f48f350b9183501a",
                "sha256:44d5263bceed0bac3e1424d64f798095233b64def1c5689afa43dc3223caf5b0"
            ],
            "markers": "python_version >= '2.7' and python_version not in '3.0, 3.1, 3.2, 3.3'",
            "version": "==0.5.7"
        },
        "waitress": {
            "hashes": [
                "sha256:7500c9625927c8ec60f54377d590f67b30c8e70ef4b8894214ac6e4cad233d2a",
                "sha256:780a4082c5fbc0fde6a2fcfe5e26e6efc1e8f425730863c04085769781f51eba"
            ],
            "markers": "sys_platform == 'win32'",
            "version": "==2.1.2"
        },
        "zipp": {
            "hashes": [
                "sha256:71c644c5369f4a6e07636f0aa966270449561fcea2e3d6747b8d23efaa9d7832",
                "sha256:9fe5ea21568a0a70e50f273397638d39b03353731e6cbbb3fd8502a33fec40bc"
            ],
            "markers": "python_version < '3.10'",
            "version": "==3.6.0"
        }
    }
}<|MERGE_RESOLUTION|>--- conflicted
+++ resolved
@@ -1,11 +1,7 @@
 {
     "_meta": {
         "hash": {
-<<<<<<< HEAD
-            "sha256": "54bb9b3f0185e90e259131a3037b83616f16530ae9bebc331da17f6b5eefdf0f"
-=======
-            "sha256": "58f7dcd5928c25e71f8bc645bd59ac27fd268b7fd5af541f4fd4d5b8dcb3ce5f"
->>>>>>> 8c8d3d1f
+            "sha256": "54ce6300ead30838070d586211801fe8ce14f9963d19053bb3d976e8fe184773"
         },
         "pipfile-spec": 6,
         "requires": {},
@@ -38,6 +34,7 @@
             "hashes": [
                 "sha256:81b2c9071a49367a7f770170e5eec8cb66567cfbbc8c73d20ce5ca4a8d71cf11"
             ],
+            "index": "pypi",
             "markers": "sys_platform == 'win32'",
             "version": "==1.4.1"
         },
@@ -51,11 +48,11 @@
         },
         "babel": {
             "hashes": [
-                "sha256:1ad3eca1c885218f6dce2ab67291178944f810a10a9b5f3cb8382a5a232b64fe",
-                "sha256:5ef4b3226b0180dedded4229651c8b0e1a3a6a2837d45a073272f313e4cf97f6"
-            ],
-            "markers": "python_version >= '3.6'",
-            "version": "==2.11.0"
+                "sha256:b4246fb7677d3b98f501a39d43396d3cafdc8eadb045f4a31be01863f655c610",
+                "sha256:cc2d99999cd01d44420ae725a21c9e3711b3aadc7976d6147f622d8581963455"
+            ],
+            "markers": "python_version >= '3.7'",
+            "version": "==2.12.1"
         },
         "beautifulsoup4": {
             "hashes": [
@@ -95,15 +92,6 @@
             ],
             "markers": "python_version >= '3.7'",
             "version": "==23.1.0"
-<<<<<<< HEAD
-        },
-        "bs4": {
-            "hashes": [
-                "sha256:36ecea1fd7cc5c0c6e4a1ff075df26d50da647b75376626cc186e2212886dd3a"
-            ],
-            "version": "==0.0.1"
-=======
->>>>>>> 8c8d3d1f
         },
         "certifi": {
             "hashes": [
@@ -212,7 +200,6 @@
                 "sha256:f9d0c5c045a3ca9bedfc35dca8526798eb91a07aa7a2c0fee134c6c6f321cbd7",
                 "sha256:ff6f3db31555657f3163b15a6b7c6938d08df7adbfc9dd13d9d19edad678f1e8"
             ],
-            "markers": "python_full_version >= '3.6.0'",
             "version": "==3.0.1"
         },
         "click": {
@@ -234,6 +221,7 @@
                 "sha256:08695f5cb7ed6e0531a20572697297273c47b8cae5a63ffc6d6ed5c201be6e44",
                 "sha256:4f1d9991f5acc0ca119f9d443620b77f9d6b33703e51011c16baf57afb285fc6"
             ],
+            "index": "pypi",
             "markers": "sys_platform == 'win32'",
             "version": "==0.4.6"
         },
@@ -242,117 +230,60 @@
                 "toml"
             ],
             "hashes": [
-<<<<<<< HEAD
-                "sha256:049806ae2df69468c130f04f0fab4212c46b34ba5590296281423bb1ae379df2",
-                "sha256:08e3dd256b8d3e07bb230896c8c96ec6c5dffbe5a133ba21f8be82b275b900e8",
-                "sha256:0f03c229f1453b936916f68a47b3dfb5e84e7ad48e160488168a5e35115320c8",
-                "sha256:171dd3aa71a49274a7e4fc26f5bc167bfae5a4421a668bc074e21a0522a0af4b",
-                "sha256:1856a8c4aa77eb7ca0d42c996d0ca395ecafae658c1432b9da4528c429f2575c",
-                "sha256:28563a35ef4a82b5bc5160a01853ce62b9fceee00760e583ffc8acf9e3413753",
-                "sha256:2c15bd09fd5009f3a79c8b3682b52973df29761030b692043f9834fc780947c4",
-                "sha256:2c9fffbc39dc4a6277e1525cab06c161d11ee3995bbc97543dc74fcec33e045b",
-                "sha256:2d7daf3da9c7e0ed742b3e6b4de6cc464552e787b8a6449d16517b31bbdaddf5",
-                "sha256:32e6a730fd18b2556716039ab93278ccebbefa1af81e6aa0c8dba888cf659e6e",
-                "sha256:34d7211be69b215ad92298a962b2cd5a4ef4b17c7871d85e15d3d1b6dc8d8c96",
-                "sha256:358d3bce1468f298b19a3e35183bdb13c06cdda029643537a0cc37e55e74e8f1",
-                "sha256:3713a8ec18781fda408f0e853bf8c85963e2d3327c99a82a22e5c91baffcb934",
-                "sha256:40785553d68c61e61100262b73f665024fd2bb3c6f0f8e2cd5b13e10e4df027b",
-                "sha256:4655ecd813f4ba44857af3e9cffd133ab409774e9d2a7d8fdaf4fdfd2941b789",
-                "sha256:465ea431c3b78a87e32d7d9ea6d081a1003c43a442982375cf2c247a19971961",
-                "sha256:4b8fd32f85b256fc096deeb4872aeb8137474da0c0351236f93cbedc359353d6",
-                "sha256:4c1153a6156715db9d6ae8283480ae67fb67452aa693a56d7dae9ffe8f7a80da",
-                "sha256:577a8bc40c01ad88bb9ab1b3a1814f2f860ff5c5099827da2a3cafc5522dadea",
-                "sha256:59a427f8a005aa7254074719441acb25ac2c2f60c1f1026d43f846d4254c1c2f",
-                "sha256:5e29a64e9586194ea271048bc80c83cdd4587830110d1e07b109e6ff435e5dbc",
-                "sha256:74cd60fa00f46f28bd40048d6ca26bd58e9bee61d2b0eb4ec18cea13493c003f",
-                "sha256:7efa21611ffc91156e6f053997285c6fe88cfef3fb7533692d0692d2cb30c846",
-                "sha256:7f992b32286c86c38f07a8b5c3fc88384199e82434040a729ec06b067ee0d52c",
-                "sha256:875b03d92ac939fbfa8ae74a35b2c468fc4f070f613d5b1692f9980099a3a210",
-                "sha256:88ae5929f0ef668b582fd7cad09b5e7277f50f912183cf969b36e82a1c26e49a",
-                "sha256:8d5302eb84c61e758c9d68b8a2f93a398b272073a046d07da83d77b0edc8d76b",
-                "sha256:90e7a4cbbb7b1916937d380beb1315b12957b8e895d7d9fb032e2038ac367525",
-                "sha256:9240a0335365c29c968131bdf624bb25a8a653a9c0d8c5dbfcabf80b59c1973c",
-                "sha256:932048364ff9c39030c6ba360c31bf4500036d4e15c02a2afc5a76e7623140d4",
-                "sha256:93db11da6e728587e943dff8ae1b739002311f035831b6ecdb15e308224a4247",
-                "sha256:971b49dbf713044c3e5f6451b39f65615d4d1c1d9a19948fa0f41b0245a98765",
-                "sha256:9cc9c41aa5af16d845b53287051340c363dd03b7ef408e45eec3af52be77810d",
-                "sha256:9dbb21561b0e04acabe62d2c274f02df0d715e8769485353ddf3cf84727e31ce",
-                "sha256:a6ceeab5fca62bca072eba6865a12d881f281c74231d2990f8a398226e1a5d96",
-                "sha256:ad12c74c6ce53a027f5a5ecbac9be20758a41c85425c1bbab7078441794b04ee",
-                "sha256:b09dd7bef59448c66e6b490cc3f3c25c14bc85d4e3c193b81a6204be8dd355de",
-                "sha256:bd67df6b48db18c10790635060858e2ea4109601e84a1e9bfdd92e898dc7dc79",
-                "sha256:bf9e02bc3dee792b9d145af30db8686f328e781bd212fdef499db5e9e4dd8377",
-                "sha256:bfa065307667f1c6e1f4c3e13f415b0925e34e56441f5fda2c84110a4a1d8bda",
-                "sha256:c160e34e388277f10c50dc2c7b5e78abe6d07357d9fe7fcb2f3c156713fd647e",
-                "sha256:c243b25051440386179591a8d5a5caff4484f92c980fb6e061b9559da7cc3f64",
-                "sha256:c3c4beddee01c8125a75cde3b71be273995e2e9ec08fbc260dd206b46bb99969",
-                "sha256:cd38140b56538855d3d5722c6d1b752b35237e7ea3f360047ce57f3fade82d98",
-                "sha256:d7f2a7df523791e6a63b40360afa6792a11869651307031160dc10802df9a252",
-                "sha256:da32526326e8da0effb452dc32a21ffad282c485a85a02aeff2393156f69c1c3",
-                "sha256:dc4f9a89c82faf6254d646180b2e3aa4daf5ff75bdb2c296b9f6a6cf547e26a7",
-                "sha256:f0557289260125a6c453ad5673ba79e5b6841d9a20c9e101f758bfbedf928a77",
-                "sha256:f332d61fbff353e2ef0f3130a166f499c3fad3a196e7f7ae72076d41a6bfb259",
-                "sha256:f3ff4205aff999164834792a3949f82435bc7c7655c849226d5836c3242d7451",
-                "sha256:ffa637a2d5883298449a5434b699b22ef98dd8e2ef8a1d9e60fa9cfe79813411"
-            ],
-            "markers": "python_version >= '3.7'",
-            "version": "==7.2.0"
-=======
-                "sha256:04481245ef966fbd24ae9b9e537ce899ae584d521dfbe78f89cad003c38ca2ab",
-                "sha256:0c45948f613d5d18c9ec5eaa203ce06a653334cf1bd47c783a12d0dd4fd9c851",
-                "sha256:10188fe543560ec4874f974b5305cd1a8bdcfa885ee00ea3a03733464c4ca265",
-                "sha256:218fe982371ac7387304153ecd51205f14e9d731b34fb0568181abaf7b443ba0",
-                "sha256:29571503c37f2ef2138a306d23e7270687c0efb9cab4bd8038d609b5c2393a3a",
-                "sha256:2a60d6513781e87047c3e630b33b4d1e89f39836dac6e069ffee28c4786715f5",
-                "sha256:2bf1d5f2084c3932b56b962a683074a3692bce7cabd3aa023c987a2a8e7612f6",
-                "sha256:3164d31078fa9efe406e198aecd2a02d32a62fecbdef74f76dad6a46c7e48311",
-                "sha256:32df215215f3af2c1617a55dbdfb403b772d463d54d219985ac7cd3bf124cada",
-                "sha256:33d1ae9d4079e05ac4cc1ef9e20c648f5afabf1a92adfaf2ccf509c50b85717f",
-                "sha256:33ff26d0f6cc3ca8de13d14fde1ff8efe1456b53e3f0273e63cc8b3c84a063d8",
-                "sha256:38da2db80cc505a611938d8624801158e409928b136c8916cd2e203970dde4dc",
-                "sha256:3b155caf3760408d1cb903b21e6a97ad4e2bdad43cbc265e3ce0afb8e0057e73",
-                "sha256:3b946bbcd5a8231383450b195cfb58cb01cbe7f8949f5758566b881df4b33baf",
-                "sha256:3baf5f126f30781b5e93dbefcc8271cb2491647f8283f20ac54d12161dff080e",
-                "sha256:4b14d5e09c656de5038a3f9bfe5228f53439282abcab87317c9f7f1acb280352",
-                "sha256:51b236e764840a6df0661b67e50697aaa0e7d4124ca95e5058fa3d7cbc240b7c",
-                "sha256:63ffd21aa133ff48c4dff7adcc46b7ec8b565491bfc371212122dd999812ea1c",
-                "sha256:6a43c7823cd7427b4ed763aa7fb63901ca8288591323b58c9cd6ec31ad910f3c",
-                "sha256:755e89e32376c850f826c425ece2c35a4fc266c081490eb0a841e7c1cb0d3bda",
-                "sha256:7a726d742816cb3a8973c8c9a97539c734b3a309345236cd533c4883dda05b8d",
-                "sha256:7c7c0d0827e853315c9bbd43c1162c006dd808dbbe297db7ae66cd17b07830f0",
-                "sha256:7ed681b0f8e8bcbbffa58ba26fcf5dbc8f79e7997595bf071ed5430d8c08d6f3",
-                "sha256:7ee5c9bb51695f80878faaa5598040dd6c9e172ddcf490382e8aedb8ec3fec8d",
-                "sha256:8361be1c2c073919500b6601220a6f2f98ea0b6d2fec5014c1d9cfa23dd07038",
-                "sha256:8ae125d1134bf236acba8b83e74c603d1b30e207266121e76484562bc816344c",
-                "sha256:9817733f0d3ea91bea80de0f79ef971ae94f81ca52f9b66500c6a2fea8e4b4f8",
-                "sha256:98b85dd86514d889a2e3dd22ab3c18c9d0019e696478391d86708b805f4ea0fa",
-                "sha256:9ccb092c9ede70b2517a57382a601619d20981f56f440eae7e4d7eaafd1d1d09",
-                "sha256:9d58885215094ab4a86a6aef044e42994a2bd76a446dc59b352622655ba6621b",
-                "sha256:b643cb30821e7570c0aaf54feaf0bfb630b79059f85741843e9dc23f33aaca2c",
-                "sha256:bc7c85a150501286f8b56bd8ed3aa4093f4b88fb68c0843d21ff9656f0009d6a",
-                "sha256:beeb129cacea34490ffd4d6153af70509aa3cda20fdda2ea1a2be870dfec8d52",
-                "sha256:c31b75ae466c053a98bf26843563b3b3517b8f37da4d47b1c582fdc703112bc3",
-                "sha256:c4e4881fa9e9667afcc742f0c244d9364d197490fbc91d12ac3b5de0bf2df146",
-                "sha256:c5b15ed7644ae4bee0ecf74fee95808dcc34ba6ace87e8dfbf5cb0dc20eab45a",
-                "sha256:d12d076582507ea460ea2a89a8c85cb558f83406c8a41dd641d7be9a32e1274f",
-                "sha256:d248cd4a92065a4d4543b8331660121b31c4148dd00a691bfb7a5cdc7483cfa4",
-                "sha256:d47dd659a4ee952e90dc56c97d78132573dc5c7b09d61b416a9deef4ebe01a0c",
-                "sha256:d4a5a5879a939cb84959d86869132b00176197ca561c664fc21478c1eee60d75",
-                "sha256:da9b41d4539eefd408c46725fb76ecba3a50a3367cafb7dea5f250d0653c1040",
-                "sha256:db61a79c07331e88b9a9974815c075fbd812bc9dbc4dc44b366b5368a2936063",
-                "sha256:ddb726cb861c3117a553f940372a495fe1078249ff5f8a5478c0576c7be12050",
-                "sha256:ded59300d6330be27bc6cf0b74b89ada58069ced87c48eaf9344e5e84b0072f7",
-                "sha256:e2617759031dae1bf183c16cef8fcfb3de7617f394c813fa5e8e46e9b82d4222",
-                "sha256:e5cdbb5cafcedea04924568d990e20ce7f1945a1dd54b560f879ee2d57226912",
-                "sha256:ec8e767f13be637d056f7e07e61d089e555f719b387a7070154ad80a0ff31801",
-                "sha256:ef382417db92ba23dfb5864a3fc9be27ea4894e86620d342a116b243ade5d35d",
-                "sha256:f2cba5c6db29ce991029b5e4ac51eb36774458f0a3b8d3137241b32d1bb91f06",
-                "sha256:f5b4198d85a3755d27e64c52f8c95d6333119e49fd001ae5798dac872c95e0f8",
-                "sha256:ffeeb38ee4a80a30a6877c5c4c359e5498eec095878f1581453202bfacc8fbc2"
-            ],
-            "markers": "python_version >= '3.7'",
-            "version": "==7.1.0"
->>>>>>> 8c8d3d1f
+                "sha256:0339dc3237c0d31c3b574f19c57985fcbe494280153bbcad33f2cdf469f4ac3e",
+                "sha256:09643fb0df8e29f7417adc3f40aaf379d071ee8f0350ab290517c7004f05360b",
+                "sha256:0bd7e628f6c3ec4e7d2d24ec0e50aae4e5ae95ea644e849d92ae4805650b4c4e",
+                "sha256:0cf557827be7eca1c38a2480484d706693e7bb1929e129785fe59ec155a59de6",
+                "sha256:0f8318ed0f3c376cfad8d3520f496946977abde080439d6689d7799791457454",
+                "sha256:1b7fb13850ecb29b62a447ac3516c777b0e7a09ecb0f4bb6718a8654c87dfc80",
+                "sha256:22c308bc508372576ffa3d2dbc4824bb70d28eeb4fcd79d4d1aed663a06630d0",
+                "sha256:3004765bca3acd9e015794e5c2f0c9a05587f5e698127ff95e9cfba0d3f29339",
+                "sha256:3a209d512d157379cc9ab697cbdbb4cfd18daa3e7eebaa84c3d20b6af0037384",
+                "sha256:436313d129db7cf5b4ac355dd2bd3f7c7e5294af077b090b85de75f8458b8616",
+                "sha256:49567ec91fc5e0b15356da07a2feabb421d62f52a9fff4b1ec40e9e19772f5f8",
+                "sha256:4dd34a935de268a133e4741827ae951283a28c0125ddcdbcbba41c4b98f2dfef",
+                "sha256:570c21a29493b350f591a4b04c158ce1601e8d18bdcd21db136fbb135d75efa6",
+                "sha256:5928b85416a388dd557ddc006425b0c37e8468bd1c3dc118c1a3de42f59e2a54",
+                "sha256:5d2b9b5e70a21474c105a133ba227c61bc95f2ac3b66861143ce39a5ea4b3f84",
+                "sha256:617a94ada56bbfe547aa8d1b1a2b8299e2ec1ba14aac1d4b26a9f7d6158e1273",
+                "sha256:6a034480e9ebd4e83d1aa0453fd78986414b5d237aea89a8fdc35d330aa13bae",
+                "sha256:6fce673f79a0e017a4dc35e18dc7bb90bf6d307c67a11ad5e61ca8d42b87cbff",
+                "sha256:78d2c3dde4c0b9be4b02067185136b7ee4681978228ad5ec1278fa74f5ca3e99",
+                "sha256:7f099da6958ddfa2ed84bddea7515cb248583292e16bb9231d151cd528eab657",
+                "sha256:80559eaf6c15ce3da10edb7977a1548b393db36cbc6cf417633eca05d84dd1ed",
+                "sha256:834c2172edff5a08d78e2f53cf5e7164aacabeb66b369f76e7bb367ca4e2d993",
+                "sha256:861cc85dfbf55a7a768443d90a07e0ac5207704a9f97a8eb753292a7fcbdfcfc",
+                "sha256:8649371570551d2fd7dee22cfbf0b61f1747cdfb2b7587bb551e4beaaa44cb97",
+                "sha256:87dc37f16fb5e3a28429e094145bf7c1753e32bb50f662722e378c5851f7fdc6",
+                "sha256:8a6450da4c7afc4534305b2b7d8650131e130610cea448ff240b6ab73d7eab63",
+                "sha256:8d3843ca645f62c426c3d272902b9de90558e9886f15ddf5efe757b12dd376f5",
+                "sha256:8dca3c1706670297851bca1acff9618455122246bdae623be31eca744ade05ec",
+                "sha256:97a3189e019d27e914ecf5c5247ea9f13261d22c3bb0cfcfd2a9b179bb36f8b1",
+                "sha256:99f4dd81b2bb8fc67c3da68b1f5ee1650aca06faa585cbc6818dbf67893c6d58",
+                "sha256:9e872b082b32065ac2834149dc0adc2a2e6d8203080501e1e3c3c77851b466f9",
+                "sha256:a81dbcf6c6c877986083d00b834ac1e84b375220207a059ad45d12f6e518a4e3",
+                "sha256:abacd0a738e71b20e224861bc87e819ef46fedba2fb01bc1af83dfd122e9c319",
+                "sha256:ae82c988954722fa07ec5045c57b6d55bc1a0890defb57cf4a712ced65b26ddd",
+                "sha256:b0c0d46de5dd97f6c2d1b560bf0fcf0215658097b604f1840365296302a9d1fb",
+                "sha256:b1991a6d64231a3e5bbe3099fb0dd7c9aeaa4275ad0e0aeff4cb9ef885c62ba2",
+                "sha256:b2167d116309f564af56f9aa5e75ef710ef871c5f9b313a83050035097b56820",
+                "sha256:bd5a12239c0006252244f94863f1c518ac256160cd316ea5c47fb1a11b25889a",
+                "sha256:bdd3f2f285ddcf2e75174248b2406189261a79e7fedee2ceeadc76219b6faa0e",
+                "sha256:c77f2a9093ccf329dd523a9b2b3c854c20d2a3d968b6def3b820272ca6732242",
+                "sha256:cb5f152fb14857cbe7f3e8c9a5d98979c4c66319a33cad6e617f0067c9accdc4",
+                "sha256:cca7c0b7f5881dfe0291ef09ba7bb1582cb92ab0aeffd8afb00c700bf692415a",
+                "sha256:d2ef6cae70168815ed91388948b5f4fcc69681480a0061114db737f957719f03",
+                "sha256:d9256d4c60c4bbfec92721b51579c50f9e5062c21c12bec56b55292464873508",
+                "sha256:e191a63a05851f8bce77bc875e75457f9b01d42843f8bd7feed2fc26bbe60833",
+                "sha256:e2b50ebc2b6121edf352336d503357321b9d8738bb7a72d06fc56153fd3f4cd8",
+                "sha256:e3ea04b23b114572b98a88c85379e9e9ae031272ba1fb9b532aa934c621626d4",
+                "sha256:e4d70c853f0546855f027890b77854508bdb4d6a81242a9d804482e667fff6e6",
+                "sha256:f29351393eb05e6326f044a7b45ed8e38cb4dcc38570d12791f271399dc41431",
+                "sha256:f3d07edb912a978915576a776756069dede66d012baa503022d3a0adba1b6afa",
+                "sha256:fac6343bae03b176e9b58104a9810df3cdccd5cfed19f99adfa807ffbf43cf9b"
+            ],
+            "markers": "python_version >= '3.7'",
+            "version": "==7.2.1"
         },
         "distlib": {
             "hashes": [
@@ -369,8 +300,6 @@
             "markers": "python_version >= '2.7' and python_version not in '3.0, 3.1, 3.2, 3.3, 3.4'",
             "version": "==0.17.1"
         },
-<<<<<<< HEAD
-=======
         "exceptiongroup": {
             "hashes": [
                 "sha256:327cbda3da756e2de031a3107b81ab7b3770a602c4d16ca618298c526f4bec1e",
@@ -379,7 +308,6 @@
             "index": "pypi",
             "version": "==1.1.0"
         },
->>>>>>> 8c8d3d1f
         "execnet": {
             "hashes": [
                 "sha256:8f694f3ba9cc92cab508b152dcfe322153975c29bda272e2fd7f3f00f36e47c5",
@@ -417,7 +345,6 @@
                 "sha256:9dcc4547dbb1cb284accfb15ab5667a0e5d1881cc443e0677b4882a4067a807e",
                 "sha256:e0a968b5ba15f8a328fdfd7ab1fcb5af4470c28aaf7e55df02a99bc13138e6e8"
             ],
-            "index": "pypi",
             "markers": "sys_platform == 'linux'",
             "version": "==20.1.0"
         },
@@ -473,11 +400,7 @@
                 "sha256:7ab5dd9cd76b787d560a78b1a9810d252367ab595985c50612702be21d671dd7",
                 "sha256:a860582bcf7a4b336fe18ef53937f0f28cec1c0053ffa767c2fcf7ba0b850f59"
             ],
-<<<<<<< HEAD
-            "markers": "python_version >= '3.6'",
-=======
-            "index": "pypi",
->>>>>>> 8c8d3d1f
+            "index": "pypi",
             "version": "==2.0.0"
         },
         "jinja2": {
@@ -487,6 +410,13 @@
             ],
             "markers": "python_version >= '3.7'",
             "version": "==3.1.2"
+        },
+        "linkify-it-py": {
+            "hashes": [
+                "sha256:11e29f00150cddaa8f434153f103c14716e7e097a8fd372d9eb1ed06ed91524d",
+                "sha256:2b3f168d5ce75e3a425e34b341a6b73e116b5d9ed8dbbbf5dc7456843b7ce2ee"
+            ],
+            "version": "==1.0.3"
         },
         "markdown-it-py": {
             "hashes": [
@@ -590,17 +520,17 @@
             ],
             "markers": "python_version >= '3.5'",
             "version": "==1.0.0"
-<<<<<<< HEAD
         },
         "myst-parser": {
+            "extras": [
+                "linkify"
+            ],
             "hashes": [
                 "sha256:61b275b85d9f58aa327f370913ae1bec26ebad372cc99f3ab85c8ec3ee8d9fb8",
                 "sha256:79317f4bb2c13053dd6e64f9da1ba1da6cd9c40c8a430c447a7b146a594c246d"
             ],
             "index": "pypi",
             "version": "==0.18.1"
-=======
->>>>>>> 8c8d3d1f
         },
         "nodeenv": {
             "hashes": [
@@ -746,13 +676,6 @@
             ],
             "markers": "python_version >= '3.7'",
             "version": "==3.2.0"
-        },
-        "pytz": {
-            "hashes": [
-                "sha256:01a0681c4b9684a28304615eba55d1ab31ae00bf68ec157ec3708a8182dbbcd0",
-                "sha256:78f4f37d8198e0627c5f1143240bb0206b8691d8d7ac6d78fee88b78733f8c4a"
-            ],
-            "version": "==2022.7.1"
         },
         "pyyaml": {
             "hashes": [
@@ -805,25 +728,16 @@
                 "sha256:64299f4909223da747622c030b781c0d7811e359c37124b4bd368fb8c6518baa",
                 "sha256:98b1b2782e3c6c4904938b84c0eb932721069dfdb9134313beff7c83c2df24bf"
             ],
-            "index": "pypi",
             "markers": "python_version >= '3.7' and python_version < '4'",
             "version": "==2.28.2"
         },
         "setuptools": {
             "hashes": [
-<<<<<<< HEAD
                 "sha256:e5fd0a713141a4a105412233c63dc4e17ba0090c8e8334594ac790ec97792330",
                 "sha256:f106dee1b506dee5102cc3f3e9e68137bbad6d47b616be7991714b0c62204251"
             ],
             "markers": "python_version >= '3.7'",
             "version": "==67.4.0"
-=======
-                "sha256:95f00380ef2ffa41d9bba85d95b27689d923c93dfbafed4aecd7cf988a25e012",
-                "sha256:bb6d8e508de562768f2027902929f8523932fcd1fb784e6d573d2cafac995a48"
-            ],
-            "markers": "python_version >= '3.7'",
-            "version": "==67.3.2"
->>>>>>> 8c8d3d1f
         },
         "snowballstemmer": {
             "hashes": [
@@ -916,12 +830,9 @@
             "hashes": [
                 "sha256:08c22c9c03b28a140fe3ec5064b53a5288279f22e596ca06b0be698d50c93cf2"
             ],
-            "index": "pypi",
             "markers": "sys_platform == 'linux'",
             "version": "==0.10.0"
         },
-<<<<<<< HEAD
-=======
         "tomli": {
             "hashes": [
                 "sha256:939de3e7a6161af0c887ef91b7d41a53e7c5a1ca976325f429cb46ea9bc30ecc",
@@ -930,7 +841,6 @@
             "index": "pypi",
             "version": "==2.0.1"
         },
->>>>>>> 8c8d3d1f
         "towncrier": {
             "hashes": [
                 "sha256:9767a899a4d6856950f3598acd9e8f08da2663c49fdcda5ea0f9e6ba2afc8eea",
@@ -947,6 +857,14 @@
             "index": "pypi",
             "version": "==4.5.0"
         },
+        "uc-micro-py": {
+            "hashes": [
+                "sha256:316cfb8b6862a0f1d03540f0ae6e7b033ff1fa0ddbe60c12cbe0d4cec846a69f",
+                "sha256:b7cdf4ea79433043ddfe2c82210208f26f7962c0cfbe3bacb05ee879a7fdb596"
+            ],
+            "markers": "python_version >= '3.6'",
+            "version": "==1.0.1"
+        },
         "urllib3": {
             "hashes": [
                 "sha256:076907bf8fd355cde77728471316625a4d2f7e713c125f51953bb5b3eecf4f72",
@@ -957,11 +875,11 @@
         },
         "virtualenv": {
             "hashes": [
-                "sha256:37a640ba82ed40b226599c522d411e4be5edb339a0c0de030c0dc7b646d61590",
-                "sha256:54eb59e7352b573aa04d53f80fc9736ed0ad5143af445a1e539aada6eb947dd1"
-            ],
-            "markers": "python_version >= '3.7'",
-            "version": "==20.19.0"
+                "sha256:3c22fa5a7c7aa106ced59934d2c20a2ecb7f49b4130b8bf444178a16b880fa45",
+                "sha256:a8a4b8ca1e28f864b7514a253f98c1d62b64e31e77325ba279248c65fb4fcef4"
+            ],
+            "markers": "python_version >= '3.7'",
+            "version": "==20.20.0"
         },
         "virtualenv-clone": {
             "hashes": [
@@ -976,6 +894,7 @@
                 "sha256:7500c9625927c8ec60f54377d590f67b30c8e70ef4b8894214ac6e4cad233d2a",
                 "sha256:780a4082c5fbc0fde6a2fcfe5e26e6efc1e8f425730863c04085769781f51eba"
             ],
+            "index": "pypi",
             "markers": "sys_platform == 'win32'",
             "version": "==2.1.2"
         },
