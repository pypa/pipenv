--- conflicted
+++ resolved
@@ -21,13 +21,10 @@
 parse = "*"
 importlib-metadata = {version = "*", markers="python_version < '3.8'"}
 colorama= {version = "*", markers="sys_platform == 'win32'"}
-<<<<<<< HEAD
-myst-parser = "*"
-=======
+myst-parser = {extras = ["linkify"], version = "*"}
 invoke = "==2.0.0"
 exceptiongroup = "==1.1.0"
 tomli = "*"
->>>>>>> 8c8d3d1f
 
 [packages]
 
