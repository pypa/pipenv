import functools
import logging
import os
import pathlib
import sys
import sysconfig
from typing import Any, Dict, Iterator, List, Optional, Tuple

from pipenv.patched.notpip._internal.models.scheme import SCHEME_KEYS, Scheme
from pipenv.patched.notpip._internal.utils.compat import WINDOWS
from pipenv.patched.notpip._internal.utils.deprecation import deprecated
from pipenv.patched.notpip._internal.utils.virtualenv import running_under_virtualenv

from . import _distutils, _sysconfig
from .base import (
    USER_CACHE_DIR,
    get_major_minor_version,
    get_src_prefix,
    is_osx_framework,
    site_packages,
    user_site,
)

__all__ = [
    "USER_CACHE_DIR",
    "get_bin_prefix",
    "get_bin_user",
    "get_major_minor_version",
    "get_platlib",
    "get_prefixed_libs",
    "get_purelib",
    "get_scheme",
    "get_src_prefix",
    "site_packages",
    "user_site",
]


logger = logging.getLogger(__name__)


_PLATLIBDIR: str = getattr(sys, "platlibdir", "lib")

_USE_SYSCONFIG_DEFAULT = sys.version_info >= (3, 10)


def _should_use_sysconfig() -> bool:
    """This function determines the value of _USE_SYSCONFIG.

    By default, pip uses sysconfig on Python 3.10+.
    But Python distributors can override this decision by setting:
        sysconfig._PIP_USE_SYSCONFIG = True / False
    Rationale in https://github.com/pypa/pip/issues/10647

    This is a function for testability, but should be constant during any one
    run.
    """
    return bool(getattr(sysconfig, "_PIP_USE_SYSCONFIG", _USE_SYSCONFIG_DEFAULT))


_USE_SYSCONFIG = _should_use_sysconfig()

# Be noisy about incompatibilities if this platforms "should" be using
# sysconfig, but is explicitly opting out and using distutils instead.
if _USE_SYSCONFIG_DEFAULT and not _USE_SYSCONFIG:
    _MISMATCH_LEVEL = logging.WARNING
else:
    _MISMATCH_LEVEL = logging.DEBUG


def _looks_like_bpo_44860() -> bool:
    """The resolution to bpo-44860 will change this incorrect platlib.

    See <https://bugs.python.org/issue44860>.
    """
    from distutils.command.install import INSTALL_SCHEMES  # type: ignore

    try:
        unix_user_platlib = INSTALL_SCHEMES["unix_user"]["platlib"]
    except KeyError:
        return False
    return unix_user_platlib == "$usersite"

_PLATLIBDIR: str = getattr(sys, "platlibdir", "lib")


def _looks_like_bpo_44860() -> bool:
    """The resolution to bpo-44860 will change this incorrect platlib.

    See <https://bugs.python.org/issue44860>.
    """
    from distutils.command.install import INSTALL_SCHEMES  # type: ignore

    try:
        unix_user_platlib = INSTALL_SCHEMES["unix_user"]["platlib"]
    except KeyError:
        return False
    return unix_user_platlib == "$usersite"


def _looks_like_red_hat_patched_platlib_purelib(scheme: Dict[str, str]) -> bool:
    platlib = scheme["platlib"]
    if "/$platlibdir/" in platlib:
        platlib = platlib.replace("/$platlibdir/", f"/{_PLATLIBDIR}/")
    if "/lib64/" not in platlib:
        return False
    unpatched = platlib.replace("/lib64/", "/lib/")
    return unpatched.replace("$platbase/", "$base/") == scheme["purelib"]


@functools.lru_cache(maxsize=None)
def _looks_like_red_hat_lib() -> bool:
    """Red Hat patches platlib in unix_prefix and unix_home, but not purelib.

    This is the only way I can see to tell a Red Hat-patched Python.
    """
    from distutils.command.install import INSTALL_SCHEMES  # type: ignore

    return all(
        k in INSTALL_SCHEMES
        and _looks_like_red_hat_patched_platlib_purelib(INSTALL_SCHEMES[k])
        for k in ("unix_prefix", "unix_home")
    )


@functools.lru_cache(maxsize=None)
def _looks_like_debian_scheme() -> bool:
    """Debian adds two additional schemes."""
    from distutils.command.install import INSTALL_SCHEMES  # type: ignore

    return "deb_system" in INSTALL_SCHEMES and "unix_local" in INSTALL_SCHEMES


@functools.lru_cache(maxsize=None)
def _looks_like_red_hat_scheme() -> bool:
    """Red Hat patches ``sys.prefix`` and ``sys.exec_prefix``.

    Red Hat's ``00251-change-user-install-location.patch`` changes the install
    command's ``prefix`` and ``exec_prefix`` to append ``"/local"``. This is
    (fortunately?) done quite unconditionally, so we create a default command
    object without any configuration to detect this.
    """
    from distutils.command.install import install
    from distutils.dist import Distribution

    cmd: Any = install(Distribution())
    cmd.finalize_options()
    return (
        cmd.exec_prefix == f"{os.path.normpath(sys.exec_prefix)}/local"
        and cmd.prefix == f"{os.path.normpath(sys.prefix)}/local"
    )


@functools.lru_cache(maxsize=None)
<<<<<<< HEAD
def _looks_like_slackware_scheme() -> bool:
    """Slackware patches sysconfig but fails to patch distutils and site.

    Slackware changes sysconfig's user scheme to use ``"lib64"`` for the lib
    path, but does not do the same to the site module.
    """
    if user_site is None:  # User-site not available.
        return False
    try:
        paths = sysconfig.get_paths(scheme="posix_user", expand=False)
    except KeyError:  # User-site not available.
        return False
    return "/lib64/" in paths["purelib"] and "/lib64/" not in user_site


@functools.lru_cache(maxsize=None)
=======
>>>>>>> 60342444
def _looks_like_msys2_mingw_scheme() -> bool:
    """MSYS2 patches distutils and sysconfig to use a UNIX-like scheme.

    However, MSYS2 incorrectly patches sysconfig ``nt`` scheme. The fix is
    likely going to be included in their 3.10 release, so we ignore the warning.
    See msys2/MINGW-packages#9319.

    MSYS2 MINGW's patch uses lowercase ``"lib"`` instead of the usual uppercase,
    and is missing the final ``"site-packages"``.
    """
    paths = sysconfig.get_paths("nt", expand=False)
    return all(
        "Lib" not in p and "lib" in p and not p.endswith("site-packages")
        for p in (paths[key] for key in ("platlib", "purelib"))
    )


def _fix_abiflags(parts: Tuple[str]) -> Iterator[str]:
    ldversion = sysconfig.get_config_var("LDVERSION")
    abiflags: str = getattr(sys, "abiflags", None)

    # LDVERSION does not end with sys.abiflags. Just return the path unchanged.
    if not ldversion or not abiflags or not ldversion.endswith(abiflags):
        yield from parts
        return

    # Strip sys.abiflags from LDVERSION-based path components.
    for part in parts:
        if part.endswith(ldversion):
            part = part[: (0 - len(abiflags))]
        yield part


@functools.lru_cache(maxsize=None)
def _warn_mismatched(old: pathlib.Path, new: pathlib.Path, *, key: str) -> None:
    issue_url = "https://github.com/pypa/pip/issues/10151"
    message = (
        "Value for %s does not match. Please report this to <%s>"
        "\ndistutils: %s"
        "\nsysconfig: %s"
    )
    logger.log(_MISMATCH_LEVEL, message, key, issue_url, old, new)


def _warn_if_mismatch(old: pathlib.Path, new: pathlib.Path, *, key: str) -> bool:
    if old == new:
        return False
    _warn_mismatched(old, new, key=key)
    return True


@functools.lru_cache(maxsize=None)
def _log_context(
    *,
    user: bool = False,
    home: Optional[str] = None,
    root: Optional[str] = None,
    prefix: Optional[str] = None,
) -> None:
    parts = [
        "Additional context:",
        "user = %r",
        "home = %r",
        "root = %r",
        "prefix = %r",
    ]

    logger.log(_MISMATCH_LEVEL, "\n".join(parts), user, home, root, prefix)


def get_scheme(
    dist_name: str,
    user: bool = False,
    home: Optional[str] = None,
    root: Optional[str] = None,
    isolated: bool = False,
    prefix: Optional[str] = None,
) -> Scheme:
    new = _sysconfig.get_scheme(
        dist_name,
        user=user,
        home=home,
        root=root,
        isolated=isolated,
        prefix=prefix,
    )
    if _USE_SYSCONFIG:
        return new

    old = _distutils.get_scheme(
        dist_name,
        user=user,
        home=home,
        root=root,
        isolated=isolated,
        prefix=prefix,
    )

    warning_contexts = []
    for k in SCHEME_KEYS:
        old_v = pathlib.Path(getattr(old, k))
        new_v = pathlib.Path(getattr(new, k))

        if old_v == new_v:
            continue

        # distutils incorrectly put PyPy packages under ``site-packages/python``
        # in the ``posix_home`` scheme, but PyPy devs said they expect the
        # directory name to be ``pypy`` instead. So we treat this as a bug fix
        # and not warn about it. See bpo-43307 and python/cpython#24628.
        skip_pypy_special_case = (
            sys.implementation.name == "pypy"
            and home is not None
            and k in ("platlib", "purelib")
            and old_v.parent == new_v.parent
            and old_v.name.startswith("python")
            and new_v.name.startswith("pypy")
        )
        if skip_pypy_special_case:
            continue

        # sysconfig's ``osx_framework_user`` does not include ``pythonX.Y`` in
        # the ``include`` value, but distutils's ``headers`` does. We'll let
        # CPython decide whether this is a bug or feature. See bpo-43948.
        skip_osx_framework_user_special_case = (
            user
            and is_osx_framework()
            and k == "headers"
            and old_v.parent.parent == new_v.parent
            and old_v.parent.name.startswith("python")
        )
        if skip_osx_framework_user_special_case:
            continue

        # On Red Hat and derived Linux distributions, distutils is patched to
        # use "lib64" instead of "lib" for platlib.
        if k == "platlib" and _looks_like_red_hat_lib():
            continue

        # On Python 3.9+, sysconfig's posix_user scheme sets platlib against
        # sys.platlibdir, but distutils's unix_user incorrectly coninutes
        # using the same $usersite for both platlib and purelib. This creates a
        # mismatch when sys.platlibdir is not "lib".
        skip_bpo_44860 = (
            user
            and k == "platlib"
            and not WINDOWS
            and sys.version_info >= (3, 9)
            and _PLATLIBDIR != "lib"
            and _looks_like_bpo_44860()
        )
        if skip_bpo_44860:
<<<<<<< HEAD
            continue

        # Slackware incorrectly patches posix_user to use lib64 instead of lib,
        # but not usersite to match the location.
        skip_slackware_user_scheme = (
            user
            and k in ("platlib", "purelib")
            and not WINDOWS
            and _looks_like_slackware_scheme()
        )
        if skip_slackware_user_scheme:
=======
>>>>>>> 60342444
            continue

        # Both Debian and Red Hat patch Python to place the system site under
        # /usr/local instead of /usr. Debian also places lib in dist-packages
        # instead of site-packages, but the /usr/local check should cover it.
        skip_linux_system_special_case = (
            not (user or home or prefix or running_under_virtualenv())
            and old_v.parts[1:3] == ("usr", "local")
            and len(new_v.parts) > 1
            and new_v.parts[1] == "usr"
            and (len(new_v.parts) < 3 or new_v.parts[2] != "local")
            and (_looks_like_red_hat_scheme() or _looks_like_debian_scheme())
        )
        if skip_linux_system_special_case:
            continue

        # On Python 3.7 and earlier, sysconfig does not include sys.abiflags in
        # the "pythonX.Y" part of the path, but distutils does.
        skip_sysconfig_abiflag_bug = (
            sys.version_info < (3, 8)
            and not WINDOWS
            and k in ("headers", "platlib", "purelib")
            and tuple(_fix_abiflags(old_v.parts)) == new_v.parts
        )
        if skip_sysconfig_abiflag_bug:
            continue

        # MSYS2 MINGW's sysconfig patch does not include the "site-packages"
        # part of the path. This is incorrect and will be fixed in MSYS.
        skip_msys2_mingw_bug = (
            WINDOWS and k in ("platlib", "purelib") and _looks_like_msys2_mingw_scheme()
        )
        if skip_msys2_mingw_bug:
            continue

<<<<<<< HEAD
        # CPython's POSIX install script invokes pip (via ensurepip) against the
        # interpreter located in the source tree, not the install site. This
        # triggers special logic in sysconfig that's not present in distutils.
        # https://github.com/python/cpython/blob/8c21941ddaf/Lib/sysconfig.py#L178-L194
        skip_cpython_build = (
            sysconfig.is_python_build(check_home=True)
            and not WINDOWS
            and k in ("headers", "include", "platinclude")
        )
        if skip_cpython_build:
            continue

=======
>>>>>>> 60342444
        warning_contexts.append((old_v, new_v, f"scheme.{k}"))

    if not warning_contexts:
        return old

    # Check if this path mismatch is caused by distutils config files. Those
    # files will no longer work once we switch to sysconfig, so this raises a
    # deprecation message for them.
    default_old = _distutils.distutils_scheme(
        dist_name,
        user,
        home,
        root,
        isolated,
        prefix,
        ignore_config_files=True,
    )
    if any(default_old[k] != getattr(old, k) for k in SCHEME_KEYS):
        deprecated(
            reason=(
                "Configuring installation scheme with distutils config files "
                "is deprecated and will no longer work in the near future. If you "
                "are using a Homebrew or Linuxbrew Python, please see discussion "
                "at https://github.com/Homebrew/homebrew-core/issues/76621"
            ),
            replacement=None,
            gone_in=None,
        )
        return old

    # Post warnings about this mismatch so user can report them back.
    for old_v, new_v, key in warning_contexts:
        _warn_mismatched(old_v, new_v, key=key)
    _log_context(user=user, home=home, root=root, prefix=prefix)

    return old


def get_bin_prefix() -> str:
    new = _sysconfig.get_bin_prefix()
    if _USE_SYSCONFIG:
        return new

    old = _distutils.get_bin_prefix()
    if _warn_if_mismatch(pathlib.Path(old), pathlib.Path(new), key="bin_prefix"):
        _log_context()
    return old


def get_bin_user() -> str:
    return _sysconfig.get_scheme("", user=True).scripts


def _looks_like_deb_system_dist_packages(value: str) -> bool:
    """Check if the value is Debian's APT-controlled dist-packages.

    Debian's ``distutils.sysconfig.get_python_lib()`` implementation returns the
    default package path controlled by APT, but does not patch ``sysconfig`` to
    do the same. This is similar to the bug worked around in ``get_scheme()``,
    but here the default is ``deb_system`` instead of ``unix_local``. Ultimately
    we can't do anything about this Debian bug, and this detection allows us to
    skip the warning when needed.
    """
    if not _looks_like_debian_scheme():
        return False
    if value == "/usr/lib/python3/dist-packages":
        return True
    return False


def get_purelib() -> str:
    """Return the default pure-Python lib location."""
    new = _sysconfig.get_purelib()
<<<<<<< HEAD
    if _USE_SYSCONFIG:
        return new

    old = _distutils.get_purelib()
=======
>>>>>>> 60342444
    if _looks_like_deb_system_dist_packages(old):
        return old
    if _warn_if_mismatch(pathlib.Path(old), pathlib.Path(new), key="purelib"):
        _log_context()
    return old


def get_platlib() -> str:
    """Return the default platform-shared lib location."""
    new = _sysconfig.get_platlib()
<<<<<<< HEAD
    if _USE_SYSCONFIG:
        return new

    old = _distutils.get_platlib()
=======
>>>>>>> 60342444
    if _looks_like_deb_system_dist_packages(old):
        return old
    if _warn_if_mismatch(pathlib.Path(old), pathlib.Path(new), key="platlib"):
        _log_context()
    return old


def _deduplicated(v1: str, v2: str) -> List[str]:
    """Deduplicate values from a list."""
    if v1 == v2:
        return [v1]
    return [v1, v2]


def _looks_like_apple_library(path: str) -> bool:
    """Apple patches sysconfig to *always* look under */Library/Python*."""
    if sys.platform[:6] != "darwin":
        return False
    return path == f"/Library/Python/{get_major_minor_version()}/site-packages"


def get_prefixed_libs(prefix: str) -> List[str]:
    """Return the lib locations under ``prefix``."""
    new_pure, new_plat = _sysconfig.get_prefixed_libs(prefix)
    if _USE_SYSCONFIG:
        return _deduplicated(new_pure, new_plat)

    old_pure, old_plat = _distutils.get_prefixed_libs(prefix)
    old_lib_paths = _deduplicated(old_pure, old_plat)

    # Apple's Python (shipped with Xcode and Command Line Tools) hard-code
    # platlib and purelib to '/Library/Python/X.Y/site-packages'. This will
    # cause serious build isolation bugs when Apple starts shipping 3.10 because
    # pip will install build backends to the wrong location. This tells users
    # who is at fault so Apple may notice it and fix the issue in time.
    if all(_looks_like_apple_library(p) for p in old_lib_paths):
        deprecated(
            reason=(
                "Python distributed by Apple's Command Line Tools incorrectly "
                "patches sysconfig to always point to '/Library/Python'. This "
                "will cause build isolation to operate incorrectly on Python "
                "3.10 or later. Please help report this to Apple so they can "
                "fix this. https://developer.apple.com/bug-reporting/"
            ),
            replacement=None,
            gone_in=None,
        )
        return old_lib_paths

    warned = [
        _warn_if_mismatch(
            pathlib.Path(old_pure),
            pathlib.Path(new_pure),
            key="prefixed-purelib",
        ),
        _warn_if_mismatch(
            pathlib.Path(old_plat),
            pathlib.Path(new_plat),
            key="prefixed-platlib",
        ),
    ]
    if any(warned):
        _log_context(prefix=prefix)

    return old_lib_paths<|MERGE_RESOLUTION|>--- conflicted
+++ resolved
@@ -70,23 +70,6 @@
 
 def _looks_like_bpo_44860() -> bool:
     """The resolution to bpo-44860 will change this incorrect platlib.
-
-    See <https://bugs.python.org/issue44860>.
-    """
-    from distutils.command.install import INSTALL_SCHEMES  # type: ignore
-
-    try:
-        unix_user_platlib = INSTALL_SCHEMES["unix_user"]["platlib"]
-    except KeyError:
-        return False
-    return unix_user_platlib == "$usersite"
-
-_PLATLIBDIR: str = getattr(sys, "platlibdir", "lib")
-
-
-def _looks_like_bpo_44860() -> bool:
-    """The resolution to bpo-44860 will change this incorrect platlib.
-
     See <https://bugs.python.org/issue44860>.
     """
     from distutils.command.install import INSTALL_SCHEMES  # type: ignore
@@ -152,10 +135,8 @@
 
 
 @functools.lru_cache(maxsize=None)
-<<<<<<< HEAD
 def _looks_like_slackware_scheme() -> bool:
     """Slackware patches sysconfig but fails to patch distutils and site.
-
     Slackware changes sysconfig's user scheme to use ``"lib64"`` for the lib
     path, but does not do the same to the site module.
     """
@@ -169,15 +150,11 @@
 
 
 @functools.lru_cache(maxsize=None)
-=======
->>>>>>> 60342444
 def _looks_like_msys2_mingw_scheme() -> bool:
     """MSYS2 patches distutils and sysconfig to use a UNIX-like scheme.
-
     However, MSYS2 incorrectly patches sysconfig ``nt`` scheme. The fix is
     likely going to be included in their 3.10 release, so we ignore the warning.
     See msys2/MINGW-packages#9319.
-
     MSYS2 MINGW's patch uses lowercase ``"lib"`` instead of the usual uppercase,
     and is missing the final ``"site-packages"``.
     """
@@ -323,7 +300,6 @@
             and _looks_like_bpo_44860()
         )
         if skip_bpo_44860:
-<<<<<<< HEAD
             continue
 
         # Slackware incorrectly patches posix_user to use lib64 instead of lib,
@@ -335,8 +311,6 @@
             and _looks_like_slackware_scheme()
         )
         if skip_slackware_user_scheme:
-=======
->>>>>>> 60342444
             continue
 
         # Both Debian and Red Hat patch Python to place the system site under
@@ -372,7 +346,6 @@
         if skip_msys2_mingw_bug:
             continue
 
-<<<<<<< HEAD
         # CPython's POSIX install script invokes pip (via ensurepip) against the
         # interpreter located in the source tree, not the install site. This
         # triggers special logic in sysconfig that's not present in distutils.
@@ -385,8 +358,6 @@
         if skip_cpython_build:
             continue
 
-=======
->>>>>>> 60342444
         warning_contexts.append((old_v, new_v, f"scheme.{k}"))
 
     if not warning_contexts:
@@ -460,13 +431,10 @@
 def get_purelib() -> str:
     """Return the default pure-Python lib location."""
     new = _sysconfig.get_purelib()
-<<<<<<< HEAD
     if _USE_SYSCONFIG:
         return new
 
     old = _distutils.get_purelib()
-=======
->>>>>>> 60342444
     if _looks_like_deb_system_dist_packages(old):
         return old
     if _warn_if_mismatch(pathlib.Path(old), pathlib.Path(new), key="purelib"):
@@ -477,13 +445,10 @@
 def get_platlib() -> str:
     """Return the default platform-shared lib location."""
     new = _sysconfig.get_platlib()
-<<<<<<< HEAD
     if _USE_SYSCONFIG:
         return new
 
     old = _distutils.get_platlib()
-=======
->>>>>>> 60342444
     if _looks_like_deb_system_dist_packages(old):
         return old
     if _warn_if_mismatch(pathlib.Path(old), pathlib.Path(new), key="platlib"):
