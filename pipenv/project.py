# -*- coding: utf-8 -*-
import io
import json
import os
import re
import sys
import glob
import base64
import fnmatch
import hashlib
from first import first
from cached_property import cached_property
import operator
import pipfile
import pipfile.api
import six
import vistir
import toml
import tomlkit

from .environment import Environment
from .cmdparse import Script
from .utils import (
    pep423_name,
    proper_case,
    find_requirements,
    is_editable,
    cleanup_toml,
    convert_toml_outline_tables,
    is_installable_file,
    is_valid_url,
    normalize_drive,
    python_version,
    safe_expandvars,
    is_star,
    get_workon_home,
    is_virtual_environment,
    looks_like_dir,
    get_canonical_names
)
from .environments import (
    PIPENV_MAX_DEPTH,
    PIPENV_PIPFILE,
    PIPENV_VENV_IN_PROJECT,
    PIPENV_VIRTUALENV,
    PIPENV_TEST_INDEX,
    PIPENV_PYTHON,
    PIPENV_DEFAULT_PYTHON_VERSION,
)


def _normalized(p):
    if p is None:
        return None
    loc = vistir.compat.Path(p)
    if not loc.is_absolute():
        try:
            loc = loc.resolve()
        except OSError:
            loc = loc.absolute()
    # Recase the path properly on Windows. From https://stackoverflow.com/a/35229734/5043728
    if os.name == 'nt':
        matches = glob.glob(re.sub(r'([^:/\\])(?=[/\\]|$)', r'[\1]', str(loc)))
        path_str = matches and matches[0] or str(loc)
    else:
        path_str = str(loc)
    return normalize_drive(path_str)


DEFAULT_NEWLINES = u"\n"


class _LockFileEncoder(json.JSONEncoder):
    """A specilized JSON encoder to convert loaded TOML data into a lock file.

    This adds a few characteristics to the encoder:

    * The JSON is always prettified with indents and spaces.
    * TOMLKit's container elements are seamlessly encodable.
    * The output is always UTF-8-encoded text, never binary, even on Python 2.
    """

    def __init__(self):
        super(_LockFileEncoder, self).__init__(
            indent=4, separators=(",", ": "), sort_keys=True
        )

    def default(self, obj):
        if isinstance(obj, vistir.compat.Path):
            obj = obj.as_posix()
        return super(_LockFileEncoder, self).default(obj)

    def encode(self, obj):
        content = super(_LockFileEncoder, self).encode(obj)
        if not isinstance(content, six.text_type):
            content = content.decode("utf-8")
        return content


def preferred_newlines(f):
    if isinstance(f.newlines, six.text_type):
        return f.newlines
    return DEFAULT_NEWLINES


if PIPENV_PIPFILE:
    if not os.path.isfile(PIPENV_PIPFILE):
        raise RuntimeError("Given PIPENV_PIPFILE is not found!")

    else:
        PIPENV_PIPFILE = _normalized(PIPENV_PIPFILE)
# (path, file contents) => TOMLFile
# keeps track of pipfiles that we've seen so we do not need to re-parse 'em
_pipfile_cache = {}


if PIPENV_TEST_INDEX:
    DEFAULT_SOURCE = {
        u"url": PIPENV_TEST_INDEX,
        u"verify_ssl": True,
        u"name": u"custom",
    }
else:
    DEFAULT_SOURCE = {
        u"url": u"https://pypi.org/simple",
        u"verify_ssl": True,
        u"name": u"pypi",
    }

pipfile.api.DEFAULT_SOURCE = DEFAULT_SOURCE


class SourceNotFound(KeyError):
    pass


class Project(object):
    """docstring for Project"""

    _lockfile_encoder = _LockFileEncoder()

    def __init__(self, which=None, python_version=None, chdir=True):
        super(Project, self).__init__()
        self._name = None
        self._virtualenv_location = None
        self._download_location = None
        self._proper_names_db_path = None
        self._pipfile_location = None
        self._pipfile_newlines = DEFAULT_NEWLINES
        self._lockfile_newlines = DEFAULT_NEWLINES
        self._requirements_location = None
        self._original_dir = os.path.abspath(os.curdir)
        self._environment = None
        self._which = which
        self._build_system = {
            "requires": ["setuptools", "wheel"]
        }
        self.python_version = python_version
        # Hack to skip this during pipenv run, or -r.
        if ("run" not in sys.argv) and chdir:
            try:
                os.chdir(self.project_directory)
            except (TypeError, AttributeError):
                pass

    def path_to(self, p):
        """Returns the absolute path to a given relative path."""
        if os.path.isabs(p):
            return p

        return os.sep.join([self._original_dir, p])

    def _build_package_list(self, package_section):
        """Returns a list of packages for pip-tools to consume."""
        from pipenv.vendor.requirementslib.utils import is_vcs
        ps = {}
        # TODO: Separate the logic for showing packages from the filters for supplying pip-tools
        for k, v in self.parsed_pipfile.get(package_section, {}).items():
            # Skip editable VCS deps.
            if hasattr(v, "keys"):
                # When a vcs url is gven without editable it only appears as a key
                # Eliminate any vcs, path, or url entries which are not editable
                # Since pip-tools can't do deep resolution on them, even setuptools-installable ones
                if (
                    is_vcs(v)
                    or is_vcs(k)
                    or (is_installable_file(k) or is_installable_file(v))
                    or any(
                        (
                            prefix in v
                            and (os.path.isfile(v[prefix]) or is_valid_url(v[prefix]))
                        )
                        for prefix in ["path", "file"]
                    )
                ):
                    # If they are editable, do resolve them
                    if "editable" not in v:
                        # allow wheels to be passed through
                        if not (
                            hasattr(v, "keys")
                            and v.get("path", v.get("file", "")).endswith(".whl")
                        ):
                            continue
                        ps.update({k: v})

                    else:
                        ps.update({k: v})
                else:
                    ps.update({k: v})
            else:
                # Since these entries have no attributes we know they are not editable
                # So we can safely exclude things that need to be editable in order to be resolved
                # First exclude anything that is a vcs entry either in the key or value
                if not (
                    any(is_vcs(i) for i in [k, v])
                    or
                    # Then exclude any installable files that are not directories
                    # Because pip-tools can resolve setup.py for example
                    any(is_installable_file(i) for i in [k, v])
                    or
                    # Then exclude any URLs because they need to be editable also
                    # Things that are excluded can only be 'shallow resolved'
                    any(is_valid_url(i) for i in [k, v])
                ):
                    ps.update({k: v})
        return ps

    @property
    def name(self):
        if self._name is None:
            self._name = self.pipfile_location.split(os.sep)[-2]
        return self._name

    @property
    def pipfile_exists(self):
        return bool(self.pipfile_location)

    @property
    def required_python_version(self):
        if self.pipfile_exists:
            required = self.parsed_pipfile.get("requires", {}).get(
                "python_full_version"
            )
            if not required:
                required = self.parsed_pipfile.get("requires", {}).get("python_version")
            if required != "*":
                return required

    @property
    def project_directory(self):
        if self.pipfile_location is not None:
            return os.path.abspath(os.path.join(self.pipfile_location, os.pardir))

        else:
            return None

    @property
    def requirements_exists(self):
        return bool(self.requirements_location)

    def is_venv_in_project(self):
        return PIPENV_VENV_IN_PROJECT or (
            self.project_directory
            and os.path.isdir(os.path.join(self.project_directory, ".venv"))
        )

    @property
    def virtualenv_exists(self):
        # TODO: Decouple project from existence of Pipfile.
        if self.pipfile_exists and os.path.exists(self.virtualenv_location):
            if os.name == "nt":
                extra = ["Scripts", "activate.bat"]
            else:
                extra = ["bin", "activate"]
            return os.path.isfile(os.sep.join([self.virtualenv_location] + extra))

        return False

    def get_location_for_virtualenv(self):
        # If there's no project yet, set location based on config.
        if not self.project_directory:
            if self.is_venv_in_project():
                return os.path.abspath(".venv")
            return str(get_workon_home().joinpath(self.virtualenv_name))

        dot_venv = os.path.join(self.project_directory, ".venv")

        # If there's no .venv in project root, set location based on config.
        if not os.path.exists(dot_venv):
            if self.is_venv_in_project():
                return dot_venv
            return str(get_workon_home().joinpath(self.virtualenv_name))

        # If .venv in project root is a directory, use it.
        if os.path.isdir(dot_venv):
            return dot_venv

        # Now we assume .venv in project root is a file. Use its content.
        with io.open(dot_venv) as f:
            name = f.read().strip()

        # If content looks like a path, use it as a relative path.
        # Otherwise use directory named after content in WORKON_HOME.
        if looks_like_dir(name):
            path = vistir.compat.Path(self.project_directory, name)
            return path.absolute().as_posix()
        return str(get_workon_home().joinpath(name))

    @property
    def working_set(self):
        from .utils import load_path
        sys_path = load_path(self.which("python"))
        import pkg_resources
        return pkg_resources.WorkingSet(sys_path)

    @property
    def installed_packages(self):
        return self.environment.get_installed_packages()

    @property
    def installed_package_names(self):
        return get_canonical_names([pkg.key for pkg in self.installed_packages])

    @property
    def lockfile_package_names(self):
        dev_keys = get_canonical_names(self.lockfile_content["develop"].keys())
        default_keys = get_canonical_names(self.lockfile_content["default"].keys())
        return {
            "dev": dev_keys,
            "default": default_keys,
            "combined": dev_keys | default_keys
        }

    @property
    def pipfile_package_names(self):
        dev_keys = get_canonical_names(self.dev_packages.keys())
        default_keys = get_canonical_names(self.packages.keys())
        return {
            "dev": dev_keys,
            "default": default_keys,
            "combined": dev_keys | default_keys
        }

    @property
    def environment(self):
        if not self._environment:
            prefix = self.get_location_for_virtualenv()
            is_venv = prefix == sys.prefix
            sources = self.sources if self.sources else [DEFAULT_SOURCE,]
            self._environment = Environment(
                prefix=prefix, is_venv=is_venv, sources=sources, pipfile=self.parsed_pipfile,
                project=self
            )
            self._environment.add_dist("pipenv")
        return self._environment

    def get_outdated_packages(self):
        return self.environment.get_outdated_packages(pre=self.pipfile.get("pre", False))

    @classmethod
    def _sanitize(cls, name):
        # Replace dangerous characters into '_'. The length of the sanitized
        # project name is limited as 42 because of the limit of linux kernel
        #
        # 42 = 127 - len('/home//.local/share/virtualenvs//bin/python2') - 32 - len('-HASHHASH')
        #
        #      127 : BINPRM_BUF_SIZE - 1
        #       32 : Maximum length of username
        #
        # References:
        #   https://www.gnu.org/software/bash/manual/html_node/Double-Quotes.html
        #   http://www.tldp.org/LDP/abs/html/special-chars.html#FIELDREF
        #   https://github.com/torvalds/linux/blob/2bfe01ef/include/uapi/linux/binfmts.h#L18
        return re.sub(r'[ $`!*@"\\\r\n\t]', "_", name)[0:42]

    def _get_virtualenv_hash(self, name):
        """Get the name of the virtualenv adjusted for windows if needed

        Returns (name, encoded_hash)
        """

        def get_name(name, location):
            name = self._sanitize(name)
            hash = hashlib.sha256(location.encode()).digest()[:6]
            encoded_hash = base64.urlsafe_b64encode(hash).decode()
            return name, encoded_hash[:8]

        clean_name, encoded_hash = get_name(name, self.pipfile_location)
        venv_name = "{0}-{1}".format(clean_name, encoded_hash)

        # This should work most of the time for
        #   Case-sensitive filesystems,
        #   In-project venv
        #   "Proper" path casing (on non-case-sensitive filesystems).
        if (
            not fnmatch.fnmatch("A", "a")
            or self.is_venv_in_project()
            or get_workon_home().joinpath(venv_name).exists()
        ):
            return clean_name, encoded_hash

        # Check for different capitalization of the same project.
        for path in get_workon_home().iterdir():
            if not is_virtual_environment(path):
                continue
            try:
                env_name, hash_ = path.name.rsplit("-", 1)
            except ValueError:
                continue
            if len(hash_) != 8 or env_name.lower() != name.lower():
                continue
            return get_name(env_name, self.pipfile_location.replace(name, env_name))

        # Use the default if no matching env exists.
        return clean_name, encoded_hash

    @property
    def virtualenv_name(self):
        sanitized, encoded_hash = self._get_virtualenv_hash(self.name)
        suffix = "-{0}".format(PIPENV_PYTHON) if PIPENV_PYTHON else ""
        # If the pipfile was located at '/home/user/MY_PROJECT/Pipfile',
        # the name of its virtualenv will be 'my-project-wyUfYPqE'
        return sanitized + "-" + encoded_hash + suffix

    @property
    def virtualenv_location(self):
        # if VIRTUAL_ENV is set, use that.
        if PIPENV_VIRTUALENV:
            return PIPENV_VIRTUALENV

        if not self._virtualenv_location:  # Use cached version, if available.
            assert self.project_directory, "project not created"
            self._virtualenv_location = self.get_location_for_virtualenv()
        return self._virtualenv_location

    @property
    def virtualenv_src_location(self):
        if self.virtualenv_location:
            loc = os.sep.join([self.virtualenv_location, "src"])
        else:
            loc = os.sep.join([self.project_directory, "src"])
        vistir.path.mkdir_p(loc)
        return loc

    @property
    def download_location(self):
        if self._download_location is None:
            loc = os.sep.join([self.virtualenv_location, "downloads"])
            self._download_location = loc
        # Create the directory, if it doesn't exist.
        vistir.path.mkdir_p(self._download_location)
        return self._download_location

    @property
    def proper_names_db_path(self):
        if self._proper_names_db_path is None:
            self._proper_names_db_path = vistir.compat.Path(
                self.virtualenv_location, "pipenv-proper-names.txt"
            )
        self._proper_names_db_path.touch()  # Ensure the file exists.
        return self._proper_names_db_path

    @property
    def proper_names(self):
        with self.proper_names_db_path.open() as f:
            return f.read().splitlines()

    def register_proper_name(self, name):
        """Registers a proper name to the database."""
        with self.proper_names_db_path.open("a") as f:
            f.write(u"{0}\n".format(name))

    @property
    def pipfile_location(self):
        if PIPENV_PIPFILE:
            return PIPENV_PIPFILE

        if self._pipfile_location is None:
            try:
                loc = pipfile.Pipfile.find(max_depth=PIPENV_MAX_DEPTH)
            except RuntimeError:
                loc = None
            self._pipfile_location = _normalized(loc)
        return self._pipfile_location

    @property
    def requirements_location(self):
        if self._requirements_location is None:
            try:
                loc = find_requirements(max_depth=PIPENV_MAX_DEPTH)
            except RuntimeError:
                loc = None
            self._requirements_location = loc
        return self._requirements_location

    @property
    def parsed_pipfile(self):
        """Parse Pipfile into a TOMLFile and cache it

        (call clear_pipfile_cache() afterwards if mutating)"""
        contents = self.read_pipfile()
        # use full contents to get around str/bytes 2/3 issues
        cache_key = (self.pipfile_location, contents)
        if cache_key not in _pipfile_cache:
            parsed = self._parse_pipfile(contents)
            _pipfile_cache[cache_key] = parsed
        return _pipfile_cache[cache_key]

    def read_pipfile(self):
        # Open the pipfile, read it into memory.
        with io.open(self.pipfile_location) as f:
            contents = f.read()
            self._pipfile_newlines = preferred_newlines(f)

        return contents

    def clear_pipfile_cache(self):
        """Clear pipfile cache (e.g., so we can mutate parsed pipfile)"""
        _pipfile_cache.clear()

<<<<<<< HEAD
    @staticmethod
    def dump_dict(dictionary, write_to, inline=False):
        """
        Perform a nested recursive translation of a dictionary structure to a toml object.

        :param dictionary: A base dictionary to translate
        :param write_to: The root node which will be mutated by the operation
        :param inline: Whether to create inline tables for dictionaries, defaults to False
        :return: A new toml hierarchical document
        """

        def gen_table(inline=False):
            if inline:
                return tomlkit.inline_table()
            return tomlkit.table()

        for key, value in dictionary.items():
            if isinstance(value, dict):
                table = gen_table(inline=inline)
                for sub_key, sub_value in value.items():
                    if isinstance(sub_value, dict):
                        table[sub_key] = Project.dump_dict(
                            sub_value, gen_table(inline), inline=inline
                        )
                    else:
                        table[sub_key] = sub_value
                write_to[key] = table
            else:
                write_to[key] = Project.dump_dict(value, gen_table(inline), inline=inline)
        else:
            write_to[key] = value
        return write_to

=======
>>>>>>> f5c7c58b
    def _parse_pipfile(self, contents):
        try:
            return tomlkit.parse(contents)
        except Exception:
            # We lose comments here, but it's for the best.)
            # Fallback to toml parser, for large files.
            return toml.loads(contents)

    def _read_pyproject(self):
        pyproject = self.path_to("pyproject.toml")
        if os.path.exists(pyproject):
            self._pyproject = toml.load(pyproject)
            build_system = self._pyproject.get("build-system", None)
            if not os.path.exists(self.path_to("setup.py")):
                if not build_system or not build_system.get("requires"):
                    build_system = {
                        "requires": ["setuptools>=38.2.5", "wheel"],
                        "build-backend": "setuptools.build_meta",
                    }
                self._build_system = build_system

    @property
    def build_requires(self):
        return self._build_system.get("requires", [])

    @property
    def build_backend(self):
        return self._build_system.get("build-backend", None)

    @property
    def settings(self):
        """A dictionary of the settings added to the Pipfile."""
        return self.parsed_pipfile.get("pipenv", {})

    def has_script(self, name):
        try:
            return name in self.parsed_pipfile["scripts"]
        except KeyError:
            return False

    def build_script(self, name, extra_args=None):
        try:
            script = Script.parse(self.parsed_pipfile["scripts"][name])
        except KeyError:
            script = Script(name)
        if extra_args:
            script.extend(extra_args)
        return script

    def update_settings(self, d):
        settings = self.settings
        changed = False
        for new in d:
            if new not in settings:
                settings[new] = d[new]
                changed = True
        if changed:
            p = self.parsed_pipfile
            p["pipenv"] = settings
            # Write the changes to disk.
            self.write_toml(p)

    @property
    def _lockfile(self):
        """Pipfile.lock divided by PyPI and external dependencies."""
        pfile = pipfile.load(self.pipfile_location, inject_env=False)
        lockfile = json.loads(pfile.lock())
        for section in ("default", "develop"):
            lock_section = lockfile.get(section, {})
            for key in list(lock_section.keys()):
                norm_key = pep423_name(key)
                lockfile[section][norm_key] = lock_section.pop(key)
        return lockfile

    @property
    def _pipfile(self):
        from .vendor.requirementslib.models.pipfile import Pipfile as ReqLibPipfile
        pf = ReqLibPipfile.load(self.pipfile_location)
        return pf

    @property
    def lockfile_location(self):
        return "{0}.lock".format(self.pipfile_location)

    @property
    def lockfile_exists(self):
        return os.path.isfile(self.lockfile_location)

    @property
    def lockfile_content(self):
        return self.load_lockfile()

    def _get_editable_packages(self, dev=False):
        section = "dev-packages" if dev else "packages"
        # section = "{0}-editable".format(section)
        packages = {
            k: v
            # for k, v in self._pipfile[section].items()
            for k, v in self.parsed_pipfile.get(section, {}).items()
            if is_editable(k) or is_editable(v)
        }
        return packages

    def _get_vcs_packages(self, dev=False):
        from pipenv.vendor.requirementslib.utils import is_vcs
        section = "dev-packages" if dev else "packages"
        # section = "{0}-vcs".format(section)
        packages = {
            k: v
            # for k, v in self._pipfile[section].items()
            for k, v in self.parsed_pipfile.get(section, {}).items()
            if is_vcs(v) or is_vcs(k)
        }
        return packages or {}

    @property
    def editable_packages(self):
        return self._get_editable_packages(dev=False)

    @property
    def editable_dev_packages(self):
        return self._get_editable_packages(dev=True)

    @property
    def vcs_packages(self):
        """Returns a list of VCS packages, for not pip-tools to consume."""
        return self._get_vcs_packages(dev=False)

    @property
    def vcs_dev_packages(self):
        """Returns a list of VCS packages, for not pip-tools to consume."""
        return self._get_vcs_packages(dev=True)

    @property
    def all_packages(self):
        """Returns a list of all packages."""
        p = dict(self.parsed_pipfile.get("dev-packages", {}))
        p.update(self.parsed_pipfile.get("packages", {}))
        return p

    @property
    def packages(self):
        """Returns a list of packages, for pip-tools to consume."""
        return self._build_package_list("packages")

    @property
    def dev_packages(self):
        """Returns a list of dev-packages, for pip-tools to consume."""
        return self._build_package_list("dev-packages")

    def touch_pipfile(self):
        """Simply touches the Pipfile, for later use."""
        with open("Pipfile", "a"):
            os.utime("Pipfile", None)

    @property
    def pipfile_is_empty(self):
        if not self.pipfile_exists:
            return True

        if not len(self.read_pipfile()):
            return True

        return False

    def create_pipfile(self, python=None):
        """Creates the Pipfile, filled with juicy defaults."""
        from .vendor.pip_shims.shims import (
            ConfigOptionParser, make_option_group, index_group
        )

        config_parser = ConfigOptionParser(name=self.name)
        config_parser.add_option_group(make_option_group(index_group, config_parser))
        install = config_parser.option_groups[0]
        indexes = (
            " ".join(install.get_option("--extra-index-url").default)
            .lstrip("\n")
            .split("\n")
        )
        sources = [DEFAULT_SOURCE,]
        for i, index in enumerate(indexes):
            if not index:
                continue

            source_name = "pip_index_{}".format(i)
            verify_ssl = index.startswith("https")
            sources.append(
                {u"url": index, u"verify_ssl": verify_ssl, u"name": source_name}
            )

        data = {
            u"source": sources,
            # Default packages.
            u"packages": {},
            u"dev-packages": {},
        }
        # Default requires.
        required_python = python
        if not python:
            if self.virtualenv_location:
                required_python = self.which("python", self.virtualenv_location)
            else:
                required_python = self.which("python")
        version = python_version(required_python) or PIPENV_DEFAULT_PYTHON_VERSION
        if version and len(version) >= 3:
            data[u"requires"] = {"python_version": version[: len("2.7")]}
        self.write_toml(data)

    def get_or_create_lockfile(self):
        from pipenv.vendor.requirementslib.models.lockfile import Lockfile as Req_Lockfile
        lockfile = None
        if self.lockfile_exists:
            try:
                lockfile = Req_Lockfile.load(self.lockfile_location)
            except OSError:
                lockfile = Req_Lockfile.from_data(self.lockfile_location, self.lockfile_content)
        else:
            lockfile = Req_Lockfile.from_data(path=self.lockfile_location, data=self._lockfile, meta_from_project=False)
        if lockfile._lockfile is not None:
            return lockfile
        if self.lockfile_exists and self.lockfile_content:
            lockfile_dict = self.lockfile_content.copy()
            sources = lockfile_dict.get("_meta", {}).get("sources", [])
            if not sources:
                sources = self.pipfile_sources
            elif not isinstance(sources, list):
                sources = [sources,]
            lockfile_dict["_meta"]["sources"] = [
                {
                    "name": s["name"],
                    "url": s["url"],
                    "verify_ssl": (
                        s["verify_ssl"] if isinstance(s["verify_ssl"], bool) else (
                            True if s["verify_ssl"].lower() == "true" else False
                        )
                    )
                } for s in sources
            ]
            _created_lockfile = Req_Lockfile.from_data(
                path=self.lockfile_location, data=lockfile_dict, meta_from_project=False
            )
            lockfile._lockfile = lockfile.projectfile.model = _created_lockfile
            return lockfile
        elif self.pipfile_exists:
            lockfile_dict = {
                "default": self._lockfile["default"].copy(),
                "develop": self._lockfile["develop"].copy()
            }
            lockfile_dict.update({"_meta": self.get_lockfile_meta()})
            _created_lockfile = Req_Lockfile.from_data(
                path=self.lockfile_location, data=lockfile_dict, meta_from_project=False
            )
            lockfile._lockfile = _created_lockfile
            return lockfile

    def get_lockfile_meta(self):
        from .vendor.plette.lockfiles import PIPFILE_SPEC_CURRENT
        sources = self.lockfile_content.get("_meta", {}).get("sources", [])
        if not sources:
            sources = self.pipfile_sources
        elif not isinstance(sources, list):
            sources = [sources,]
        return {
            "hash": {"sha256": self.calculate_pipfile_hash()},
            "pipfile-spec": PIPFILE_SPEC_CURRENT,
            "sources": sources,
            "requires": self.parsed_pipfile.get("requires", {})
        }

    def write_toml(self, data, path=None):
        """Writes the given data structure out as TOML."""
        if path is None:
            path = self.pipfile_location
        data = convert_toml_outline_tables(data)
        try:
            formatted_data = tomlkit.dumps(data).rstrip()
        except Exception:
            document = tomlkit.document()
            for section in ("packages", "dev-packages"):
                document[section] = tomlkit.container.Table()
                # Convert things to inline tables — fancy :)
                for package in data.get(section, {}):
                    if hasattr(data[section][package], "keys"):
                        table = tomlkit.inline_table()
                        table.update(data[section][package])
                        document[section][package] = table
                    else:
                        document[section][package] = tomlkit.string(data[section][package])
            formatted_data = tomlkit.dumps(document).rstrip()

        if (
            vistir.compat.Path(path).absolute()
            == vistir.compat.Path(self.pipfile_location).absolute()
        ):
            newlines = self._pipfile_newlines
        else:
            newlines = DEFAULT_NEWLINES
        formatted_data = cleanup_toml(formatted_data)
        with io.open(path, "w", newline=newlines) as f:
            f.write(formatted_data)
        # pipfile is mutated!
        self.clear_pipfile_cache()

    def write_lockfile(self, content):
        """Write out the lockfile.
        """
        s = self._lockfile_encoder.encode(content)
        open_kwargs = {"newline": self._lockfile_newlines, "encoding": "utf-8"}
        with vistir.contextmanagers.atomic_open_for_write(
            self.lockfile_location, **open_kwargs
        ) as f:
            f.write(s)
            # Write newline at end of document. GH-319.
            # Only need '\n' here; the file object handles the rest.
            if not s.endswith(u"\n"):
                f.write(u"\n")

    @property
    def pipfile_sources(self):
        if "source" not in self.parsed_pipfile:
            return [DEFAULT_SOURCE]
        # We need to make copies of the source info so we don't
        # accidentally modify the cache. See #2100 where values are
        # written after the os.path.expandvars() call.
        return [
            {k: safe_expandvars(v) for k, v in source.items()}
            for source in self.parsed_pipfile["source"]
        ]

    @property
    def sources(self):
        if self.lockfile_exists and hasattr(self.lockfile_content, "keys"):
            meta_ = self.lockfile_content.get("_meta", {})
            sources_ = meta_.get("sources")
            if sources_:
                return sources_

        else:
            return self.pipfile_sources

    def find_source(self, source):
        """given a source, find it.

        source can be a url or an index name.
        """
        if not is_valid_url(source):
            try:
                source = self.get_source(name=source)
            except SourceNotFound:
                source = self.get_source(url=source)
        else:
            source = self.get_source(url=source)
        return source

    def get_source(self, name=None, url=None):
        def find_source(sources, name=None, url=None):
            source = None
            if name:
                source = [s for s in sources if s.get("name") == name]
            elif url:
                source = [s for s in sources if url.startswith(s.get("url"))]
            if source:
                return first(source)

        found_source = find_source(self.sources, name=name, url=url)
        if found_source:
            return found_source
        found_source = find_source(self.pipfile_sources, name=name, url=url)
        if found_source:
            return found_source
        raise SourceNotFound(name or url)

    def get_package_name_in_pipfile(self, package_name, dev=False):
        """Get the equivalent package name in pipfile"""
        key = "dev-packages" if dev else "packages"
        section = self.parsed_pipfile.get(key, {})
        package_name = pep423_name(package_name)
        for name in section.keys():
            if pep423_name(name) == package_name:
                return name
        return None

    def remove_package_from_pipfile(self, package_name, dev=False):
        # Read and append Pipfile.
        name = self.get_package_name_in_pipfile(package_name, dev)
        key = "dev-packages" if dev else "packages"
        p = self.parsed_pipfile
        if name:
            del p[key][name]
            self.write_toml(p)

    def remove_packages_from_pipfile(self, packages):
        parsed = self.parsed_pipfile
        packages = set([pep423_name(pkg) for pkg in packages])
        for section in ("dev-packages", "packages"):
            pipfile_section = parsed.get(section, {})
            pipfile_packages = set([
                pep423_name(pkg_name) for pkg_name in pipfile_section.keys()
            ])
            to_remove = packages & pipfile_packages
            # The normal toml parser can't handle deleting packages with preceding newlines
            is_dev = section == "dev-packages"
            for pkg in to_remove:
                pkg_name = self.get_package_name_in_pipfile(pkg, dev=is_dev)
                del parsed[section][pkg_name]
        self.write_toml(parsed)

    def add_package_to_pipfile(self, package, dev=False):
        from .vendor.requirementslib import Requirement

        # Read and append Pipfile.
        p = self.parsed_pipfile
        # Don't re-capitalize file URLs or VCSs.
        if not isinstance(package, Requirement):
            package = Requirement.from_line(package.strip())
        _, converted = package.pipfile_entry
        key = "dev-packages" if dev else "packages"
        # Set empty group if it doesn't exist yet.
        if key not in p:
            p[key] = {}
        name = self.get_package_name_in_pipfile(package.name, dev)
        if name and is_star(converted):
            # Skip for wildcard version
            return
        # Add the package to the group.
        p[key][name or package.normalized_name] = converted
        # Write Pipfile.
        self.write_toml(p)

    def src_name_from_url(self, index_url):
        name, _, tld_guess = six.moves.urllib.parse.urlsplit(index_url).netloc.rpartition(
            "."
        )
        src_name = name.replace(".", "")
        try:
            self.get_source(name=src_name)
        except SourceNotFound:
            name = src_name
        else:
            from random import randint
            name = "{0}-{1}".format(src_name, randint(1, 1000))
        return name

    def add_index_to_pipfile(self, index, verify_ssl=True):
        """Adds a given index to the Pipfile."""
        # Read and append Pipfile.
        p = self.parsed_pipfile
        try:
            self.get_source(url=index)
        except SourceNotFound:
            source = {"url": index, "verify_ssl": verify_ssl}
        else:
            return
        source["name"] = self.src_name_from_url(index)
        # Add the package to the group.
        if "source" not in p:
            p["source"] = [source]
        else:
            p["source"].append(source)
        # Write Pipfile.
        self.write_toml(p)

    def recase_pipfile(self):
        if self.ensure_proper_casing():
            self.write_toml(self.parsed_pipfile)

    def load_lockfile(self, expand_env_vars=True):
        with io.open(self.lockfile_location, encoding="utf-8") as lock:
            j = json.load(lock)
            self._lockfile_newlines = preferred_newlines(lock)
        # lockfile is just a string
        if not j or not hasattr(j, "keys"):
            return j

        if expand_env_vars:
            # Expand environment variables in Pipfile.lock at runtime.
            for i, source in enumerate(j["_meta"]["sources"][:]):
                j["_meta"]["sources"][i]["url"] = os.path.expandvars(
                    j["_meta"]["sources"][i]["url"]
                )

        return j

    def get_lockfile_hash(self):
        if not os.path.exists(self.lockfile_location):
            return

        try:
            lockfile = self.load_lockfile(expand_env_vars=False)
        except ValueError:
            # Lockfile corrupted
            return ""
        if "_meta" in lockfile and hasattr(lockfile, "keys"):
            return lockfile["_meta"].get("hash", {}).get("sha256")
        # Lockfile exists but has no hash at all
        return ""

    def calculate_pipfile_hash(self):
        # Update the lockfile if it is out-of-date.
        p = pipfile.load(self.pipfile_location, inject_env=False)
        return p.hash

    def ensure_proper_casing(self):
        """Ensures proper casing of Pipfile packages"""
        pfile = self.parsed_pipfile
        casing_changed = self.proper_case_section(pfile.get("packages", {}))
        casing_changed |= self.proper_case_section(pfile.get("dev-packages", {}))
        return casing_changed

    def proper_case_section(self, section):
        """Verify proper casing is retrieved, when available, for each
        dependency in the section.
        """
        # Casing for section.
        changed_values = False
        unknown_names = [k for k in section.keys() if k not in set(self.proper_names)]
        # Replace each package with proper casing.
        for dep in unknown_names:
            try:
                # Get new casing for package name.
                new_casing = proper_case(dep)
            except IOError:
                # Unable to normalize package name.
                continue

            if new_casing != dep:
                changed_values = True
                self.register_proper_name(new_casing)
                # Replace old value with new value.
                old_value = section[dep]
                section[new_casing] = old_value
                del section[dep]
        # Return whether or not values have been changed.
        return changed_values

    @cached_property
    def finders(self):
        from .vendor.pythonfinder import Finder
        scripts_dirname = "Scripts" if os.name == "nt" else "bin"
        scripts_dir = os.path.join(self.virtualenv_location, scripts_dirname)
        finders = [
            Finder(path=scripts_dir, global_search=gs, system=False)
            for gs in (False, True)
        ]
        return finders

    @property
    def finder(self):
        return next(iter(self.finders), None)

    def which(self, search, as_path=True):
        find = operator.methodcaller("which", search)
        result = next(iter(filter(None, (find(finder) for finder in self.finders))), None)
        if not result:
            result = self._which(search)
        else:
            if as_path:
                result = str(result.path)
        return result<|MERGE_RESOLUTION|>--- conflicted
+++ resolved
@@ -518,42 +518,6 @@
         """Clear pipfile cache (e.g., so we can mutate parsed pipfile)"""
         _pipfile_cache.clear()
 
-<<<<<<< HEAD
-    @staticmethod
-    def dump_dict(dictionary, write_to, inline=False):
-        """
-        Perform a nested recursive translation of a dictionary structure to a toml object.
-
-        :param dictionary: A base dictionary to translate
-        :param write_to: The root node which will be mutated by the operation
-        :param inline: Whether to create inline tables for dictionaries, defaults to False
-        :return: A new toml hierarchical document
-        """
-
-        def gen_table(inline=False):
-            if inline:
-                return tomlkit.inline_table()
-            return tomlkit.table()
-
-        for key, value in dictionary.items():
-            if isinstance(value, dict):
-                table = gen_table(inline=inline)
-                for sub_key, sub_value in value.items():
-                    if isinstance(sub_value, dict):
-                        table[sub_key] = Project.dump_dict(
-                            sub_value, gen_table(inline), inline=inline
-                        )
-                    else:
-                        table[sub_key] = sub_value
-                write_to[key] = table
-            else:
-                write_to[key] = Project.dump_dict(value, gen_table(inline), inline=inline)
-        else:
-            write_to[key] = value
-        return write_to
-
-=======
->>>>>>> f5c7c58b
     def _parse_pipfile(self, contents):
         try:
             return tomlkit.parse(contents)
