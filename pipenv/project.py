from __future__ import annotations

import base64
import fnmatch
import hashlib
import json
import operator
import os
import re
import sys
import urllib.parse
from json.decoder import JSONDecodeError
from pathlib import Path
from urllib import parse
from urllib.parse import unquote, urljoin

from pipenv.utils.constants import VCS_LIST
<<<<<<< HEAD
from pipenv.utils.dependencies import extract_vcs_url
=======
from pipenv.vendor.tomlkit.items import SingleKey, Table
>>>>>>> d70b606d

try:
    import tomllib as toml
except ImportError:
    from pipenv.vendor import tomli as toml

import contextlib

from pipenv.cmdparse import Script
from pipenv.environment import Environment
from pipenv.environments import Setting, is_in_virtualenv, normalize_pipfile_path
from pipenv.patched.pip._internal.commands.install import InstallCommand
from pipenv.patched.pip._internal.configuration import Configuration
from pipenv.patched.pip._internal.exceptions import ConfigurationError
from pipenv.patched.pip._internal.models.link import Link
from pipenv.patched.pip._internal.req.req_install import InstallRequirement
from pipenv.patched.pip._internal.utils.hashes import FAVORITE_HASH
from pipenv.utils import err
from pipenv.utils.constants import is_type_checking
from pipenv.utils.dependencies import (
    clean_pkg_version,
    determine_package_name,
    determine_path_specifier,
    determine_vcs_specifier,
    expansive_install_req_from_line,
    get_canonical_names,
    is_editable,
    pep423_name,
    python_version,
)
from pipenv.utils.fileutils import open_file
from pipenv.utils.internet import (
    PackageIndexHTMLParser,
    get_requests_session,
    get_url_name,
    is_pypi_url,
    is_valid_url,
    proper_case,
)
from pipenv.utils.locking import atomic_open_for_write
from pipenv.utils.project import get_default_pyproject_backend
from pipenv.utils.requirements import normalize_name
from pipenv.utils.shell import (
    find_requirements,
    find_windows_executable,
    get_workon_home,
    is_virtual_environment,
    looks_like_dir,
    safe_expandvars,
    system_which,
)
from pipenv.utils.toml import cleanup_toml, convert_toml_outline_tables
from pipenv.vendor import plette, tomlkit

try:
    # this is only in Python3.8 and later
    from functools import cached_property
except ImportError:
    # eventually distlib will remove cached property when they drop Python3.7
    from pipenv.patched.pip._vendor.distlib.util import cached_property

if sys.version_info < (3, 10):
    from pipenv.vendor import importlib_metadata
else:
    import importlib.metadata as importlib_metadata

if is_type_checking():
    from typing import Dict, List, Union

    TSource = Dict[str, Union[str, bool]]
    TPackageEntry = Dict[str, Union[bool, str, List[str]]]
    TPackage = Dict[str, TPackageEntry]
    TScripts = Dict[str, str]
    TPipenv = Dict[str, bool]
    TPipfile = Dict[str, Union[TPackage, TScripts, TPipenv, List[TSource]]]


DEFAULT_NEWLINES = "\n"
NON_CATEGORY_SECTIONS = {
    "pipenv",
    "requires",
    "scripts",
    "source",
}


class _LockFileEncoder(json.JSONEncoder):
    """A specialized JSON encoder to convert loaded TOML data into a lock file.

    This adds a few characteristics to the encoder:

    * The JSON is always prettified with indents and spaces.
    * TOMLKit's container elements are seamlessly encodable.
    * The output is always UTF-8-encoded text, never binary, even on Python 2.
    """

    def __init__(self):
        super().__init__(indent=4, separators=(",", ": "), sort_keys=True)

    def default(self, obj):
        if isinstance(obj, Path):
            obj = obj.as_posix()
        return super().default(obj)

    def encode(self, obj):
        content = super().encode(obj)
        if not isinstance(content, str):
            content = content.decode("utf-8")
        return content


def preferred_newlines(f):
    if isinstance(f.newlines, str):
        return f.newlines
    return DEFAULT_NEWLINES


# (path, file contents) => TOMLFile
# keeps track of pipfiles that we've seen so we do not need to re-parse 'em
_pipfile_cache = {}


class SourceNotFound(KeyError):
    pass


class Project:
    """docstring for Project"""

    _lockfile_encoder = _LockFileEncoder()

    def __init__(self, python_version=None, chdir=True):
        self._name = None
        self._virtualenv_location = None
        self._download_location = None
        self._proper_names_db_path = None
        self._pipfile_location = None
        self._pipfile_newlines = DEFAULT_NEWLINES
        self._lockfile_newlines = DEFAULT_NEWLINES
        self._requirements_location = None
        self._original_dir = os.path.abspath(os.curdir)
        self._environment = None
        self._build_system = {"requires": ["setuptools", "wheel"]}
        self.python_version = python_version
        self.sessions = {}  # pip requests sessions
        self.s = Setting()
        # Load Pip configuration and get items
        self.configuration = Configuration(isolated=False, load_only=None)
        self.configuration.load()
        pip_conf_indexes = []
        for section_key, value in self.configuration.items():
            key_parts = section_key.split(".", 1)
            if key_parts[1] == "index-url":
                try:
                    trusted_hosts = self.configuration.get_value(
                        f"{key_parts[0]}.trusted-host"
                    )
                except ConfigurationError:
                    trusted_hosts = []
                pip_conf_indexes.append(
                    {
                        "url": value,
                        "verify_ssl": not any(
                            trusted_host in value for trusted_host in trusted_hosts
                        )
                        and "https://" in value,
                        "name": f"pip_conf_index_{key_parts[0]}",
                    }
                )

        if pip_conf_indexes:
            self.default_source = None
            for pip_conf_index in pip_conf_indexes:
                if self.default_source is None:
                    self.default_source = pip_conf_index
                if is_pypi_url(pip_conf_index["url"]):
                    self.default_source = pip_conf_index
            pip_conf_indexes.remove(self.default_source)
        elif self.s.PIPENV_TEST_INDEX:
            self.default_source = {
                "url": self.s.PIPENV_TEST_INDEX,
                "verify_ssl": True,
                "name": "custom",
            }
        else:
            self.default_source = {
                "url": "https://pypi.org/simple",
                "verify_ssl": True,
                "name": "pypi",
            }

        default_sources_toml = f"[[source]]\n{tomlkit.dumps(self.default_source)}"
        for pip_conf_index in pip_conf_indexes:
            default_sources_toml += f"\n\n[[source]]\n{tomlkit.dumps(pip_conf_index)}"
        plette.pipfiles.DEFAULT_SOURCE_TOML = default_sources_toml

        # Hack to skip this during pipenv run, or -r.
        if ("run" not in sys.argv) and chdir:
            with contextlib.suppress(TypeError, AttributeError):
                os.chdir(self.project_directory)

    def path_to(self, p: str) -> str:
        """Returns the absolute path to a given relative path."""
        if os.path.isabs(p):
            return p

        return os.sep.join([self._original_dir, p])

    def get_pipfile_section(self, section):
        """Returns the details from the section of the Project's Pipfile."""
        return self.parsed_pipfile.get(section, {})

    def get_package_categories(self, for_lockfile=False):
        """Ensure we get only package categories and that the default packages section is first."""
        categories = set(self.parsed_pipfile.keys())
        package_categories = (
            categories - NON_CATEGORY_SECTIONS - {"packages", "dev-packages"}
        )
        if for_lockfile:
            return ["default", "develop"] + list(package_categories)
        else:
            return ["packages", "dev-packages"] + list(package_categories)

    def get_requests_session_for_source(self, source):
        if not (source and source.get("name")):
            return None
        if self.sessions.get(source["name"]):
            session = self.sessions[source["name"]]
        else:
            session = get_requests_session(
                self.s.PIPENV_MAX_RETRIES,
                source.get("verify_ssl", True),
                cache_dir=self.s.PIPENV_CACHE_DIR,
                source=source.get("url"),
            )
            self.sessions[source["name"]] = session
        return session

    @classmethod
    def prepend_hash_types(cls, checksums, hash_type):
        cleaned_checksums = set()
        for checksum in checksums:
            if not checksum:
                continue
            if not checksum.startswith(f"{hash_type}:"):
                checksum = f"{hash_type}:{checksum}"
            cleaned_checksums.add(checksum)
        return sorted(cleaned_checksums)

    def get_hash_from_link(self, hash_cache, link):
        if link.hash and link.hash_name == FAVORITE_HASH:
            return f"{link.hash_name}:{link.hash}"

        return hash_cache.get_hash(link)

    def get_hashes_from_pypi(self, ireq, source):
        pkg_url = f"https://pypi.org/pypi/{ireq.name}/json"
        session = self.get_requests_session_for_source(source)
        if not session:
            return None
        try:
            collected_hashes = set()
            # Grab the hashes from the new warehouse API.
            r = session.get(pkg_url, timeout=self.s.PIPENV_REQUESTS_TIMEOUT)
            api_releases = r.json()["releases"]
            cleaned_releases = {}
            for api_version, api_info in api_releases.items():
                api_version = clean_pkg_version(api_version)
                cleaned_releases[api_version] = api_info
            version = ""
            if ireq.specifier:
                spec = next(iter(s for s in ireq.specifier), None)
                if spec:
                    version = spec.version
            for release in cleaned_releases[version]:
                collected_hashes.add(release["digests"][FAVORITE_HASH])
            return self.prepend_hash_types(collected_hashes, FAVORITE_HASH)
        except (ValueError, KeyError, ConnectionError):
            if self.s.is_verbose():
                err.print(
                    f"[bold][red]Warning[/red][/bold]: Error generating hash for {ireq.name}."
                )
            return None

    def get_hashes_from_remote_index_urls(self, ireq, source):
        normalized_name = normalize_name(ireq.name)
        url_name = normalized_name.replace(".", "-")
        pkg_url = f"{source['url']}/{url_name}/"
        session = self.get_requests_session_for_source(source)

        try:
            collected_hashes = set()
            response = session.get(pkg_url, timeout=self.s.PIPENV_REQUESTS_TIMEOUT)
            parser = PackageIndexHTMLParser()
            parser.feed(response.text)
            hrefs = parser.urls

            version = ""
            if ireq.specifier:
                spec = next(iter(s for s in ireq.specifier), None)
                if spec:
                    version = spec.version

            # We'll check if the href looks like a version-specific page (i.e., ends with '/')
            for package_url in hrefs:
                parsed_url = parse.urlparse(package_url)
                if version in parsed_url.path and parsed_url.path.endswith("/"):
                    # This might be a version-specific page. Fetch and parse it
                    version_url = urljoin(pkg_url, package_url)
                    version_response = session.get(
                        version_url, timeout=self.s.PIPENV_REQUESTS_TIMEOUT
                    )
                    version_parser = PackageIndexHTMLParser()
                    version_parser.feed(version_response.text)
                    version_hrefs = version_parser.urls

                    # Process these new hrefs as potential wheels
                    for v_package_url in version_hrefs:
                        url_params = parse.urlparse(v_package_url).fragment
                        params_dict = parse.parse_qs(url_params)
                        if params_dict.get(FAVORITE_HASH):
                            collected_hashes.add(params_dict[FAVORITE_HASH][0])
                        else:  # Fallback to downloading the file to obtain hash
                            v_package_full_url = urljoin(version_url, v_package_url)
                            link = Link(v_package_full_url)
                            file_hash = self.get_file_hash(session, link)
                            if file_hash:
                                collected_hashes.add(file_hash)
                elif version in parse.unquote(package_url):
                    # Process the current href as a potential wheel from the main page
                    url_params = parse.urlparse(package_url).fragment
                    params_dict = parse.parse_qs(url_params)
                    if params_dict.get(FAVORITE_HASH):
                        collected_hashes.add(params_dict[FAVORITE_HASH][0])
                    else:  # Fallback to downloading the file to obtain hash
                        package_full_url = urljoin(pkg_url, package_url)
                        link = Link(package_full_url)
                        file_hash = self.get_file_hash(session, link)
                        if file_hash:
                            collected_hashes.add(file_hash)

            return self.prepend_hash_types(collected_hashes, FAVORITE_HASH)

        except Exception:
            if self.s.is_verbose():
                err.print(
                    f"[bold red]Warning[/bold red]: Error generating hash for {ireq.name}"
                )
            return None

    @staticmethod
    def get_file_hash(session, link):
        h = hashlib.new(FAVORITE_HASH)
        err.print(f"Downloading file {link.filename} to obtain hash...")
        with open_file(link.url, session) as fp:
            if fp is None:
                return None
            for chunk in iter(lambda: fp.read(8096), b""):
                h.update(chunk)
        return f"{h.name}:{h.hexdigest()}"

    @property
    def name(self) -> str:
        if self._name is None:
            self._name = self.pipfile_location.split(os.sep)[-2]
        return self._name

    @property
    def pipfile_exists(self) -> bool:
        return os.path.isfile(self.pipfile_location)

    @property
    def required_python_version(self) -> str:
        if self.pipfile_exists:
            required = self.parsed_pipfile.get("requires", {}).get("python_full_version")
            if not required:
                required = self.parsed_pipfile.get("requires", {}).get("python_version")
            if required != "*":
                return required

    @property
    def project_directory(self) -> str:
        return os.path.abspath(os.path.join(self.pipfile_location, os.pardir))

    @property
    def requirements_exists(self) -> bool:
        return bool(self.requirements_location)

    def is_venv_in_project(self) -> bool:
        if self.s.PIPENV_VENV_IN_PROJECT is False:
            return False
        return self.s.PIPENV_VENV_IN_PROJECT or (
            self.project_directory
            and os.path.isdir(os.path.join(self.project_directory, ".venv"))
        )

    @property
    def virtualenv_exists(self) -> bool:
        if os.path.exists(self.virtualenv_location):
            if os.name == "nt":
                extra = ["Scripts", "activate.bat"]
            else:
                extra = ["bin", "activate"]
            return os.path.isfile(os.sep.join([self.virtualenv_location] + extra))

        return False

    def get_location_for_virtualenv(self) -> str:
        # If there's no project yet, set location based on config.
        if not self.project_directory:
            if self.is_venv_in_project():
                return os.path.abspath(".venv")
            return str(get_workon_home().joinpath(self.virtualenv_name))

        dot_venv = os.path.join(self.project_directory, ".venv")

        # If there's no .venv in project root or it is a folder, set location based on config.
        if not os.path.exists(dot_venv) or os.path.isdir(dot_venv):
            if self.is_venv_in_project():
                return dot_venv
            return str(get_workon_home().joinpath(self.virtualenv_name))

        # Now we assume .venv in project root is a file. Use its content.
        with open(dot_venv) as f:
            name = f.read().strip()

        # If .venv file is empty, set location based on config.
        if not name:
            return str(get_workon_home().joinpath(self.virtualenv_name))

        # If content looks like a path, use it as a relative path.
        # Otherwise, use directory named after content in WORKON_HOME.
        if looks_like_dir(name):
            path = Path(self.project_directory, name)
            return path.absolute().as_posix()
        return str(get_workon_home().joinpath(name))

    @property
    def installed_packages(self):
        return self.environment.get_installed_packages()

    @property
    def installed_package_names(self):
        return get_canonical_names([pkg.name for pkg in self.installed_packages])

    @property
    def lockfile_package_names(self) -> dict[str, set[str]]:
        results = {
            "combined": {},
        }
        for category in self.get_package_categories(for_lockfile=True):
            category_packages = get_canonical_names(
                self.lockfile_content[category].keys()
            )
            results[category] = set(category_packages)
            results["combined"] = results["combined"] | category_packages
        return results

    @property
    def pipfile_package_names(self) -> dict[str, set[str]]:
        result = {}
        combined = set()
        for category in self.get_package_categories():
            packages = self.get_pipfile_section(category)
            keys = get_canonical_names(packages.keys())
            combined |= keys
            result[category] = keys
        result["combined"] = combined
        return result

    def get_environment(self, allow_global: bool = False) -> Environment:
        is_venv = is_in_virtualenv()
        if allow_global and not is_venv:
            prefix = sys.prefix
            python = sys.executable
        else:
            prefix = self.virtualenv_location
            python = None
        sources = self.sources if self.sources else [self.default_source]
        environment = Environment(
            prefix=prefix,
            python=python,
            is_venv=is_venv,
            sources=sources,
            pipfile=self.parsed_pipfile,
            project=self,
        )
        return environment

    @property
    def environment(self) -> Environment:
        if not self._environment:
            allow_global = self.s.PIPENV_USE_SYSTEM
            self._environment = self.get_environment(allow_global=allow_global)
        return self._environment

    def get_outdated_packages(self) -> list[importlib_metadata.Distribution]:
        return self.environment.get_outdated_packages(pre=self.pipfile.get("pre", False))

    @classmethod
    def _sanitize(cls, name: str) -> tuple[str, str]:
        # Replace dangerous characters into '_'. The length of the sanitized
        # project name is limited as 42 because of the limit of linux kernel
        #
        # 42 = 127 - len('/home//.local/share/virtualenvs//bin/python2') - 32 - len('-HASHHASH')
        #
        #      127 : BINPRM_BUF_SIZE - 1
        #       32 : Maximum length of username
        #
        # References:
        #   https://www.gnu.org/software/bash/manual/html_node/Double-Quotes.html
        #   http://www.tldp.org/LDP/abs/html/special-chars.html#FIELDREF
        #   https://github.com/torvalds/linux/blob/2bfe01ef/include/uapi/linux/binfmts.h#L18
        return re.sub(r'[ &$`!*@"()\[\]\\\r\n\t]', "_", name)[0:42]

    def _get_virtualenv_hash(self, name: str) -> str:
        """Get the name of the virtualenv adjusted for windows if needed

        Returns (name, encoded_hash)
        """

        def get_name(name, location):
            name = self._sanitize(name)
            hash = hashlib.sha256(location.encode()).digest()[:6]
            encoded_hash = base64.urlsafe_b64encode(hash).decode()
            return name, encoded_hash[:8]

        clean_name, encoded_hash = get_name(name, self.pipfile_location)
        venv_name = f"{clean_name}-{encoded_hash}"

        # This should work most of the time for
        #   Case-sensitive filesystems,
        #   In-project venv
        #   "Proper" path casing (on non-case-sensitive filesystems).
        if (
            not fnmatch.fnmatch("A", "a")
            or self.is_venv_in_project()
            or get_workon_home().joinpath(venv_name).exists()
        ):
            return clean_name, encoded_hash

        # Check for different capitalization of the same project.
        for path in get_workon_home().iterdir():
            if not is_virtual_environment(path):
                continue
            try:
                env_name, hash_ = path.name.rsplit("-", 1)
            except ValueError:
                continue
            if len(hash_) != 8 or env_name.lower() != name.lower():
                continue
            return get_name(env_name, self.pipfile_location.replace(name, env_name))

        # Use the default if no matching env exists.
        return clean_name, encoded_hash

    @property
    def virtualenv_name(self) -> str:
        custom_name = self.s.PIPENV_CUSTOM_VENV_NAME
        if custom_name:
            return custom_name
        sanitized, encoded_hash = self._get_virtualenv_hash(self.name)
        suffix = ""
        if self.s.PIPENV_PYTHON:
            if os.path.isabs(self.s.PIPENV_PYTHON):
                suffix = f"-{os.path.basename(self.s.PIPENV_PYTHON)}"
            else:
                suffix = f"-{self.s.PIPENV_PYTHON}"

        # If the pipfile was located at '/home/user/MY_PROJECT/Pipfile',
        # the name of its virtualenv will be 'my-project-wyUfYPqE'
        return sanitized + "-" + encoded_hash + suffix

    @property
    def virtualenv_location(self) -> str:
        # if VIRTUAL_ENV is set, use that.
        virtualenv_env = os.getenv("VIRTUAL_ENV")
        if (
            "PIPENV_ACTIVE" not in os.environ
            and not self.s.PIPENV_IGNORE_VIRTUALENVS
            and virtualenv_env
        ):
            return virtualenv_env

        if not self._virtualenv_location:  # Use cached version, if available.
            assert self.project_directory, "project not created"
            self._virtualenv_location = self.get_location_for_virtualenv()
        return self._virtualenv_location

    @property
    def virtualenv_src_location(self) -> str:
        if self.virtualenv_location:
            loc = os.sep.join([self.virtualenv_location, "src"])
        else:
            loc = os.sep.join([self.project_directory, "src"])
        os.makedirs(loc, exist_ok=True)
        return loc

    @property
    def download_location(self) -> str:
        if self._download_location is None:
            loc = os.sep.join([self.virtualenv_location, "downloads"])
            self._download_location = loc
        # Create the directory, if it doesn't exist.
        os.makedirs(self._download_location, exist_ok=True)
        return self._download_location

    @property
    def proper_names_db_path(self) -> str:
        if self._proper_names_db_path is None:
            self._proper_names_db_path = Path(
                self.virtualenv_location, "pipenv-proper-names.txt"
            )
        self._proper_names_db_path.touch()  # Ensure the file exists.
        return self._proper_names_db_path

    @property
    def proper_names(self) -> str:
        with self.proper_names_db_path.open() as f:
            return f.read().splitlines()

    def register_proper_name(self, name: str) -> None:
        """Registers a proper name to the database."""
        with self.proper_names_db_path.open("a") as f:
            f.write(f"{name}\n")

    @property
    def pipfile_location(self) -> str:
        from pipenv.utils.pipfile import find_pipfile

        if self.s.PIPENV_PIPFILE:
            return self.s.PIPENV_PIPFILE

        if self._pipfile_location is None:
            try:
                loc = find_pipfile(max_depth=self.s.PIPENV_MAX_DEPTH)
            except RuntimeError:
                loc = "Pipfile"
            self._pipfile_location = normalize_pipfile_path(loc)
        return self._pipfile_location

    @property
    def requirements_location(self) -> str | None:
        if self._requirements_location is None:
            try:
                loc = find_requirements(max_depth=self.s.PIPENV_MAX_DEPTH)
            except RuntimeError:
                loc = None
            self._requirements_location = loc
        return self._requirements_location

    @property
    def parsed_pipfile(self) -> tomlkit.toml_document.TOMLDocument | TPipfile:
        """Parse Pipfile into a TOMLFile and cache it

        (call clear_pipfile_cache() afterwards if mutating)"""
        contents = self.read_pipfile()
        # use full contents to get around str/bytes 2/3 issues
        cache_key = (self.pipfile_location, contents)
        if cache_key not in _pipfile_cache:
            parsed = self._parse_pipfile(contents)
            _pipfile_cache[cache_key] = parsed
        return _pipfile_cache[cache_key]

    def read_pipfile(self) -> str:
        # Open the pipfile, read it into memory.
        if not self.pipfile_exists:
            return ""
        with open(self.pipfile_location) as f:
            contents = f.read()
            self._pipfile_newlines = preferred_newlines(f)

        return contents

    def clear_pipfile_cache(self) -> None:
        """Clear pipfile cache (e.g., so we can mutate parsed pipfile)"""
        _pipfile_cache.clear()

    def _parse_pipfile(
        self, contents: str
    ) -> tomlkit.toml_document.TOMLDocument | TPipfile:
        try:
            return tomlkit.parse(contents)
        except Exception:
            # We lose comments here, but it's for the best.)
            # Fallback to toml parser, for large files.
            return toml.loads(contents)

    def _read_pyproject(self) -> None:
        pyproject = self.path_to("pyproject.toml")
        if os.path.exists(pyproject):
            self._pyproject = toml.load(pyproject)
            build_system = self._pyproject.get("build-system", None)
            if not os.path.exists(self.path_to("setup.py")):
                if not build_system or not build_system.get("requires"):
                    build_system = {
                        "requires": ["setuptools>=40.8.0", "wheel"],
                        "build-backend": get_default_pyproject_backend(),
                    }
                self._build_system = build_system

    @property
    def build_requires(self) -> list[str]:
        return self._build_system.get("requires", ["setuptools>=40.8.0", "wheel"])

    @property
    def build_backend(self) -> str:
        return self._build_system.get("build-backend", get_default_pyproject_backend())

    @property
    def settings(self) -> tomlkit.items.Table | dict[str, str | bool]:
        """A dictionary of the settings added to the Pipfile."""
        return self.parsed_pipfile.get("pipenv", {})

    def has_script(self, name: str) -> bool:
        try:
            return name in self.parsed_pipfile["scripts"]
        except KeyError:
            return False

    def build_script(self, name: str, extra_args: list[str] | None = None) -> Script:
        try:
            script = Script.parse(self.parsed_pipfile["scripts"][name])
        except KeyError:
            script = Script(name)
        if extra_args:
            script.extend(extra_args)
        return script

    def update_settings(self, d: dict[str, str | bool]) -> None:
        settings = self.settings
        changed = False
        for new in d:
            if new not in settings:
                settings[new] = d[new]
                changed = True
        if changed:
            p = self.parsed_pipfile
            p["pipenv"] = settings
            # Write the changes to disk.
            self.write_toml(p)

    def lockfile(self, categories=None):
        """Pipfile.lock divided by PyPI and external dependencies."""
        lockfile_loaded = False
        if self.lockfile_exists:
            try:
                lockfile = self.load_lockfile(expand_env_vars=False)
                lockfile_loaded = True
            except Exception:
                pass
        if not lockfile_loaded:
            with open(self.pipfile_location) as pf:
                lockfile = plette.Lockfile.with_meta_from(
                    plette.Pipfile.load(pf), categories=categories
                )
                lockfile = lockfile._data

        if categories is None:
            categories = self.get_package_categories(for_lockfile=True)
        for category in categories:
            lock_section = lockfile.get(category)
            if lock_section is None:
                lockfile[category] = lock_section = {}
            for key in list(lock_section.keys()):
                norm_key = pep423_name(key)
                specifier = lock_section[key]
                del lock_section[key]
                lockfile[category][norm_key] = specifier

        return lockfile

    @property
    def _pipfile(self):
        from pipenv.utils.pipfile import Pipfile as ReqLibPipfile

        pf = ReqLibPipfile.load(self.pipfile_location)
        return pf

    @property
    def lockfile_location(self):
        return f"{self.pipfile_location}.lock"

    @property
    def lockfile_exists(self):
        return os.path.isfile(self.lockfile_location)

    @property
    def lockfile_content(self):
        return self.load_lockfile()

    def get_editable_packages(self, category):
        packages = {
            k: v
            for k, v in self.parsed_pipfile.get(category, {}).items()
            if is_editable(v)
        }
        return packages

    def _get_vcs_packages(self, dev=False):
        from pipenv.utils.requirementslib import is_vcs

        section = "dev-packages" if dev else "packages"
        packages = {
            k: v
            for k, v in self.parsed_pipfile.get(section, {}).items()
            if is_vcs(v) or is_vcs(k)
        }
        return packages or {}

    @property
    def all_packages(self):
        """Returns a list of all packages."""
        packages = {}
        for category in self.get_package_categories():
            packages.update(self.parsed_pipfile.get(category, {}))
        return packages

    @property
    def packages(self):
        """Returns a list of packages."""
        return self.get_pipfile_section("packages")

    @property
    def dev_packages(self):
        """Returns a list of dev-packages."""
        return self.get_pipfile_section("dev-packages")

    @property
    def pipfile_is_empty(self):
        if not self.pipfile_exists:
            return True

        if not self.read_pipfile():
            return True

        return False

    def create_pipfile(self, python=None):
        """Creates the Pipfile, filled with juicy defaults."""
        # Inherit the pip's index configuration of install command.
        command = InstallCommand(name="InstallCommand", summary="pip Install command.")
        indexes = command.cmd_opts.get_option("--extra-index-url").default
        sources = [self.default_source]
        for i, index in enumerate(indexes):
            if not index:
                continue

            source_name = f"pip_index_{i}"
            verify_ssl = index.startswith("https")
            sources.append({"url": index, "verify_ssl": verify_ssl, "name": source_name})

        data = {
            "source": sources,
            # Default packages.
            "packages": {},
            "dev-packages": {},
        }
        # Default requires.
        required_python = python
        if not python:
            if self.virtualenv_location:
                required_python = self.which("python", self.virtualenv_location)
            else:
                required_python = self.which("python")
        version = python_version(required_python) or self.s.PIPENV_DEFAULT_PYTHON_VERSION
        if version:
            data["requires"] = {"python_version": ".".join(version.split(".")[:2])}
        if python and version and len(version.split(".")) > 2:
            data["requires"].update({"python_full_version": version})
        self.write_toml(data)

    @classmethod
    def populate_source(cls, source):
        """Derive missing values of source from the existing fields."""
        # Only URL parameter is mandatory, let the KeyError be thrown.
        if "name" not in source:
            source["name"] = get_url_name(source["url"])
        if "verify_ssl" not in source:
            source["verify_ssl"] = "https://" in source["url"]
        if not isinstance(source["verify_ssl"], bool):
            source["verify_ssl"] = str(source["verify_ssl"]).lower() == "true"
        return source

    def get_or_create_lockfile(self, categories, from_pipfile=False):
        from pipenv.utils.locking import Lockfile as Req_Lockfile

        if from_pipfile and self.pipfile_exists:
            lockfile_dict = {}
            categories = self.get_package_categories(for_lockfile=True)
            _lockfile = self.lockfile(categories=categories)
            for category in categories:
                lockfile_dict[category] = _lockfile.get(category, {}).copy()
            lockfile_dict.update({"_meta": self.get_lockfile_meta()})
            lockfile = Req_Lockfile.from_data(
                path=self.lockfile_location, data=lockfile_dict, meta_from_project=False
            )
        elif self.lockfile_exists:
            try:
                lockfile = Req_Lockfile.load(self.lockfile_location)
            except OSError:
                lockfile = Req_Lockfile.from_data(
                    self.lockfile_location, self.lockfile_content
                )
        else:
            lockfile = Req_Lockfile.from_data(
                path=self.lockfile_location,
                data=self.lockfile(),
                meta_from_project=False,
            )
        if lockfile.lockfile is not None:
            return lockfile
        if self.lockfile_exists and self.lockfile_content:
            lockfile_dict = self.lockfile_content.copy()
            sources = lockfile_dict.get("_meta", {}).get("sources", [])
            if not sources:
                sources = self.pipfile_sources(expand_vars=False)
            elif not isinstance(sources, list):
                sources = [sources]
            lockfile_dict["_meta"]["sources"] = [self.populate_source(s) for s in sources]
            _created_lockfile = Req_Lockfile.from_data(
                path=self.lockfile_location, data=lockfile_dict, meta_from_project=False
            )
            lockfile.lockfile = lockfile.projectfile.model = _created_lockfile
            return lockfile
        else:
            return self.get_or_create_lockfile(categories=categories, from_pipfile=True)

    def get_lockfile_meta(self):
        from .vendor.plette.lockfiles import PIPFILE_SPEC_CURRENT

        if "source" in self.parsed_pipfile:
            sources = [dict(source) for source in self.parsed_pipfile["source"]]
        else:
            sources = self.pipfile_sources(expand_vars=False)
        if not isinstance(sources, list):
            sources = [sources]
        return {
            "hash": {"sha256": self.calculate_pipfile_hash()},
            "pipfile-spec": PIPFILE_SPEC_CURRENT,
            "sources": [self.populate_source(s) for s in sources],
            "requires": self.parsed_pipfile.get("requires", {}),
        }

    def write_toml(self, data, path=None):
        """Writes the given data structure out as TOML."""
        if path is None:
            path = self.pipfile_location
        data = convert_toml_outline_tables(data, self)
        try:
            formatted_data = tomlkit.dumps(data).rstrip()
        except Exception:
            document = tomlkit.document()
            for category in self.get_package_categories():
                document[category] = tomlkit.table()
                # Convert things to inline tables — fancy :)
                for package in data.get(category, {}):
                    if hasattr(data[category][package], "keys"):
                        table = tomlkit.inline_table()
                        table.update(data[category][package])
                        document[category][package] = table
                    else:
                        document[category][package] = tomlkit.string(
                            data[category][package]
                        )
            formatted_data = tomlkit.dumps(document).rstrip()

        if Path(path).absolute() == Path(self.pipfile_location).absolute():
            newlines = self._pipfile_newlines
        else:
            newlines = DEFAULT_NEWLINES
        formatted_data = cleanup_toml(formatted_data)
        with open(path, "w", newline=newlines) as f:
            f.write(formatted_data)
        # pipfile is mutated!
        self.clear_pipfile_cache()

    def write_lockfile(self, content):
        """Write out the lockfile."""
        s = self._lockfile_encoder.encode(content)
        open_kwargs = {"newline": self._lockfile_newlines, "encoding": "utf-8"}
        with atomic_open_for_write(self.lockfile_location, **open_kwargs) as f:
            f.write(s)
            # Write newline at end of document. GH-319.
            # Only need '\n' here; the file object handles the rest.
            if not s.endswith("\n"):
                f.write("\n")

    def pipfile_sources(self, expand_vars=True):
        if self.pipfile_is_empty or "source" not in self.parsed_pipfile:
            sources = [self.default_source]
            if os.environ.get("PIPENV_PYPI_MIRROR"):
                sources[0]["url"] = os.environ["PIPENV_PYPI_MIRROR"]
            return sources
        # We need to make copies of the source info so we don't
        # accidentally modify the cache. See #2100 where values are
        # written after the os.path.expandvars() call.
        sources = [
            {k: safe_expandvars(v) if expand_vars else v for k, v in source.items()}
            for source in self.parsed_pipfile["source"]
        ]
        for source in sources:
            if os.environ.get("PIPENV_PYPI_MIRROR") and is_pypi_url(source.get("url")):
                source["url"] = os.environ["PIPENV_PYPI_MIRROR"]
        return sources

    def get_default_index(self):
        return self.populate_source(self.pipfile_sources()[0])

    def get_index_by_name(self, index_name):
        for source in self.pipfile_sources():
            if source.get("name") == index_name:
                return source

    @property
    def sources(self):
        if self.lockfile_exists and hasattr(self.lockfile_content, "keys"):
            meta_ = self.lockfile_content.get("_meta", {})
            sources_ = meta_.get("sources")
            if sources_:
                return sources_

        else:
            return self.pipfile_sources()

    @property
    def sources_default(self):
        return self.sources[0]

    @property
    def index_urls(self):
        return [src.get("url") for src in self.sources]

    def find_source(self, source):
        """
        Given a source, find it.

        source can be a url or an index name.
        """
        if not is_valid_url(source):
            try:
                source = self.get_source(name=source)
            except SourceNotFound:
                source = self.get_source(url=source)
        else:
            source = self.get_source(url=source)
        return source

    def get_source(self, name=None, url=None, refresh=False):
        from pipenv.utils.internet import is_url_equal

        def find_source(sources, name=None, url=None):
            source = None
            if name:
                source = next(
                    iter(s for s in sources if "name" in s and s["name"] == name), None
                )
            elif url:
                source = next(
                    iter(
                        s
                        for s in sources
                        if "url" in s and is_url_equal(url, s.get("url", ""))
                    ),
                    None,
                )
            if source is not None:
                return source

        sources = (self.sources, self.pipfile_sources())
        if refresh:
            self.clear_pipfile_cache()
            sources = reversed(sources)
        found = next(
            iter(find_source(source, name=name, url=url) for source in sources), None
        )
        target = next(iter(t for t in (name, url) if t is not None))
        if found is None:
            raise SourceNotFound(target)
        return found

    def get_package_name_in_pipfile(self, package_name, category):
        """Get the equivalent package name in pipfile"""
        section = self.parsed_pipfile.get(category)
        if section is None:
            section = {}
        package_name = pep423_name(package_name)
        for name in section:
            if pep423_name(name) == package_name:
                return name
        return None

    def _sort_category(self, category) -> Table:
        # copy table or create table from dict-like object
        table = tomlkit.table()
        if isinstance(category, Table):
            table.update(category.value)
        else:
            table.update(category)

        # sort the table internally
        table._value._body.sort(key=lambda t: t[0] and t[0].key or "")
        for index, (key, _) in enumerate(table._value._body):
            assert isinstance(key, SingleKey)
            indices = table._value._map[key]
            if isinstance(indices, tuple):
                table._value._map[key] = (index,) + indices[1:]
            else:
                table._value._map[key] = index

        return table

    def remove_package_from_pipfile(self, package_name, category):
        # Read and append Pipfile.
        name = self.get_package_name_in_pipfile(package_name, category=category)
        p = self.parsed_pipfile
        if name:
            del p[category][name]
            if self.settings.get("sort_pipfile"):
                p[category] = self._sort_category(p[category])
            self.write_toml(p)
            return True
        return False

    def reset_category_in_pipfile(self, category):
        # Read and append Pipfile.
        p = self.parsed_pipfile
        if category:
            del p[category]
            p[category] = {}
            self.write_toml(p)
            return True
        return False

    def remove_packages_from_pipfile(self, packages):
        parsed = self.parsed_pipfile
        packages = {pep423_name(pkg) for pkg in packages}
        for category in self.get_package_categories():
            pipfile_section = parsed.get(category, {})
            pipfile_packages = {pep423_name(pkg_name) for pkg_name in pipfile_section}
            to_remove = packages & pipfile_packages
            for pkg in to_remove:
                pkg_name = self.get_package_name_in_pipfile(pkg, category=category)
                del parsed[category][pkg_name]
        self.write_toml(parsed)

    def generate_package_pipfile_entry(self, package, pip_line, category=None):
        """Generate a package entry from pip install line
        given the installreq package and the pip line that generated it.
        """
        # Don't re-capitalize file URLs or VCSs.
        if not isinstance(package, InstallRequirement):
            package, req_name = expansive_install_req_from_line(package.strip())
        else:
            _, req_name = expansive_install_req_from_line(pip_line.strip())

        if req_name is None:
            req_name = determine_package_name(package)
        path_specifier = determine_path_specifier(package)
        vcs_specifier = determine_vcs_specifier(package)
        name = self.get_package_name_in_pipfile(req_name, category=category)
        normalized_name = normalize_name(req_name)

        extras = package.extras
        specifier = "*"
        if package.req and package.specifier:
            specifier = str(package.specifier)

        # Construct package requirement
        entry = {}
        if extras:
            entry["extras"] = list(extras)
        if path_specifier:
            entry["file"] = unquote(str(path_specifier))
            if pip_line.startswith("-e"):
                entry["editable"] = True
        elif vcs_specifier:
            for vcs in VCS_LIST:
                if vcs in package.link.scheme:
                    if pip_line.startswith("-e"):
                        entry["editable"] = True
                        pip_line = pip_line.replace("-e ", "")
                    if "[" in pip_line and "]" in pip_line:
                        extras_section = pip_line.split("[")[1].split("]")[0]
                        entry["extras"] = sorted(
                            [extra.strip() for extra in extras_section.split(",")]
                        )
                    if "@ " in pip_line:
                        vcs_part = pip_line.split("@ ", 1)[1]
                    else:
                        vcs_part = pip_line
                    vcs_parts = vcs_part.rsplit("@", 1)
                    if len(vcs_parts) > 1:
                        entry["ref"] = vcs_parts[1].split("#", 1)[0].strip()
                    vcs_url = vcs_parts[0].strip()
                    vcs_url = extract_vcs_url(vcs_url)
                    entry[vcs] = vcs_url

                    # Check and extract subdirectory fragment
                    if package.link.subdirectory_fragment:
                        entry["subdirectory"] = package.link.subdirectory_fragment
                    break
        else:
            entry["version"] = specifier
        if hasattr(package, "index"):
            entry["index"] = package.index

        if len(entry) == 1 and "version" in entry:
            return name, normalized_name, specifier
        else:
            return name, normalized_name, entry

    def add_package_to_pipfile(self, package, pip_line, dev=False, category=None):
        category = category if category else "dev-packages" if dev else "packages"

        name, normalized_name, entry = self.generate_package_pipfile_entry(
            package, pip_line, category=category
        )

        return self.add_pipfile_entry_to_pipfile(
            name, normalized_name, entry, category=category
        )

    def add_pipfile_entry_to_pipfile(self, name, normalized_name, entry, category=None):
        newly_added = False

        # Read and append Pipfile.
        p = self.parsed_pipfile

        # Set empty group if it doesn't exist yet.
        if category not in p:
            p[category] = {}

        if name and name != normalized_name:
            self.remove_package_from_pipfile(name, category=category)

        # Add the package to the group.
        if normalized_name not in p[category]:
            newly_added = True

        p[category][normalized_name] = entry

        if self.settings.get("sort_pipfile"):
            p[category] = self._sort_category(p[category])

        # Write Pipfile.
        self.write_toml(p)
        return newly_added, category, normalized_name

    def src_name_from_url(self, index_url):
        location = urllib.parse.urlsplit(index_url).netloc
        if "." in location:
            name, _, tld_guess = location.rpartition(".")
        else:
            name = location
        src_name = name.replace(".", "").replace(":", "")
        try:
            self.get_source(name=src_name)
        except SourceNotFound:
            name = src_name
        else:
            from random import randint

            name = f"{src_name}-{randint(1, 1000)}"
        return name

    def add_index_to_pipfile(self, index, verify_ssl=True):
        """Adds a given index to the Pipfile."""
        # Read and append Pipfile.
        p = self.parsed_pipfile
        source = None
        try:
            source = self.get_source(url=index)
        except SourceNotFound:
            with contextlib.suppress(SourceNotFound):
                source = self.get_source(name=index)

        if source is not None and source.get("name"):
            return source["name"]
        source = {"url": index, "verify_ssl": verify_ssl}
        source["name"] = self.src_name_from_url(index)
        # Add the package to the group.
        if "source" not in p:
            p["source"] = [tomlkit.item(source)]
        else:
            p["source"].append(tomlkit.item(source))
        # Write Pipfile.
        self.write_toml(p)
        return source["name"]

    def recase_pipfile(self):
        if self.ensure_proper_casing():
            self.write_toml(self.parsed_pipfile)

    def load_lockfile(self, expand_env_vars=True):
        lockfile_modified = False
        with open(self.lockfile_location, encoding="utf-8") as lock:
            try:
                j = json.load(lock)
                self._lockfile_newlines = preferred_newlines(lock)
            except JSONDecodeError:
                err.print(
                    "[bold yellow]Pipfile.lock is corrupted; ignoring contents.[/bold yellow]"
                )
                j = {}
        if not j.get("_meta"):
            with open(self.pipfile_location) as pf:
                default_lockfile = plette.Lockfile.with_meta_from(
                    plette.Pipfile.load(pf), categories=[]
                )
                j["_meta"] = default_lockfile._data["_meta"]
                lockfile_modified = True
        if j.get("default") is None:
            j["default"] = {}
            lockfile_modified = True
        if j.get("develop") is None:
            j["develop"] = {}
            lockfile_modified = True

        if lockfile_modified:
            self.write_lockfile(j)

        if expand_env_vars:
            # Expand environment variables in Pipfile.lock at runtime.
            for i, _ in enumerate(j["_meta"].get("sources", {})):
                j["_meta"]["sources"][i]["url"] = os.path.expandvars(
                    j["_meta"]["sources"][i]["url"]
                )

        return j

    def get_lockfile_hash(self):
        if not os.path.exists(self.lockfile_location):
            return

        try:
            lockfile = self.load_lockfile(expand_env_vars=False)
        except ValueError:
            # Lockfile corrupted
            return ""
        if "_meta" in lockfile and hasattr(lockfile, "keys"):
            return lockfile["_meta"].get("hash", {}).get("sha256") or ""
        # Lockfile exists but has no hash at all
        return ""

    def calculate_pipfile_hash(self):
        # Update the lockfile if it is out-of-date.
        with open(self.pipfile_location) as pf:
            p = plette.Pipfile.load(pf)
        return p.get_hash().value

    def ensure_proper_casing(self):
        """Ensures proper casing of Pipfile packages"""
        pfile = self.parsed_pipfile
        casing_changed = self.proper_case_section(pfile.get("packages", {}))
        casing_changed |= self.proper_case_section(pfile.get("dev-packages", {}))
        return casing_changed

    def proper_case_section(self, section):
        """Verify proper casing is retrieved, when available, for each
        dependency in the section.
        """
        # Casing for section.
        changed_values = False
        unknown_names = [k for k in section if k not in set(self.proper_names)]
        # Replace each package with proper casing.
        for dep in unknown_names:
            try:
                # Get new casing for package name.
                new_casing = proper_case(dep)
            except OSError:
                # Unable to normalize package name.
                continue

            if new_casing != dep:
                changed_values = True
                self.register_proper_name(new_casing)
                # Replace old value with new value.
                old_value = section[dep]
                section[new_casing] = old_value
                del section[dep]
        # Return whether or not values have been changed.
        return changed_values

    @cached_property
    def finders(self):
        from .vendor.pythonfinder import Finder

        scripts_dirname = "Scripts" if os.name == "nt" else "bin"
        scripts_dir = os.path.join(self.virtualenv_location, scripts_dirname)
        finders = [
            Finder(path=scripts_dir, global_search=gs, system=False)
            for gs in (False, True)
        ]
        return finders

    @property
    def finder(self):
        return next(iter(self.finders), None)

    def which(self, search, as_path=True):
        find = operator.methodcaller("which", search)
        result = next(iter(filter(None, (find(finder) for finder in self.finders))), None)
        if not result:
            result = self._which(search)
        else:
            if as_path:
                result = str(result.path)
        return result

    def python(self, system=False) -> str:
        """Path to the project python"""
        from pipenv.utils.shell import project_python

        return project_python(self, system=system)

    def _which(self, command, location=None, allow_global=False):
        if not allow_global and location is None:
            if self.virtualenv_exists:
                location = self.virtualenv_location
            else:
                location = os.environ.get("VIRTUAL_ENV", None)
        if not (location and os.path.exists(location)) and not allow_global:
            raise RuntimeError("location not created nor specified")

        version_str = "python{}".format(".".join([str(v) for v in sys.version_info[:2]]))
        is_python = command in ("python", os.path.basename(sys.executable), version_str)
        if not allow_global:
            if os.name == "nt":
                p = find_windows_executable(os.path.join(location, "Scripts"), command)
            else:
                p = os.path.join(location, "bin", command)
        else:
            if is_python:
                p = sys.executable
        if not os.path.exists(p):
            if is_python:
                p = sys.executable or system_which("python")
            else:
                p = system_which(command)
        return p<|MERGE_RESOLUTION|>--- conflicted
+++ resolved
@@ -15,11 +15,8 @@
 from urllib.parse import unquote, urljoin
 
 from pipenv.utils.constants import VCS_LIST
-<<<<<<< HEAD
 from pipenv.utils.dependencies import extract_vcs_url
-=======
 from pipenv.vendor.tomlkit.items import SingleKey, Table
->>>>>>> d70b606d
 
 try:
     import tomllib as toml
