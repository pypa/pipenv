# -*- coding: utf-8 -*-
import os
import sys
from click import (
    argument,
    command,
    echo,
    edit,
    group,
    Group,
    option,
    pass_context,
    Option,
    version_option,
    BadParameter,
)
from click_didyoumean import DYMCommandCollection

import click_completion
import crayons
import delegator

from .__version__ import __version__

from . import environments
from .utils import is_valid_url

# Enable shell completion.
click_completion.init()
CONTEXT_SETTINGS = dict(help_option_names=["-h", "--help"])


class PipenvGroup(Group):
    """Custom Group class provides formatted main help"""

    def get_help_option(self, ctx):
        from .core import format_help

        """Override for showing formatted main help via --help and -h options"""
        help_options = self.get_help_option_names(ctx)
        if not help_options or not self.add_help_option:
            return

        def show_help(ctx, param, value):
            if value and not ctx.resilient_parsing:
                if not ctx.invoked_subcommand:
                    # legit main help
                    echo(format_help(ctx.get_help()))
                else:
                    # legit sub-command help
                    echo(ctx.get_help(), color=ctx.color)
                ctx.exit()

        return Option(
            help_options,
            is_flag=True,
            is_eager=True,
            expose_value=False,
            callback=show_help,
            help="Show this message and exit.",
        )


def setup_verbose(ctx, param, value):
    if value:
        import logging

        logging.getLogger("pip").setLevel(logging.INFO)
    return value


def validate_python_path(ctx, param, value):
    # Validating the Python path is complicated by accepting a number of
    # friendly options: the default will be boolean False to enable
    # autodetection but it may also be a value which will be searched in
    # the path or an absolute path. To report errors as early as possible
    # we'll report absolute paths which do not exist:
    if isinstance(value, (str, bytes)):
        if os.path.isabs(value) and not os.path.isfile(value):
            raise BadParameter("Expected Python at path %s does not exist" % value)
    return value


def validate_pypi_mirror(ctx, param, value):
    if value and not is_valid_url(value):
        raise BadParameter("Invalid PyPI mirror URL: %s" % value)
    return value


@group(cls=PipenvGroup, invoke_without_command=True, context_settings=CONTEXT_SETTINGS)
@option("--where", is_flag=True, default=False, help="Output project home information.")
@option("--venv", is_flag=True, default=False, help="Output virtualenv information.")
@option(
    "--py", is_flag=True, default=False, help="Output Python interpreter information."
)
@option(
    "--envs", is_flag=True, default=False, help="Output Environment Variable options."
)
@option("--rm", is_flag=True, default=False, help="Remove the virtualenv.")
@option("--bare", is_flag=True, default=False, help="Minimal output.")
@option(
    "--completion",
    is_flag=True,
    default=False,
    help="Output completion (to be eval'd).",
)
@option("--man", is_flag=True, default=False, help="Display manpage.")
@option(
    "--three/--two",
    is_flag=True,
    default=None,
    help="Use Python 3/2 when creating virtualenv.",
)
@option(
    "--python",
    default=False,
    nargs=1,
    callback=validate_python_path,
    help="Specify which version of Python virtualenv should use.",
)
@option(
    "--site-packages",
    is_flag=True,
    default=False,
    help="Enable site-packages for the virtualenv.",
)
@option(
    "--pypi-mirror",
    default=environments.PIPENV_PYPI_MIRROR,
    nargs=1,
    callback=validate_pypi_mirror,
    help="Specify a PyPI mirror.",
)
@option(
    "--support",
    is_flag=True,
    help="Output diagnostic information for use in Github issues.",
)
@option("--clear", is_flag=True, help="Clears caches (pipenv, pip, and pip-tools).")
@version_option(prog_name=crayons.normal("pipenv", bold=True), version=__version__)
@pass_context
def cli(
    ctx,
    where=False,
    venv=False,
    rm=False,
    bare=False,
    three=False,
    python=False,
    help=False,
    py=False,
    site_packages=False,
    envs=False,
    man=False,
    completion=False,
    pypi_mirror=None,
    support=None,
    clear=False,
):
    # Handle this ASAP to make shell startup fast.
    if completion:
        from . import shells

        try:
            shell = shells.detect_info()[0]
        except shells.ShellDetectionFailure:
            echo(
                "Fail to detect shell. Please provide the {0} environment "
                "variable.".format(crayons.normal("PIPENV_SHELL", bold=True)),
                err=True,
            )
            sys.exit(1)
        print(click_completion.get_code(shell=shell, prog_name="pipenv"))
        sys.exit(0)

    from .core import (
        system_which,
        do_py,
        warn_in_virtualenv,
        do_where,
        project,
        spinner,
        cleanup_virtualenv,
        ensure_project,
        format_help,
        do_clear,
    )

    if man:
        if system_which("man"):
            path = os.sep.join([os.path.dirname(__file__), "pipenv.1"])
            os.execle(system_which("man"), "man", path, os.environ)
        else:
            echo("man does not appear to be available on your system.", err=True)
    if envs:
        echo("The following environment variables can be set, to do various things:\n")
        for key in environments.__dict__:
            if key.startswith("PIPENV"):
                echo("  - {0}".format(crayons.normal(key, bold=True)))
        echo(
            "\nYou can learn more at:\n   {0}".format(
                crayons.green(
                    "http://docs.pipenv.org/advanced/#configuration-with-environment-variables"
                )
            )
        )
        sys.exit(0)
    warn_in_virtualenv()
    if ctx.invoked_subcommand is None:
        # --where was passed…
        if where:
            do_where(bare=True)
            sys.exit(0)
        elif py:
            do_py()
            sys.exit()
        # --support was passed…
        elif support:
            from .help import get_pipenv_diagnostics

            get_pipenv_diagnostics()
            sys.exit(0)
        # --clear was passed…
        elif clear:
            do_clear()
            sys.exit(0)

        # --venv was passed…
        elif venv:
            # There is no virtualenv yet.
            if not project.virtualenv_exists:
                echo(
                    crayons.red("No virtualenv has been created for this project yet!"),
                    err=True,
                )
                sys.exit(1)
            else:
                echo(project.virtualenv_location)
                sys.exit(0)
        # --rm was passed…
        elif rm:
            # Abort if --system (or running in a virtualenv).
            if environments.PIPENV_USE_SYSTEM:
                echo(
                    crayons.red(
                        "You are attempting to remove a virtualenv that "
                        "Pipenv did not create. Aborting."
                    )
                )
                sys.exit(1)
            if project.virtualenv_exists:
                loc = project.virtualenv_location
                echo(
                    crayons.normal(
                        u"{0} ({1})...".format(
                            crayons.normal("Removing virtualenv", bold=True),
                            crayons.green(loc),
                        )
                    )
                )
                with spinner():
                    # Remove the virtualenv.
                    cleanup_virtualenv(bare=True)
                sys.exit(0)
            else:
                echo(
                    crayons.red(
                        "No virtualenv has been created for this project yet!",
                        bold=True,
                    ),
                    err=True,
                )
                sys.exit(1)
    # --two / --three was passed…
    if (python or three is not None) or site_packages:
        ensure_project(
            three=three,
            python=python,
            warn=True,
            site_packages=site_packages,
            pypi_mirror=pypi_mirror,
            clear=clear,
        )
    # Check this again before exiting for empty ``pipenv`` command.
    elif ctx.invoked_subcommand is None:
        # Display help to user, if no commands were passed.
        echo(format_help(ctx.get_help()))




@command(
    short_help="Installs provided packages and adds them to Pipfile, or (if none is given), installs all packages.",
    context_settings=dict(ignore_unknown_options=True, allow_extra_args=True),
)
@argument("package_name", default=False)
@argument("more_packages", nargs=-1)
@option(
    "--dev",
    "-d",
    is_flag=True,
    default=False,
    help="Install package(s) in [dev-packages].",
)
@option(
<<<<<<< HEAD
    '--editable',
    '-e',
    nargs=1,
    default=False,
    help="Install a project in editable mode (i.e. setuptools "
         "\"develop mode\") from a local project path.",
)
@option(
    '--three/--two',
=======
    "--three/--two",
>>>>>>> 1780e0b0
    is_flag=True,
    default=None,
    help="Use Python 3/2 when creating virtualenv.",
)
@option(
    "--python",
    default=False,
    nargs=1,
    callback=validate_python_path,
    help="Specify which version of Python virtualenv should use.",
)
@option(
    "--pypi-mirror",
    default=environments.PIPENV_PYPI_MIRROR,
    nargs=1,
    callback=validate_pypi_mirror,
    help="Specify a PyPI mirror.",
)
@option("--system", is_flag=True, default=False, help="System pip management.")
@option(
    "--requirements",
    "-r",
    nargs=1,
    default=False,
    help="Import a requirements.txt file.",
)
@option("--code", "-c", nargs=1, default=False, help="Import from codebase.")
@option(
    "--verbose",
    "-v",
    is_flag=True,
    default=False,
    help="Verbose mode.",
    callback=setup_verbose,
)
@option(
    "--ignore-pipfile",
    is_flag=True,
    default=False,
    help="Ignore Pipfile when installing, using the Pipfile.lock.",
)
@option(
    "--sequential",
    is_flag=True,
    default=False,
    help="Install dependencies one-at-a-time, instead of concurrently.",
)
@option(
    "--skip-lock",
    is_flag=True,
    default=False,
    help=u"Ignore locking mechanisms when installing—use the Pipfile, instead.",
)
@option(
    "--deploy",
    is_flag=True,
    default=False,
    help=u"Abort if the Pipfile.lock is out-of-date, or Python version is wrong.",
)
@option("--pre", is_flag=True, default=False, help=u"Allow pre-releases.")
@option(
    "--keep-outdated",
    is_flag=True,
    default=False,
    help=u"Keep out-dated dependencies from being updated in Pipfile.lock.",
)
@option(
    "--selective-upgrade",
    is_flag=True,
    default=False,
    help="Update specified packages.",
)
def install(
    package_name=False,
    more_packages=False,
    dev=False,
    editable=False,
    three=False,
    python=False,
    pypi_mirror=None,
    system=False,
    lock=True,
    ignore_pipfile=False,
    skip_lock=False,
    verbose=False,
    requirements=False,
    sequential=False,
    pre=False,
    code=False,
    deploy=False,
    keep_outdated=False,
    selective_upgrade=False,
):
    from .core import do_install

    do_install(
        package_name=package_name,
        more_packages=more_packages,
        dev=dev,
        editable=editable,
        three=three,
        python=python,
        pypi_mirror=pypi_mirror,
        system=system,
        lock=lock,
        ignore_pipfile=ignore_pipfile,
        skip_lock=skip_lock,
        verbose=verbose,
        requirements=requirements,
        sequential=sequential,
        pre=pre,
        code=code,
        deploy=deploy,
        keep_outdated=keep_outdated,
        selective_upgrade=selective_upgrade,
    )


@command(short_help="Un-installs a provided package and removes it from Pipfile.")
@argument("package_name", default=False)
@argument("more_packages", nargs=-1)
@option(
    "--three/--two",
    is_flag=True,
    default=None,
    help="Use Python 3/2 when creating virtualenv.",
)
@option(
    "--python",
    default=False,
    nargs=1,
    callback=validate_python_path,
    help="Specify which version of Python virtualenv should use.",
)
@option("--system", is_flag=True, default=False, help="System pip management.")
@option(
    "--verbose",
    "-v",
    is_flag=True,
    default=False,
    help="Verbose mode.",
    callback=setup_verbose,
)
@option("--lock", is_flag=True, default=True, help="Lock afterwards.")
@option(
    "--all-dev",
    is_flag=True,
    default=False,
    help="Un-install all package from [dev-packages].",
)
@option(
    "--all",
    is_flag=True,
    default=False,
    help="Purge all package(s) from virtualenv. Does not edit Pipfile.",
)
@option(
    "--keep-outdated",
    is_flag=True,
    default=False,
    help=u"Keep out-dated dependencies from being updated in Pipfile.lock.",
)
@option(
    "--pypi-mirror",
    default=environments.PIPENV_PYPI_MIRROR,
    nargs=1,
    callback=validate_pypi_mirror,
    help="Specify a PyPI mirror.",
)
def uninstall(
    package_name=False,
    more_packages=False,
    three=None,
    python=False,
    system=False,
    lock=False,
    all_dev=False,
    all=False,
    verbose=False,
    keep_outdated=False,
    pypi_mirror=None,
):
    from .core import do_uninstall

    do_uninstall(
        package_name=package_name,
        more_packages=more_packages,
        three=three,
        python=python,
        system=system,
        lock=lock,
        all_dev=all_dev,
        all=all,
        verbose=verbose,
        keep_outdated=keep_outdated,
        pypi_mirror=pypi_mirror,
    )


@command(short_help="Generates Pipfile.lock.")
@option(
    "--three/--two",
    is_flag=True,
    default=None,
    help="Use Python 3/2 when creating virtualenv.",
)
@option(
    "--python",
    default=False,
    nargs=1,
    callback=validate_python_path,
    help="Specify which version of Python virtualenv should use.",
)
@option(
    "--pypi-mirror",
    default=environments.PIPENV_PYPI_MIRROR,
    nargs=1,
    callback=validate_pypi_mirror,
    help="Specify a PyPI mirror.",
)
@option(
    "--verbose",
    "-v",
    is_flag=True,
    default=False,
    help="Verbose mode.",
    callback=setup_verbose,
)
@option(
    "--requirements",
    "-r",
    is_flag=True,
    default=False,
    help="Generate output compatible with requirements.txt.",
)
@option(
    "--dev",
    "-d",
    is_flag=True,
    default=False,
    help="Generate output compatible with requirements.txt for the development dependencies.",
)
@option("--clear", is_flag=True, default=False, help="Clear the dependency cache.")
@option("--pre", is_flag=True, default=False, help=u"Allow pre-releases.")
@option(
    "--keep-outdated",
    is_flag=True,
    default=False,
    help=u"Keep out-dated dependencies from being updated in Pipfile.lock.",
)
def lock(
    three=None,
    python=False,
    pypi_mirror=None,
    verbose=False,
    requirements=False,
    dev=False,
    clear=False,
    pre=False,
    keep_outdated=False,
):
    from .core import ensure_project, do_init, do_lock

    # Ensure that virtualenv is available.
    ensure_project(three=three, python=python, pypi_mirror=pypi_mirror)
    if requirements:
        do_init(dev=dev, requirements=requirements, pypi_mirror=pypi_mirror)
    do_lock(
        verbose=verbose,
        clear=clear,
        pre=pre,
        keep_outdated=keep_outdated,
        pypi_mirror=pypi_mirror,
    )


@command(
    short_help="Spawns a shell within the virtualenv.",
    context_settings=dict(ignore_unknown_options=True, allow_extra_args=True),
)
@option(
    "--three/--two",
    is_flag=True,
    default=None,
    help="Use Python 3/2 when creating virtualenv.",
)
@option(
    "--python",
    default=False,
    nargs=1,
    callback=validate_python_path,
    help="Specify which version of Python virtualenv should use.",
)
@option(
    "--fancy",
    is_flag=True,
    default=False,
    help="Run in shell in fancy mode (for elegantly configured shells).",
)
@option(
    "--anyway",
    is_flag=True,
    default=False,
    help="Always spawn a subshell, even if one is already spawned.",
)
@option(
    "--pypi-mirror",
    default=environments.PIPENV_PYPI_MIRROR,
    nargs=1,
    callback=validate_pypi_mirror,
    help="Specify a PyPI mirror.",
)
@argument("shell_args", nargs=-1)
def shell(
    three=None,
    python=False,
    fancy=False,
    shell_args=None,
    anyway=False,
    pypi_mirror=None,
):
    from .core import load_dot_env, do_shell

    # Prevent user from activating nested environments.
    if "PIPENV_ACTIVE" in os.environ:
        # If PIPENV_ACTIVE is set, VIRTUAL_ENV should always be set too.
        venv_name = os.environ.get("VIRTUAL_ENV", "UNKNOWN_VIRTUAL_ENVIRONMENT")
        if not anyway:
            echo(
                "{0} {1} {2}\nNo action taken to avoid nested environments.".format(
                    crayons.normal("Shell for"),
                    crayons.green(venv_name, bold=True),
                    crayons.normal("already activated.", bold=True),
                ),
                err=True,
            )
            sys.exit(1)
    # Load .env file.
    load_dot_env()
    # Use fancy mode for Windows.
    if os.name == "nt":
        fancy = True
    do_shell(
        three=three,
        python=python,
        fancy=fancy,
        shell_args=shell_args,
        pypi_mirror=pypi_mirror,
    )


@command(
    add_help_option=False,
    short_help="Spawns a command installed into the virtualenv.",
    context_settings=dict(
        ignore_unknown_options=True,
        allow_interspersed_args=False,
        allow_extra_args=True,
    ),
)
@argument("command")
@argument("args", nargs=-1)
@option(
    "--three/--two",
    is_flag=True,
    default=None,
    help="Use Python 3/2 when creating virtualenv.",
)
@option(
    "--python",
    default=False,
    nargs=1,
    callback=validate_python_path,
    help="Specify which version of Python virtualenv should use.",
)
@option(
    "--pypi-mirror",
    default=environments.PIPENV_PYPI_MIRROR,
    nargs=1,
    callback=validate_pypi_mirror,
    help="Specify a PyPI mirror.",
)
def run(command, args, three=None, python=False, pypi_mirror=None):
    from .core import do_run

    do_run(
        command=command, args=args, three=three, python=python, pypi_mirror=pypi_mirror
    )


@command(
    short_help="Checks for security vulnerabilities and against PEP 508 markers provided in Pipfile.",
    context_settings=dict(ignore_unknown_options=True, allow_extra_args=True),
)
@option(
    "--three/--two",
    is_flag=True,
    default=None,
    help="Use Python 3/2 when creating virtualenv.",
)
@option(
    "--python",
    default=False,
    nargs=1,
    callback=validate_python_path,
    help="Specify which version of Python virtualenv should use.",
)
@option("--system", is_flag=True, default=False, help="Use system Python.")
@option(
    "--unused",
    nargs=1,
    default=False,
    help="Given a code path, show potentially unused dependencies.",
)
@option(
    "--ignore",
    "-i",
    multiple=True,
    help="Ignore specified vulnerability during safety checks.",
)
@option(
    "--pypi-mirror",
    default=environments.PIPENV_PYPI_MIRROR,
    nargs=1,
    callback=validate_pypi_mirror,
    help="Specify a PyPI mirror.",
)
@argument("args", nargs=-1)
def check(
    three=None,
    python=False,
    system=False,
    unused=False,
    style=False,
    ignore=None,
    args=None,
    pypi_mirror=None,
):
    from .core import do_check

    do_check(
        three=three,
        python=python,
        system=system,
        unused=unused,
        ignore=ignore,
        args=args,
        pypi_mirror=pypi_mirror,
    )


@command(short_help="Runs lock, then sync.")
@argument("more_packages", nargs=-1)
@option(
    "--three/--two",
    is_flag=True,
    default=None,
    help="Use Python 3/2 when creating virtualenv.",
)
@option(
    "--python",
    default=False,
    nargs=1,
    callback=validate_python_path,
    help="Specify which version of Python virtualenv should use.",
)
@option(
    "--pypi-mirror",
    default=environments.PIPENV_PYPI_MIRROR,
    nargs=1,
    callback=validate_pypi_mirror,
    help="Specify a PyPI mirror.",
)
@option(
    "--verbose",
    "-v",
    is_flag=True,
    default=False,
    help="Verbose mode.",
    callback=setup_verbose,
)
@option(
    "--dev",
    "-d",
    is_flag=True,
    default=False,
    help="Install package(s) in [dev-packages].",
)
@option("--clear", is_flag=True, default=False, help="Clear the dependency cache.")
@option("--bare", is_flag=True, default=False, help="Minimal output.")
@option("--pre", is_flag=True, default=False, help=u"Allow pre-releases.")
@option(
    "--keep-outdated",
    is_flag=True,
    default=False,
    help=u"Keep out-dated dependencies from being updated in Pipfile.lock.",
)
@option(
    "--sequential",
    is_flag=True,
    default=False,
    help="Install dependencies one-at-a-time, instead of concurrently.",
)
@option(
    "--outdated", is_flag=True, default=False, help=u"List out-of-date dependencies."
)
@option("--dry-run", is_flag=True, default=None, help=u"List out-of-date dependencies.")
@argument("package", default=False)
@pass_context
def update(
    ctx,
    three=None,
    python=False,
    pypi_mirror=None,
    system=False,
    verbose=False,
    clear=False,
    keep_outdated=False,
    pre=False,
    dev=False,
    bare=False,
    sequential=False,
    package=None,
    dry_run=None,
    outdated=False,
    more_packages=None,
):
    from .core import (
        ensure_project,
        do_outdated,
        do_lock,
        do_sync,
        ensure_lockfile,
        do_install,
        project,
    )

    ensure_project(three=three, python=python, warn=True, pypi_mirror=pypi_mirror)
    if not outdated:
        outdated = bool(dry_run)
    if outdated:
        do_outdated(pypi_mirror=pypi_mirror)
    if not package:
        echo(
            "{0} {1} {2} {3}{4}".format(
                crayons.white("Running", bold=True),
                crayons.red("$ pipenv lock", bold=True),
                crayons.white("then", bold=True),
                crayons.red("$ pipenv sync", bold=True),
                crayons.white(".", bold=True),
            )
        )
    else:
        for package in [package] + list(more_packages) or []:
            if package not in project.all_packages:
                echo(
                    "{0}: {1} was not found in your Pipfile! Aborting."
                    "".format(
                        crayons.red("Warning", bold=True),
                        crayons.green(package, bold=True),
                    ),
                    err=True,
                )
                sys.exit(1)
    do_lock(
        verbose=verbose,
        clear=clear,
        pre=pre,
        keep_outdated=keep_outdated,
        pypi_mirror=pypi_mirror,
    )
    do_sync(
        ctx=ctx,
        dev=dev,
        three=three,
        python=python,
        bare=bare,
        dont_upgrade=False,
        user=False,
        verbose=verbose,
        clear=clear,
        unused=False,
        sequential=sequential,
        pypi_mirror=pypi_mirror,
    )


@command(short_help=u"Displays currently-installed dependency graph information.")
@option("--bare", is_flag=True, default=False, help="Minimal output.")
@option("--json", is_flag=True, default=False, help="Output JSON.")
@option("--json-tree", is_flag=True, default=False, help="Output JSON in nested tree.")
@option("--reverse", is_flag=True, default=False, help="Reversed dependency graph.")
def graph(bare=False, json=False, json_tree=False, reverse=False):
    from .core import do_graph

    do_graph(bare=bare, json=json, json_tree=json_tree, reverse=reverse)


@command(short_help="View a given module in your editor.", name="open")
@option(
    "--three/--two",
    is_flag=True,
    default=None,
    help="Use Python 3/2 when creating virtualenv.",
)
@option(
    "--python",
    default=False,
    nargs=1,
    callback=validate_python_path,
    help="Specify which version of Python virtualenv should use.",
)
@option(
    "--pypi-mirror",
    default=environments.PIPENV_PYPI_MIRROR,
    nargs=1,
    callback=validate_pypi_mirror,
    help="Specify a PyPI mirror.",
)
@argument("module", nargs=1)
def run_open(module, three=None, python=None, pypi_mirror=None):
    from .core import which, ensure_project

    # Ensure that virtualenv is available.
    ensure_project(three=three, python=python, validate=False, pypi_mirror=pypi_mirror)
    c = delegator.run(
        '{0} -c "import {1}; print({1}.__file__);"'.format(which("python"), module)
    )
    try:
        assert c.return_code == 0
    except AssertionError:
        echo(crayons.red("Module not found!"))
        sys.exit(1)
    if "__init__.py" in c.out:
        p = os.path.dirname(c.out.strip().rstrip("cdo"))
    else:
        p = c.out.strip().rstrip("cdo")
    echo(crayons.normal("Opening {0!r} in your EDITOR.".format(p), bold=True))
    edit(filename=p)
    sys.exit(0)


@command(short_help="Installs all packages specified in Pipfile.lock.")
@option(
    "--verbose",
    "-v",
    is_flag=True,
    default=False,
    help="Verbose mode.",
    callback=setup_verbose,
)
@option(
    "--dev",
    "-d",
    is_flag=True,
    default=False,
    help="Additionally install package(s) in [dev-packages].",
)
@option(
    "--three/--two",
    is_flag=True,
    default=None,
    help="Use Python 3/2 when creating virtualenv.",
)
@option(
    "--python",
    default=False,
    nargs=1,
    callback=validate_python_path,
    help="Specify which version of Python virtualenv should use.",
)
@option(
    "--pypi-mirror",
    default=environments.PIPENV_PYPI_MIRROR,
    nargs=1,
    callback=validate_pypi_mirror,
    help="Specify a PyPI mirror.",
)
@option("--bare", is_flag=True, default=False, help="Minimal output.")
@option("--clear", is_flag=True, default=False, help="Clear the dependency cache.")
@option(
    "--sequential",
    is_flag=True,
    default=False,
    help="Install dependencies one-at-a-time, instead of concurrently.",
)
@pass_context
def sync(
    ctx,
    dev=False,
    three=None,
    python=None,
    bare=False,
    dont_upgrade=False,
    user=False,
    verbose=False,
    clear=False,
    unused=False,
    package_name=None,
    sequential=False,
    pypi_mirror=None,
):
    from .core import do_sync

    do_sync(
        ctx=ctx,
        dev=dev,
        three=three,
        python=python,
        bare=bare,
        dont_upgrade=dont_upgrade,
        user=user,
        verbose=verbose,
        clear=clear,
        unused=unused,
        sequential=sequential,
        pypi_mirror=pypi_mirror,
    )


@command(short_help="Uninstalls all packages not specified in Pipfile.lock.")
@option(
    "--verbose",
    "-v",
    is_flag=True,
    default=False,
    help="Verbose mode.",
    callback=setup_verbose,
)
@option(
    "--three/--two",
    is_flag=True,
    default=None,
    help="Use Python 3/2 when creating virtualenv.",
)
@option(
    "--python",
    default=False,
    nargs=1,
    callback=validate_python_path,
    help="Specify which version of Python virtualenv should use.",
)
@option("--dry-run", is_flag=True, default=False, help="Just output unneeded packages.")
@pass_context
def clean(
    ctx, three=None, python=None, dry_run=False, bare=False, user=False, verbose=False
):
    from .core import do_clean

    do_clean(ctx=ctx, three=three, python=python, dry_run=dry_run, verbose=verbose)


# Install click commands.
cli.add_command(graph)
cli.add_command(install)
cli.add_command(uninstall)
cli.add_command(sync)
cli.add_command(lock)
cli.add_command(check)
cli.add_command(clean)
cli.add_command(shell)
cli.add_command(run)
cli.add_command(update)
cli.add_command(run_open)
# Only invoke the "did you mean" when an argument wasn't passed (it breaks those).
if "-" not in "".join(sys.argv) and len(sys.argv) > 1:
    cli = DYMCommandCollection(sources=[cli])
if __name__ == "__main__":
    cli()<|MERGE_RESOLUTION|>--- conflicted
+++ resolved
@@ -303,7 +303,6 @@
     help="Install package(s) in [dev-packages].",
 )
 @option(
-<<<<<<< HEAD
     '--editable',
     '-e',
     nargs=1,
@@ -312,10 +311,7 @@
          "\"develop mode\") from a local project path.",
 )
 @option(
-    '--three/--two',
-=======
     "--three/--two",
->>>>>>> 1780e0b0
     is_flag=True,
     default=None,
     help="Use Python 3/2 when creating virtualenv.",
