# -*- coding: utf-8 -*-
import os
import sys

from pipenv.patched import crayons
from pipenv.vendor import click_completion
from pipenv.vendor.click import (
    argument,
    command,
    echo,
    group,
    Group,
    option,
    pass_context,
    Option,
    version_option,
    BadParameter,
)
from pipenv.vendor.click_didyoumean import DYMCommandCollection

from . import environments
from .__version__ import __version__
from .utils import is_valid_url

# Enable shell completion.
click_completion.init()

CONTEXT_SETTINGS = dict(help_option_names=['-h', '--help'])


class PipenvGroup(Group):
    """Custom Group class provides formatted main help.
    """
    def get_help_option(self, ctx):
        """Show formatted main help via --help and -h options.
        """
        help_options = self.get_help_option_names(ctx)
        if not help_options or not self.add_help_option:
            return

        def show_help(ctx, param, value):
            if value and not ctx.resilient_parsing:
                if not ctx.invoked_subcommand:
                    # legit main help
                    from .operations.help import format_help
                    echo(format_help(ctx.get_help()))
                else:
                    # legit sub-command help
                    echo(ctx.get_help(), color=ctx.color)
                ctx.exit()

        return Option(
            help_options,
            is_flag=True,
            is_eager=True,
            expose_value=False,
            callback=show_help,
            help='Show this message and exit.',
        )


def setup_verbose(ctx, param, value):
    if value:
        import logging
        logging.getLogger('pip').setLevel(logging.INFO)
    return value


def validate_python_path(ctx, param, value):
    # Validating the Python path is complicated by accepting a number of
    # friendly options: the default will be boolean False to enable
    # autodetection but it may also be a value which will be searched in
    # the path or an absolute path. To report errors as early as possible
    # we'll report absolute paths which do not exist:
    if isinstance(value, (str, bytes)):
        if os.path.isabs(value) and not os.path.isfile(value):
            raise BadParameter(
                'Expected Python at path {} does not exist'.format(value),
            )
    return value


def validate_pypi_mirror(ctx, param, value):
    if value and not is_valid_url(value):
        raise BadParameter('Invalid PyPI mirror URL: %s' % value)
    return value


@group(
    cls=PipenvGroup,
    invoke_without_command=True,
    context_settings=CONTEXT_SETTINGS,
)
@option(
    '--where',
    is_flag=True,
    default=False,
    help="Output project home information.",
)
@option(
    '--venv',
    is_flag=True,
    default=False,
    help="Output virtualenv information.",
)
@option(
    '--py',
    is_flag=True,
    default=False,
    help="Output Python interpreter information.",
)
@option(
    '--envs',
    is_flag=True,
    default=False,
    help="Output Environment Variable options.",
)
@option(
    '--rm', is_flag=True, default=False, help="Remove the virtualenv."
)
@option('--bare', is_flag=True, default=False, help="Minimal output.")
@option(
    '--completion',
    is_flag=True,
    default=False,
    help="Output completion (to be eval'd).",
)
@option('--man', is_flag=True, default=False, help="Display manpage.")
@option(
    '--three/--two',
    is_flag=True,
    default=None,
    help="Use Python 3/2 when creating virtualenv.",
)
@option(
    '--python',
    default=False,
    nargs=1,
    callback=validate_python_path,
    help="Specify which version of Python virtualenv should use.",
)
@option(
    '--site-packages',
    is_flag=True,
    default=False,
    help="Enable site-packages for the virtualenv.",
)
@option(
    '--pypi-mirror',
    default=environments.PIPENV_PYPI_MIRROR,
    nargs=1,
    callback=validate_pypi_mirror,
    help="Specify a PyPI mirror.",
)
@version_option(
    prog_name=crayons.normal('pipenv', bold=True), version=__version__
)
@pass_context
def cli(
    ctx,
    where=False,
    venv=False,
    rm=False,
    bare=False,
    three=False,
    python=False,
    help=False,
    py=False,
    site_packages=False,
    envs=False,
    man=False,
    completion=False,
    pypi_mirror=None,
):
    if completion:  # Handle this ASAP to make shell startup fast.
        from .operations.options import do_completion
        do_completion()
        return
    if man:
        from .operations.options import do_man
        do_man()
        return
    if envs:
        from .operations.options import do_envs
        do_envs()
        return

    from .operations.options import warn_in_virtualenv
    warn_in_virtualenv()
<<<<<<< HEAD

    # Pre-hook for subcommands.
    if ctx.invoked_subcommand is not None:
        # --two / --three was passed...
        if (python or three is not None) or site_packages:
            from .operations.ensure import ensure_project
            ensure_project(
                three=three, python=python, warn=True,
                site_packages=site_packages,
            )
        return

    if where:
        from .operations.where import do_where
        do_where(bare=True)
        return
    if py:
        from .operations.options import do_py
        do_py()
        return
    if venv:
        from .operations.options import do_venv
        do_venv()
        return
    if rm:
        from .operations.options import do_rm
        do_rm()
        return

    # Display help to user if nothing were passed.
    from .operations.help import format_help
    echo(format_help(ctx.get_help()))
=======
    if ctx.invoked_subcommand is None:
        # --where was passed...
        if where:
            do_where(bare=True)
            sys.exit(0)
        elif py:
            do_py()
            sys.exit()
        # --venv was passed...
        elif venv:
            # There is no virtualenv yet.
            if not project.virtualenv_exists:
                echo(
                    crayons.red(
                        'No virtualenv has been created for this project yet!'
                    ),
                    err=True,
                )
                sys.exit(1)
            else:
                echo(project.virtualenv_location)
                sys.exit(0)
        # --rm was passed...
        elif rm:
            # Abort if --system (or running in a virtualenv).
            if environments.PIPENV_USE_SYSTEM:
                echo(
                    crayons.red(
                        'You are attempting to remove a virtualenv that '
                        'Pipenv did not create. Aborting.'
                    )
                )
                sys.exit(1)
            if project.virtualenv_exists:
                loc = project.virtualenv_location
                echo(
                    crayons.normal(
                        u'{0} ({1})…'.format(
                            crayons.normal('Removing virtualenv', bold=True),
                            crayons.green(loc),
                        )
                    )
                )
                with spinner():
                    # Remove the virtualenv.
                    cleanup_virtualenv(bare=True)
                sys.exit(0)
            else:
                echo(
                    crayons.red(
                        'No virtualenv has been created for this project yet!',
                        bold=True,
                    ),
                    err=True,
                )
                sys.exit(1)
    # --two / --three was passed...
    if (python or three is not None) or site_packages:
        ensure_project(
            three=three, python=python, warn=True, site_packages=site_packages, pypi_mirror=pypi_mirror
        )
    # Check this again before exiting for empty ``pipenv`` command.
    elif ctx.invoked_subcommand is None:
        # Display help to user, if no commands were passed.
        echo(format_help(ctx.get_help()))
>>>>>>> a6709713


@command(
    short_help="Installs provided packages and adds them to Pipfile, or (if none is given), installs all packages.",
    context_settings=dict(ignore_unknown_options=True, allow_extra_args=True),
)
@argument('package_name', default=False)
@argument('more_packages', nargs=-1)
@option(
    '--dev',
    '-d',
    is_flag=True,
    default=False,
    help="Install package(s) in [dev-packages].",
)
@option(
    '--three/--two',
    is_flag=True,
    default=None,
    help="Use Python 3/2 when creating virtualenv.",
)
@option(
    '--python',
    default=False,
    nargs=1,
    callback=validate_python_path,
    help="Specify which version of Python virtualenv should use.",
)
@option(
    '--pypi-mirror',
    default=environments.PIPENV_PYPI_MIRROR,
    nargs=1,
    callback=validate_pypi_mirror,
    help="Specify a PyPI mirror.",
)
@option(
    '--system', is_flag=True, default=False, help="System pip management."
)
@option(
    '--requirements',
    '-r',
    nargs=1,
    default=False,
    help="Import a requirements.txt file.",
)
@option(
    '--code', '-c', nargs=1, default=False, help="Import from codebase."
)
@option(
    '--verbose',
    '-v',
    is_flag=True,
    default=False,
    help="Verbose mode.",
    callback=setup_verbose,
)
@option(
    '--ignore-pipfile',
    is_flag=True,
    default=False,
    help="Ignore Pipfile when installing, using the Pipfile.lock.",
)
@option(
    '--sequential',
    is_flag=True,
    default=False,
    help="Install dependencies one-at-a-time, instead of concurrently.",
)
@option(
    '--skip-lock',
    is_flag=True,
    default=False,
    help=u"Ignore locking mechanisms when installing—use the Pipfile, instead.",
)
@option(
    '--deploy',
    is_flag=True,
    default=False,
    help=u"Abort if the Pipfile.lock is out-of-date, or Python version is wrong.",
)
@option(
    '--pre', is_flag=True, default=False, help=u"Allow pre-releases."
)
@option(
    '--keep-outdated',
    is_flag=True,
    default=False,
    help=u"Keep out-dated dependencies from being updated in Pipfile.lock.",
)
@option(
    '--selective-upgrade',
    is_flag=True,
    default=False,
    help="Update specified packages.",
)
def install(
    package_name=False,
    more_packages=False,
    dev=False,
    three=False,
    python=False,
    pypi_mirror=None,
    system=False,
    lock=True,
    ignore_pipfile=False,
    skip_lock=False,
    verbose=False,
    requirements=False,
    sequential=False,
    pre=False,
    code=False,
    deploy=False,
    keep_outdated=False,
    selective_upgrade=False,
):
    from .operations.install import do_install

    do_install(
        package_name=package_name,
        more_packages=more_packages,
        dev=dev,
        three=three,
        python=python,
        pypi_mirror=pypi_mirror,
        system=system,
        lock=lock,
        ignore_pipfile=ignore_pipfile,
        skip_lock=skip_lock,
        verbose=verbose,
        requirements=requirements,
        sequential=sequential,
        pre=pre,
        code=code,
        deploy=deploy,
        keep_outdated=keep_outdated,
        selective_upgrade=selective_upgrade,
    )


@command(
    short_help="Un-installs a provided package and removes it from Pipfile."
)
@argument('package_name', default=False)
@argument('more_packages', nargs=-1)
@option(
    '--three/--two',
    is_flag=True,
    default=None,
    help="Use Python 3/2 when creating virtualenv.",
)
@option(
    '--python',
    default=False,
    nargs=1,
    callback=validate_python_path,
    help="Specify which version of Python virtualenv should use.",
)
@option(
    '--system', is_flag=True, default=False, help="System pip management."
)
@option(
    '--verbose',
    '-v',
    is_flag=True,
    default=False,
    help="Verbose mode.",
    callback=setup_verbose,
)
@option('--lock', is_flag=True, default=True, help="Lock afterwards.")
@option(
    '--all-dev',
    is_flag=True,
    default=False,
    help="Un-install all package from [dev-packages].",
)
@option(
    '--all',
    is_flag=True,
    default=False,
    help="Purge all package(s) from virtualenv. Does not edit Pipfile.",
)
@option(
    '--keep-outdated',
    is_flag=True,
    default=False,
    help=u"Keep out-dated dependencies from being updated in Pipfile.lock.",
)
@option(
    '--pypi-mirror',
    default=environments.PIPENV_PYPI_MIRROR,
    nargs=1,
    callback=validate_pypi_mirror,
    help="Specify a PyPI mirror.",
)
def uninstall(
    package_name=False,
    more_packages=False,
    three=None,
    python=False,
    system=False,
    lock=False,
    all_dev=False,
    all=False,
    verbose=False,
    keep_outdated=False,
    pypi_mirror=None,
):
    from .operations.uninstall import do_uninstall

    do_uninstall(
        package_name=package_name,
        more_packages=more_packages,
        three=three,
        python=python,
        system=system,
        lock=lock,
        all_dev=all_dev,
        all=all,
        verbose=verbose,
        keep_outdated=keep_outdated,
        pypi_mirror=pypi_mirror,
    )


@command(short_help="Generates Pipfile.lock.")
@option(
    '--three/--two',
    is_flag=True,
    default=None,
    help="Use Python 3/2 when creating virtualenv.",
)
@option(
    '--python',
    default=False,
    nargs=1,
    callback=validate_python_path,
    help="Specify which version of Python virtualenv should use.",
)
@option(
    '--pypi-mirror',
    default=environments.PIPENV_PYPI_MIRROR,
    nargs=1,
    callback=validate_pypi_mirror,
    help="Specify a PyPI mirror.",
)
@option(
    '--verbose',
    '-v',
    is_flag=True,
    default=False,
    help="Verbose mode.",
    callback=setup_verbose,
)
@option(
    '--requirements',
    '-r',
    is_flag=True,
    default=False,
    help="Generate output compatible with requirements.txt.",
)
@option(
    '--dev',
    '-d',
    is_flag=True,
    default=False,
    help="Generate output compatible with requirements.txt for the development dependencies.",
)
@option(
    '--clear', is_flag=True, default=False, help="Clear the dependency cache."
)
@option(
    '--pre', is_flag=True, default=False, help=u"Allow pre-releases."
)
@option(
    '--keep-outdated',
    is_flag=True,
    default=False,
    help=u"Keep out-dated dependencies from being updated in Pipfile.lock.",
)
def lock(
    three=None,
    python=False,
    pypi_mirror=None,
    verbose=False,
    requirements=False,
    dev=False,
    clear=False,
    pre=False,
    keep_outdated=False,
):
    # Ensure that virtualenv is available.
<<<<<<< HEAD
    from .operations.ensure import ensure_project
    ensure_project(three=three, python=python)

=======
    ensure_project(three=three, python=python, pypi_mirror=pypi_mirror)
>>>>>>> a6709713
    if requirements:
        from .operations.init import do_init
        do_init(dev=dev, requirements=requirements, pypi_mirror=pypi_mirror)

    from .operations.lock import do_lock
    do_lock(
        verbose=verbose, clear=clear, pre=pre, keep_outdated=keep_outdated, pypi_mirror=pypi_mirror
    )


@command(
    short_help="Spawns a shell within the virtualenv.",
    context_settings=dict(ignore_unknown_options=True, allow_extra_args=True),
)
@option(
    '--three/--two',
    is_flag=True,
    default=None,
    help="Use Python 3/2 when creating virtualenv.",
)
@option(
    '--python',
    default=False,
    nargs=1,
    callback=validate_python_path,
    help="Specify which version of Python virtualenv should use.",
)
@option(
    '--fancy',
    is_flag=True,
    default=False,
    help="Run in shell in fancy mode (for elegantly configured shells).",
)
@option(
    '--anyway',
    is_flag=True,
    default=False,
    help="Always spawn a subshell, even if one is already spawned.",
)
@option(
    '--pypi-mirror',
    default=environments.PIPENV_PYPI_MIRROR,
    nargs=1,
    callback=validate_pypi_mirror,
    help="Specify a PyPI mirror.",
)
@argument('shell_args', nargs=-1)
def shell(
    three=None, python=False, fancy=False, shell_args=None, anyway=False, pypi_mirror=None
):
    # Prevent user from activating nested environments.
    if 'PIPENV_ACTIVE' in os.environ:
        # If PIPENV_ACTIVE is set, VIRTUAL_ENV should always be set too.
        venv_name = os.environ.get(
            'VIRTUAL_ENV', 'UNKNOWN_VIRTUAL_ENVIRONMENT'
        )
        if not anyway:
            echo(
                '{0} {1} {2}\nNo action taken to avoid nested environments.'.format(
                    crayons.normal('Shell for'),
                    crayons.green(venv_name, bold=True),
                    crayons.normal('already activated.', bold=True),
                ),
                err=True,
            )
            sys.exit(1)

    from .operations.shell import do_shell
    do_shell(
        three=three, python=python, fancy=fancy, shell_args=shell_args, pypi_mirror=pypi_mirror
    )


@command(
    add_help_option=False,
    short_help="Spawns a command installed into the virtualenv.",
    context_settings=dict(
        ignore_unknown_options=True,
        allow_interspersed_args=False,
        allow_extra_args=True,
    ),
)
@argument('command')
@argument('args', nargs=-1)
@option(
    '--three/--two',
    is_flag=True,
    default=None,
    help="Use Python 3/2 when creating virtualenv.",
)
@option(
    '--python',
    default=False,
    nargs=1,
    callback=validate_python_path,
    help="Specify which version of Python virtualenv should use.",
)
<<<<<<< HEAD
def run(command, args, three=None, python=False):
    from .operations.run import do_run
    do_run(command=command, args=args, three=three, python=python)
=======
@option(
    '--pypi-mirror',
    default=environments.PIPENV_PYPI_MIRROR,
    nargs=1,
    callback=validate_pypi_mirror,
    help="Specify a PyPI mirror.",
)
def run(command, args, three=None, python=False, pypi_mirror=None):
    from .core import do_run
    do_run(command=command, args=args, three=three, python=python, pypi_mirror=pypi_mirror)
>>>>>>> a6709713


@command(
    short_help="Checks for security vulnerabilities and against PEP 508 markers provided in Pipfile.",
    context_settings=dict(ignore_unknown_options=True, allow_extra_args=True),
)
@option(
    '--three/--two',
    is_flag=True,
    default=None,
    help="Use Python 3/2 when creating virtualenv.",
)
@option(
    '--python',
    default=False,
    nargs=1,
    callback=validate_python_path,
    help="Specify which version of Python virtualenv should use.",
)
@option(
    '--system', is_flag=True, default=False, help="Use system Python."
)
@option(
    '--unused',
    nargs=1,
    default=False,
    help="Given a code path, show potentially unused dependencies.",
)
@option(
    '--ignore',
    '-i',
    multiple=True,
    help="Ignore specified vulnerability during safety checks."
)
@option(
    '--pypi-mirror',
    default=environments.PIPENV_PYPI_MIRROR,
    nargs=1,
    callback=validate_pypi_mirror,
    help="Specify a PyPI mirror.",
)
@argument('args', nargs=-1)
def check(
    three=None,
    python=False,
    system=False,
    unused=False,
    style=False,
    ignore=None,
    args=None,
    pypi_mirror=None,
):
    from .operations.check import do_check
    do_check(
        three=three,
        python=python,
        system=system,
        unused=unused,
        ignore=ignore,
        args=args,
        pypi_mirror=pypi_mirror
    )


@command(short_help="Runs lock, then sync.")
@argument('more_packages', nargs=-1)
@option(
    '--three/--two',
    is_flag=True,
    default=None,
    help="Use Python 3/2 when creating virtualenv.",
)
@option(
    '--python',
    default=False,
    nargs=1,
    callback=validate_python_path,
    help="Specify which version of Python virtualenv should use.",
)
@option(
    '--pypi-mirror',
    default=environments.PIPENV_PYPI_MIRROR,
    nargs=1,
    callback=validate_pypi_mirror,
    help="Specify a PyPI mirror.",
)
@option(
    '--verbose',
    '-v',
    is_flag=True,
    default=False,
    help="Verbose mode.",
    callback=setup_verbose,
)
@option(
    '--dev',
    '-d',
    is_flag=True,
    default=False,
    help="Install package(s) in [dev-packages].",
)
@option(
    '--clear', is_flag=True, default=False, help="Clear the dependency cache."
)
@option('--bare', is_flag=True, default=False, help="Minimal output.")
@option(
    '--pre', is_flag=True, default=False, help=u"Allow pre-releases."
)
@option(
    '--keep-outdated',
    is_flag=True,
    default=False,
    help=u"Keep out-dated dependencies from being updated in Pipfile.lock.",
)
@option(
    '--sequential',
    is_flag=True,
    default=False,
    help="Install dependencies one-at-a-time, instead of concurrently.",
)
@option(
    '--outdated',
    is_flag=True,
    default=False,
    help=u"List out-of-date dependencies.",
)
@option(
    '--dry-run',
    is_flag=True,
    default=None,
    help=u"List out-of-date dependencies.",
)
@argument('package', default=False)
def update(
    three=None,
    python=False,
    pypi_mirror=None,
    system=False,
    verbose=False,
    clear=False,
    keep_outdated=False,
    pre=False,
    dev=False,
    bare=False,
    sequential=False,
    package=None,
    dry_run=None,
    outdated=False,
    more_packages=None,
):
<<<<<<< HEAD
    from .operations.update import do_update
    do_update(
        package, list(more_packages) if more_packages else [],
        three=three, python=python,
        pypi_mirror=pypi_mirror, verbose=verbose, clear=clear,
        keep_outdated=keep_outdated, pre=pre, dev=dev, bare=bare,
        sequential=sequential, dry_run=dry_run, outdated=outdated,
=======
    from .core import (
        ensure_project,
        do_outdated,
        do_lock,
        do_sync,
        ensure_lockfile,
        do_install,
        project,
    )

    ensure_project(three=three, python=python, warn=True, pypi_mirror=pypi_mirror)
    if not outdated:
        outdated = bool(dry_run)
    if outdated:
        do_outdated(pypi_mirror=pypi_mirror)
    if not package:
        echo(
            '{0} {1} {2} {3}{4}'.format(
                crayons.white('Running', bold=True),
                crayons.red('$ pipenv lock', bold=True),
                crayons.white('then', bold=True),
                crayons.red('$ pipenv sync', bold=True),
                crayons.white('.', bold=True),
            )
        )
    else:
        for package in ([package] + list(more_packages) or []):
            if package not in project.all_packages:
                echo(
                    '{0}: {1} was not found in your Pipfile! Aborting.'
                    ''.format(
                        crayons.red('Warning', bold=True),
                        crayons.green(package, bold=True),
                    ),
                    err=True,
                )
                sys.exit(1)
    do_lock(
        verbose=verbose, clear=clear, pre=pre, keep_outdated=keep_outdated, pypi_mirror=pypi_mirror
    )
    do_sync(
        ctx=ctx,
        dev=dev,
        three=three,
        python=python,
        bare=bare,
        dont_upgrade=False,
        user=False,
        verbose=verbose,
        clear=clear,
        unused=False,
        sequential=sequential,
        pypi_mirror=pypi_mirror,
>>>>>>> a6709713
    )


@command(
    short_help=u"Displays currently-installed dependency graph information."
)
@option('--bare', is_flag=True, default=False, help="Minimal output.")
@option('--json', is_flag=True, default=False, help="Output JSON.")
@option('--json-tree', is_flag=True, default=False, help="Output JSON in nested tree.")
@option(
    '--reverse', is_flag=True, default=False, help="Reversed dependency graph."
)
def graph(bare=False, json=False, json_tree=False, reverse=False):
    from .operations.graph import do_graph
    do_graph(bare=bare, json_=json, json_tree=json_tree, reverse=reverse)


@command(short_help="View a given module in your editor.", name="open")
@option(
    '--three/--two',
    is_flag=True,
    default=None,
    help="Use Python 3/2 when creating virtualenv.",
)
@option(
    '--python',
    default=False,
    nargs=1,
    callback=validate_python_path,
    help="Specify which version of Python virtualenv should use.",
)
@option(
    '--pypi-mirror',
    default=environments.PIPENV_PYPI_MIRROR,
    nargs=1,
    callback=validate_pypi_mirror,
    help="Specify a PyPI mirror.",
)
@argument('module', nargs=1)
<<<<<<< HEAD
def run_open(module, three=None, python=None):
    from .operations.open import do_open
    do_open(module, three=three, python=python)
=======
def run_open(module, three=None, python=None, pypi_mirror=None):
    from .core import which, ensure_project

    # Ensure that virtualenv is available.
    ensure_project(three=three, python=python, validate=False, pypi_mirror=pypi_mirror)
    c = delegator.run(
        '{0} -c "import {1}; print({1}.__file__);"'.format(
            which('python'), module
        )
    )
    try:
        assert c.return_code == 0
    except AssertionError:
        echo(crayons.red('Module not found!'))
        sys.exit(1)
    if '__init__.py' in c.out:
        p = os.path.dirname(c.out.strip().rstrip('cdo'))
    else:
        p = c.out.strip().rstrip('cdo')
    echo(
        crayons.normal('Opening {0!r} in your EDITOR.'.format(p), bold=True)
    )
    edit(filename=p)
    sys.exit(0)
>>>>>>> a6709713


@command(short_help="Installs all packages specified in Pipfile.lock.")
@option(
    '--verbose',
    '-v',
    is_flag=True,
    default=False,
    help="Verbose mode.",
    callback=setup_verbose,
)
@option(
    '--dev',
    '-d',
    is_flag=True,
    default=False,
    help="Additionally install package(s) in [dev-packages].",
)
@option(
    '--three/--two',
    is_flag=True,
    default=None,
    help="Use Python 3/2 when creating virtualenv.",
)
@option(
    '--python',
    default=False,
    nargs=1,
    callback=validate_python_path,
    help="Specify which version of Python virtualenv should use.",
)
@option(
    '--pypi-mirror',
    default=environments.PIPENV_PYPI_MIRROR,
    nargs=1,
    callback=validate_pypi_mirror,
    help="Specify a PyPI mirror.",
)
@option('--bare', is_flag=True, default=False, help="Minimal output.")
@option(
    '--clear', is_flag=True, default=False, help="Clear the dependency cache."
)
@option(
    '--sequential',
    is_flag=True,
    default=False,
    help="Install dependencies one-at-a-time, instead of concurrently.",
)
def sync(
    dev=False,
    three=None,
    python=None,
    bare=False,
    dont_upgrade=False,
    user=False,
    verbose=False,
    clear=False,
    unused=False,
    package_name=None,
    sequential=False,
    pypi_mirror=None,
):
    from .operations.sync import do_sync
    do_sync(
        dev=dev,
        three=three,
        python=python,
        bare=bare,
        dont_upgrade=dont_upgrade,
        user=user,
        verbose=verbose,
        clear=clear,
        unused=unused,
        sequential=sequential,
        pypi_mirror=pypi_mirror,
    )


@command(
    short_help="Uninstalls all packages not specified in Pipfile.lock."
)
@option(
    '--verbose',
    '-v',
    is_flag=True,
    default=False,
    help="Verbose mode.",
    callback=setup_verbose,
)
@option(
    '--three/--two',
    is_flag=True,
    default=None,
    help="Use Python 3/2 when creating virtualenv.",
)
@option(
    '--python',
    default=False,
    nargs=1,
    callback=validate_python_path,
    help="Specify which version of Python virtualenv should use.",
)
@option(
    '--dry-run',
    is_flag=True,
    default=False,
    help="Just output unneeded packages.",
)
def clean(
    three=None,
    python=None,
    dry_run=False,
    bare=False,
    user=False,
    verbose=False,
):
    from .operations.clean import do_clean
    do_clean(
        three=three, python=python, dry_run=dry_run, verbose=verbose
    )


# Install click commands.
cli.add_command(graph)
cli.add_command(install)
cli.add_command(uninstall)
cli.add_command(sync)
cli.add_command(lock)
cli.add_command(check)
cli.add_command(clean)
cli.add_command(shell)
cli.add_command(run)
cli.add_command(update)
cli.add_command(run_open)

# Only invoke the "did you mean" when an argument wasn't passed (it breaks those).
if '-' not in ''.join(sys.argv) and len(sys.argv) > 1:
    cli = DYMCommandCollection(sources=[cli])
if __name__ == '__main__':
    cli()<|MERGE_RESOLUTION|>--- conflicted
+++ resolved
@@ -187,7 +187,6 @@
 
     from .operations.options import warn_in_virtualenv
     warn_in_virtualenv()
-<<<<<<< HEAD
 
     # Pre-hook for subcommands.
     if ctx.invoked_subcommand is not None:
@@ -220,73 +219,6 @@
     # Display help to user if nothing were passed.
     from .operations.help import format_help
     echo(format_help(ctx.get_help()))
-=======
-    if ctx.invoked_subcommand is None:
-        # --where was passed...
-        if where:
-            do_where(bare=True)
-            sys.exit(0)
-        elif py:
-            do_py()
-            sys.exit()
-        # --venv was passed...
-        elif venv:
-            # There is no virtualenv yet.
-            if not project.virtualenv_exists:
-                echo(
-                    crayons.red(
-                        'No virtualenv has been created for this project yet!'
-                    ),
-                    err=True,
-                )
-                sys.exit(1)
-            else:
-                echo(project.virtualenv_location)
-                sys.exit(0)
-        # --rm was passed...
-        elif rm:
-            # Abort if --system (or running in a virtualenv).
-            if environments.PIPENV_USE_SYSTEM:
-                echo(
-                    crayons.red(
-                        'You are attempting to remove a virtualenv that '
-                        'Pipenv did not create. Aborting.'
-                    )
-                )
-                sys.exit(1)
-            if project.virtualenv_exists:
-                loc = project.virtualenv_location
-                echo(
-                    crayons.normal(
-                        u'{0} ({1})…'.format(
-                            crayons.normal('Removing virtualenv', bold=True),
-                            crayons.green(loc),
-                        )
-                    )
-                )
-                with spinner():
-                    # Remove the virtualenv.
-                    cleanup_virtualenv(bare=True)
-                sys.exit(0)
-            else:
-                echo(
-                    crayons.red(
-                        'No virtualenv has been created for this project yet!',
-                        bold=True,
-                    ),
-                    err=True,
-                )
-                sys.exit(1)
-    # --two / --three was passed...
-    if (python or three is not None) or site_packages:
-        ensure_project(
-            three=three, python=python, warn=True, site_packages=site_packages, pypi_mirror=pypi_mirror
-        )
-    # Check this again before exiting for empty ``pipenv`` command.
-    elif ctx.invoked_subcommand is None:
-        # Display help to user, if no commands were passed.
-        echo(format_help(ctx.get_help()))
->>>>>>> a6709713
 
 
 @command(
@@ -578,13 +510,9 @@
     keep_outdated=False,
 ):
     # Ensure that virtualenv is available.
-<<<<<<< HEAD
     from .operations.ensure import ensure_project
     ensure_project(three=three, python=python)
 
-=======
-    ensure_project(three=three, python=python, pypi_mirror=pypi_mirror)
->>>>>>> a6709713
     if requirements:
         from .operations.init import do_init
         do_init(dev=dev, requirements=requirements, pypi_mirror=pypi_mirror)
@@ -682,22 +610,9 @@
     callback=validate_python_path,
     help="Specify which version of Python virtualenv should use.",
 )
-<<<<<<< HEAD
 def run(command, args, three=None, python=False):
     from .operations.run import do_run
     do_run(command=command, args=args, three=three, python=python)
-=======
-@option(
-    '--pypi-mirror',
-    default=environments.PIPENV_PYPI_MIRROR,
-    nargs=1,
-    callback=validate_pypi_mirror,
-    help="Specify a PyPI mirror.",
-)
-def run(command, args, three=None, python=False, pypi_mirror=None):
-    from .core import do_run
-    do_run(command=command, args=args, three=three, python=python, pypi_mirror=pypi_mirror)
->>>>>>> a6709713
 
 
 @command(
@@ -848,7 +763,6 @@
     outdated=False,
     more_packages=None,
 ):
-<<<<<<< HEAD
     from .operations.update import do_update
     do_update(
         package, list(more_packages) if more_packages else [],
@@ -856,61 +770,6 @@
         pypi_mirror=pypi_mirror, verbose=verbose, clear=clear,
         keep_outdated=keep_outdated, pre=pre, dev=dev, bare=bare,
         sequential=sequential, dry_run=dry_run, outdated=outdated,
-=======
-    from .core import (
-        ensure_project,
-        do_outdated,
-        do_lock,
-        do_sync,
-        ensure_lockfile,
-        do_install,
-        project,
-    )
-
-    ensure_project(three=three, python=python, warn=True, pypi_mirror=pypi_mirror)
-    if not outdated:
-        outdated = bool(dry_run)
-    if outdated:
-        do_outdated(pypi_mirror=pypi_mirror)
-    if not package:
-        echo(
-            '{0} {1} {2} {3}{4}'.format(
-                crayons.white('Running', bold=True),
-                crayons.red('$ pipenv lock', bold=True),
-                crayons.white('then', bold=True),
-                crayons.red('$ pipenv sync', bold=True),
-                crayons.white('.', bold=True),
-            )
-        )
-    else:
-        for package in ([package] + list(more_packages) or []):
-            if package not in project.all_packages:
-                echo(
-                    '{0}: {1} was not found in your Pipfile! Aborting.'
-                    ''.format(
-                        crayons.red('Warning', bold=True),
-                        crayons.green(package, bold=True),
-                    ),
-                    err=True,
-                )
-                sys.exit(1)
-    do_lock(
-        verbose=verbose, clear=clear, pre=pre, keep_outdated=keep_outdated, pypi_mirror=pypi_mirror
-    )
-    do_sync(
-        ctx=ctx,
-        dev=dev,
-        three=three,
-        python=python,
-        bare=bare,
-        dont_upgrade=False,
-        user=False,
-        verbose=verbose,
-        clear=clear,
-        unused=False,
-        sequential=sequential,
-        pypi_mirror=pypi_mirror,
->>>>>>> a6709713
     )
 
 
@@ -950,36 +809,9 @@
     help="Specify a PyPI mirror.",
 )
 @argument('module', nargs=1)
-<<<<<<< HEAD
 def run_open(module, three=None, python=None):
     from .operations.open import do_open
     do_open(module, three=three, python=python)
-=======
-def run_open(module, three=None, python=None, pypi_mirror=None):
-    from .core import which, ensure_project
-
-    # Ensure that virtualenv is available.
-    ensure_project(three=three, python=python, validate=False, pypi_mirror=pypi_mirror)
-    c = delegator.run(
-        '{0} -c "import {1}; print({1}.__file__);"'.format(
-            which('python'), module
-        )
-    )
-    try:
-        assert c.return_code == 0
-    except AssertionError:
-        echo(crayons.red('Module not found!'))
-        sys.exit(1)
-    if '__init__.py' in c.out:
-        p = os.path.dirname(c.out.strip().rstrip('cdo'))
-    else:
-        p = c.out.strip().rstrip('cdo')
-    echo(
-        crayons.normal('Opening {0!r} in your EDITOR.'.format(p), bold=True)
-    )
-    edit(filename=p)
-    sys.exit(0)
->>>>>>> a6709713
 
 
 @command(short_help="Installs all packages specified in Pipfile.lock.")
