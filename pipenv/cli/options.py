import os

from pipenv.project import Project
from pipenv.utils.internet import is_valid_url
from pipenv.vendor.click import (
    BadArgumentUsage,
    BadParameter,
    Group,
    Option,
    argument,
    echo,
    make_pass_decorator,
    option,
    secho,
)
from pipenv.vendor.click import types as click_types
from pipenv.vendor.click_didyoumean import DYMMixin

CONTEXT_SETTINGS = {"help_option_names": ["-h", "--help"], "auto_envvar_prefix": "PIPENV"}


class PipenvGroup(DYMMixin, Group):
    """Custom Group class provides formatted main help"""

    def get_help_option(self, ctx):
        from ..core import format_help

        """Override for showing formatted main help via --help and -h options"""
        help_options = self.get_help_option_names(ctx)
        if not help_options or not self.add_help_option:
            return

        def show_help(ctx, param, value):
            if value and not ctx.resilient_parsing:
                if not ctx.invoked_subcommand:
                    # legit main help
                    echo(format_help(ctx.get_help()))
                else:
                    # legit sub-command help
                    echo(ctx.get_help(), color=ctx.color)
                ctx.exit()

        return Option(
            help_options,
            is_flag=True,
            is_eager=True,
            expose_value=False,
            callback=show_help,
            help="Show this message and exit.",
        )

    def main(self, *args, **kwargs):
        """
        to specify the windows_expand_args option to avoid exceptions on Windows
        see: https://github.com/pallets/click/issues/1901
        """
        return super().main(*args, **kwargs, windows_expand_args=False)


class State:
    def __init__(self):
        self.index = None
        self.verbose = False
        self.quiet = False
        self.pypi_mirror = None
        self.python = None
        self.two = None
        self.three = None
        self.site_packages = None
        self.clear = False
        self.system = False
        self.project = Project()
        self.installstate = InstallState()
        self.lockoptions = LockOptions()


class InstallState:
    def __init__(self):
        self.dev = False
        self.pre = False
        self.selective_upgrade = False
        self.keep_outdated = False
        self.skip_lock = False
        self.ignore_pipfile = False
        self.code = False
        self.requirementstxt = None
        self.deploy = False
        self.packages = []
        self.editables = []
        self.extra_pip_args = []
        self.categories = []


class LockOptions:
    def __init__(self):
        self.dev_only = False


pass_state = make_pass_decorator(State, ensure=True)


def index_option(f):
    def callback(ctx, param, value):
        state = ctx.ensure_object(State)
        state.index = value
        return value

    return option(
        "-i",
        "--index",
        expose_value=False,
        envvar="PIP_INDEX_URL",
        help="Specify target package index by url or index name from Pipfile.",
        nargs=1,
        callback=callback,
    )(f)


def editable_option(f):
    def callback(ctx, param, value):
        state = ctx.ensure_object(State)
        state.installstate.editables.extend(value)
        return value

    return option(
        "-e",
        "--editable",
        expose_value=False,
        multiple=True,
        callback=callback,
        type=click_types.STRING,
        help="An editable Python package URL or path, often to a VCS repository.",
    )(f)


def skip_lock_option(f):
    def callback(ctx, param, value):
        state = ctx.ensure_object(State)
        state.installstate.skip_lock = value
        return value

    return option(
        "--skip-lock",
        is_flag=True,
        default=False,
        expose_value=False,
        help="Skip locking mechanisms and use the Pipfile instead during operation.",
        envvar="PIPENV_SKIP_LOCK",
        callback=callback,
        type=click_types.BOOL,
        show_envvar=True,
    )(f)


def keep_outdated_option(f):
    def callback(ctx, param, value):
        state = ctx.ensure_object(State)
        state.installstate.keep_outdated = value
        return value

    return option(
        "--keep-outdated",
        is_flag=True,
        default=False,
        expose_value=False,
        help="Keep out-dated dependencies from being updated in Pipfile.lock.",
        callback=callback,
        type=click_types.BOOL,
        show_envvar=True,
    )(f)


def selective_upgrade_option(f):
    def callback(ctx, param, value):
        state = ctx.ensure_object(State)
        state.installstate.selective_upgrade = value
        return value

    return option(
        "--selective-upgrade",
        is_flag=True,
        default=False,
        type=click_types.BOOL,
        help="Update specified packages.",
        callback=callback,
        expose_value=False,
    )(f)


def ignore_pipfile_option(f):
    def callback(ctx, param, value):
        state = ctx.ensure_object(State)
        state.installstate.ignore_pipfile = value
        return value

    return option(
        "--ignore-pipfile",
        is_flag=True,
        default=False,
        expose_value=False,
        help="Ignore Pipfile when installing, using the Pipfile.lock.",
        callback=callback,
        type=click_types.BOOL,
        show_envvar=True,
    )(f)


def _dev_option(f, help_text):
    def callback(ctx, param, value):
        state = ctx.ensure_object(State)
        state.installstate.dev = value
        return value

    return option(
        "--dev",
        "-d",
        is_flag=True,
        default=False,
        type=click_types.BOOL,
        help=help_text,
        callback=callback,
        expose_value=False,
        show_envvar=True,
    )(f)


def categories_option(f):
    def callback(ctx, param, value):
        state = ctx.ensure_object(State)
        if value:
            for opt in value.split(" "):
                state.installstate.categories.append(opt)
        return value

    return option(
        "--categories",
        nargs=1,
        required=False,
        callback=callback,
        expose_value=True,
        type=click_types.STRING,
    )(f)


def install_dev_option(f):
    return _dev_option(f, "Install both develop and default packages")


def lock_dev_option(f):
    return _dev_option(f, "Generate both develop and default requirements")


def uninstall_dev_option(f):
    return _dev_option(
        f, "Deprecated (as it has no effect). May be removed in a future release."
    )


def pre_option(f):
    def callback(ctx, param, value):
        state = ctx.ensure_object(State)
        state.installstate.pre = value
        return value

    return option(
        "--pre",
        is_flag=True,
        default=False,
        help="Allow pre-releases.",
        callback=callback,
        type=click_types.BOOL,
        expose_value=False,
    )(f)


def package_arg(f):
    def callback(ctx, param, value):
        state = ctx.ensure_object(State)
        state.installstate.packages.extend(value)
        return value

    return argument(
        "packages",
        nargs=-1,
        callback=callback,
        expose_value=True,
        type=click_types.STRING,
    )(f)


def extra_pip_args(f):
    def callback(ctx, param, value):
        state = ctx.ensure_object(State)
        if value:
            for opt in value.split(" "):
                state.installstate.extra_pip_args.append(opt)
        return value

    return option(
        "--extra-pip-args",
        nargs=1,
        required=False,
        callback=callback,
        expose_value=True,
        type=click_types.STRING,
    )(f)


def three_option(f):
    def callback(ctx, param, value):
        state = ctx.ensure_object(State)
        if value is not None:
            secho(
                "WARNING: --three is deprecated! pipenv uses python3 by default",
                err=True,
                fg="yellow",
            )
            state.three = value
        return value

    return option(
        "--three",
        is_flag=True,
        default=None,
        help="Use Python 3 when creating virtualenv. Deprecated",
        callback=callback,
        expose_value=False,
    )(f)


def python_option(f):
    def callback(ctx, param, value):
        state = ctx.ensure_object(State)
        if value is not None:
            state.python = validate_python_path(ctx, param, value)
        return value

    return option(
        "--python",
        default="",
        nargs=1,
        callback=callback,
        help="Specify which version of Python virtualenv should use.",
        expose_value=False,
        allow_from_autoenv=False,
        type=click_types.STRING,
    )(f)


def pypi_mirror_option(f):
    def callback(ctx, param, value):
        state = ctx.ensure_object(State)
        value = value or state.project.s.PIPENV_PYPI_MIRROR
        if value is not None:
            state.pypi_mirror = validate_pypi_mirror(ctx, param, value)
        return value

    return option(
        "--pypi-mirror",
        nargs=1,
        callback=callback,
        help="Specify a PyPI mirror.",
        expose_value=False,
    )(f)


def verbose_option(f):
    def callback(ctx, param, value):
        state = ctx.ensure_object(State)
        if value:
            if state.quiet:
                raise BadArgumentUsage(
                    "--verbose and --quiet are mutually exclusive! Please choose one!",
                    ctx=ctx,
                )
            state.verbose = True
            setup_verbosity(ctx, param, 1)

    return option(
        "--verbose",
        "-v",
        is_flag=True,
        expose_value=False,
        callback=callback,
        help="Verbose mode.",
        type=click_types.BOOL,
    )(f)


def quiet_option(f):
    def callback(ctx, param, value):
        state = ctx.ensure_object(State)
        if value:
            if state.verbose:
                raise BadArgumentUsage(
                    "--verbose and --quiet are mutually exclusive! Please choose one!",
                    ctx=ctx,
                )
            state.quiet = True
            setup_verbosity(ctx, param, -1)

    return option(
        "--quiet",
        "-q",
        is_flag=True,
        expose_value=False,
        callback=callback,
        help="Quiet mode.",
        type=click_types.BOOL,
    )(f)


def site_packages_option(f):
    def callback(ctx, param, value):
        state = ctx.ensure_object(State)
        validate_bool_or_none(ctx, param, value)
        state.site_packages = value
        return value

    return option(
        "--site-packages/--no-site-packages",
        is_flag=True,
        default=None,
        help="Enable site-packages for the virtualenv.",
        callback=callback,
        expose_value=False,
        show_envvar=True,
    )(f)


def clear_option(f):
    def callback(ctx, param, value):
        state = ctx.ensure_object(State)
        state.clear = value
        return value

    return option(
        "--clear",
        is_flag=True,
        callback=callback,
        type=click_types.BOOL,
        help="Clears caches (pipenv, pip).",
        expose_value=False,
        show_envvar=True,
    )(f)


def system_option(f):
    def callback(ctx, param, value):
        state = ctx.ensure_object(State)
        if value is not None:
            state.system = value
        return value

    return option(
        "--system",
        is_flag=True,
        default=False,
        help="System pip management.",
        callback=callback,
        type=click_types.BOOL,
        expose_value=False,
        show_envvar=True,
    )(f)


def requirementstxt_option(f):
    def callback(ctx, param, value):
        state = ctx.ensure_object(State)
        if value:
            state.installstate.requirementstxt = value
        return value

    return option(
        "--requirements",
        "-r",
        nargs=1,
        default="",
        expose_value=False,
        help="Import a requirements.txt file.",
        callback=callback,
        type=click_types.STRING,
    )(f)


def dev_only_flag(f):
    def callback(ctx, param, value):
        state = ctx.ensure_object(State)
        if value:
            state.lockoptions.dev_only = value
        return value

    return option(
        "--dev-only",
        default=False,
        is_flag=True,
        expose_value=False,
        help="Emit development dependencies *only* (overrides --dev)",
        callback=callback,
    )(f)


def deploy_option(f):
    def callback(ctx, param, value):
        state = ctx.ensure_object(State)
        state.installstate.deploy = value
        return value

    return option(
        "--deploy",
        is_flag=True,
        default=False,
        type=click_types.BOOL,
        help="Abort if the Pipfile.lock is out-of-date, or Python version is wrong.",
        callback=callback,
        expose_value=False,
    )(f)


def setup_verbosity(ctx, param, value):
    if not value:
        return
    ctx.ensure_object(State).project.s.PIPENV_VERBOSITY = value


def validate_python_path(ctx, param, value):
    # Validating the Python path is complicated by accepting a number of
    # friendly options: the default will be boolean False to enable
    # autodetection but it may also be a value which will be searched in
    # the path or an absolute path. To report errors as early as possible
    # we'll report absolute paths which do not exist:
    if isinstance(value, (str, bytes)):
        if os.path.isabs(value) and not os.path.isfile(value):
            raise BadParameter("Expected Python at path %s does not exist" % value)
    return value


def validate_bool_or_none(ctx, param, value):
    if value is not None:
        return click_types.BOOL(value)
    return False


def validate_pypi_mirror(ctx, param, value):
    if value and not is_valid_url(value):
        raise BadParameter("Invalid PyPI mirror URL: %s" % value)
    return value


def common_options(f):
    f = pypi_mirror_option(f)
    f = verbose_option(f)
    f = quiet_option(f)
    f = clear_option(f)
    f = three_option(f)
    f = python_option(f)
    return f


def install_base_options(f):
    f = common_options(f)
    f = pre_option(f)
    f = keep_outdated_option(f)
    return f


def uninstall_options(f):
    f = install_base_options(f)
    f = uninstall_dev_option(f)
    f = skip_lock_option(f)
    f = editable_option(f)
    f = package_arg(f)
    return f


def lock_options(f):
    f = install_base_options(f)
    f = lock_dev_option(f)
    f = dev_only_flag(f)
    return f


def sync_options(f):
    f = install_base_options(f)
    f = install_dev_option(f)
<<<<<<< HEAD
    f = categories_option(f)
    f = sequential_option(f)
=======
>>>>>>> b4340398
    return f


def install_options(f):
    f = sync_options(f)
    f = index_option(f)
    f = requirementstxt_option(f)
    f = selective_upgrade_option(f)
    f = ignore_pipfile_option(f)
    f = editable_option(f)
    f = package_arg(f)
    f = extra_pip_args(f)
    return f


def general_options(f):
    f = common_options(f)
    f = site_packages_option(f)
    return f<|MERGE_RESOLUTION|>--- conflicted
+++ resolved
@@ -583,11 +583,7 @@
 def sync_options(f):
     f = install_base_options(f)
     f = install_dev_option(f)
-<<<<<<< HEAD
     f = categories_option(f)
-    f = sequential_option(f)
-=======
->>>>>>> b4340398
     return f
 
 
