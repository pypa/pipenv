import logging
import warnings

from .models.lockfile import Lockfile
from .models.pipfile import Pipfile
from .models.requirements import Requirement

<<<<<<< HEAD
__version__ = "1.6.10.dev0"
=======
__version__ = "2.0.0"
>>>>>>> c48cfe60


logger = logging.getLogger(__name__)
logger.addHandler(logging.NullHandler())
warnings.filterwarnings("ignore", category=ResourceWarning)


__all__ = ["Lockfile", "Pipfile", "Requirement"]<|MERGE_RESOLUTION|>--- conflicted
+++ resolved
@@ -5,11 +5,7 @@
 from .models.pipfile import Pipfile
 from .models.requirements import Requirement
 
-<<<<<<< HEAD
-__version__ = "1.6.10.dev0"
-=======
 __version__ = "2.0.0"
->>>>>>> c48cfe60
 
 
 logger = logging.getLogger(__name__)
