import ast
import atexit
import configparser
import contextlib
<<<<<<< HEAD
from contextlib import ExitStack
import os
=======
>>>>>>> 99800ec7
import errno
import locale
import os
import shutil
import stat
import subprocess as sp
import sys
import time
import warnings
from collections.abc import Iterable, Mapping
from functools import lru_cache
from itertools import count
from os import scandir
from pathlib import Path
from typing import Callable, Optional
from urllib.parse import parse_qs, urlparse, urlunparse
from typing import (
    Any,
    AnyStr,
    Dict,
    Generator,
    List,
    Optional,
    Sequence,
    Set,
    Tuple,
    Union,
)

from pipenv.patched.pip._vendor.distlib.wheel import Wheel
from pipenv.vendor.pep517 import envbuild, wrappers
from pipenv.patched.pip._internal.network.download import Downloader
from pipenv.patched.pip._internal.operations.prepare import unpack_url
from pipenv.patched.pip._internal.utils.urls import url_to_path
from pipenv.patched.pip._internal.utils.temp_dir import global_tempdir_manager
from pipenv.patched.pip._vendor.packaging.specifiers import SpecifierSet
from pipenv.patched.pip._vendor.packaging.version import parse
from pipenv.patched.pip._vendor.pyparsing.core import cached_property
from pipenv.patched.pip._vendor.pkg_resources import (
    PathMetadata,
    Requirement,
    distributions_from_metadata,
    find_distributions,
)
from pipenv.patched.pip._internal.req.req_install import InstallRequirement
from pipenv.patched.pip._vendor.packaging.requirements import Requirement as PackagingRequirement
from pipenv.patched.pip._vendor.pkg_resources import DistInfoDistribution, EggInfoDistribution
from setuptools.dist import Distribution
from pipenv.patched.pip._vendor.platformdirs import user_cache_dir
<<<<<<< HEAD
from pipenv.vendor.requirementslib.models.common import ReqLibBaseModel
from pipenv.vendor.requirementslib.models.utils import HashableRequirement, convert_to_hashable_requirement
from pipenv.vendor.pydantic import Field

=======
>>>>>>> 99800ec7

from ..exceptions import RequirementError
from ..fileutils import cd, create_tracked_tempdir, temp_path
from ..utils import get_pip_command
from .old_pip_utils import _copy_source_tree
from .utils import (
    get_default_pyproject_backend,
    get_name_variants,
    get_pyproject,
    init_requirement,
    split_vcs_method_from_uri,
    strip_extras_markers_from_requirement,
)

<<<<<<< HEAD
=======
if MYPY_RUNNING:
    from typing import (
        Any,
        AnyStr,
        Dict,
        Generator,
        List,
        Sequence,
        Set,
        Text,
        Tuple,
        TypeVar,
        Union,
    )

    from pipenv.patched.pip._internal.index.package_finder import PackageFinder
    from pipenv.patched.pip._internal.req.req_install import InstallRequirement
    from pipenv.patched.pip._vendor.packaging.requirements import Requirement as PackagingRequirement
    from pipenv.patched.pip._vendor.pkg_resources import DistInfoDistribution, EggInfoDistribution
    from pipenv.patched.pip._vendor.requests import Session
    from setuptools.dist import Distribution

    TRequirement = TypeVar("TRequirement")
    RequirementType = TypeVar(
        "RequirementType", covariant=True, bound=PackagingRequirement
    )
    MarkerType = TypeVar("MarkerType", covariant=True, bound=Marker)
    STRING_TYPE = Union[str, bytes, Text]
    S = TypeVar("S", bytes, str, Text)
    AST_SEQ = TypeVar("AST_SEQ", ast.Tuple, ast.List)

>>>>>>> 99800ec7

CACHE_DIR = os.environ.get("PIPENV_CACHE_DIR", user_cache_dir("pipenv"))

# The following are necessary for people who like to use "if __name__" conditionals
# in their setup.py scripts
_setup_stop_after = None
_setup_distribution = None


def pep517_subprocess_runner(cmd, cwd=None, extra_environ=None) -> None:
    """The default method of calling the wrapper subprocess."""
    env = os.environ.copy()
    if extra_environ:
        env.update(extra_environ)

    sp.run(cmd, cwd=cwd, env=env, stdout=sp.PIPE, stderr=sp.STDOUT)


class BuildEnv(envbuild.BuildEnvironment):
    def pip_install(self, reqs):
        cmd = [
            sys.executable,
            "-m",
            "pip",
            "install",
            "--ignore-installed",
            "--prefix",
            self.path,
        ] + list(reqs)

        sp.run(cmd, stderr=sp.PIPE, stdout=sp.PIPE)


class HookCaller(wrappers.Pep517HookCaller):
    def __init__(self, source_dir, build_backend, backend_path=None):
        super().__init__(source_dir, build_backend, backend_path=backend_path)
        self.source_dir = os.path.abspath(source_dir)
        self.build_backend = build_backend
        self._subprocess_runner = pep517_subprocess_runner
        if backend_path:
            backend_path = [
                wrappers.norm_and_check(self.source_dir, p) for p in backend_path
            ]
        self.backend_path = backend_path


def get_value_from_tuple(value, value_type):
    try:
        import winreg
    except ImportError:
        import _winreg as winreg
    if value_type in (winreg.REG_SZ, winreg.REG_EXPAND_SZ):
        if "\0" in value:
            return value[: value.index("\0")]
        return value
    return None


def is_readonly_path(fn: os.PathLike) -> bool:
    """check if a provided path exists and is readonly.

    permissions check is `bool(path.stat & stat.s_iread)` or `not
    os.access(path, os.w_ok)`
    """
    if os.path.exists(fn):
        file_stat = os.stat(fn).st_mode
        return not bool(file_stat & stat.s_iwrite) or not os.access(fn, os.w_ok)
    return False


def query_registry_value(root, key_name, value):
    try:
        import winreg
    except ImportError:
        import _winreg as winreg
    try:
        with winreg.OpenKeyEx(root, key_name, 0, winreg.KEY_READ) as key:
            return get_value_from_tuple(*winreg.QueryValueEx(key, value))
    except OSError:
        return None


def _find_icacls_exe():
    if os.name == "nt":
        paths = [
            os.path.expandvars(r"%windir%\{0}").format(subdir)
            for subdir in ("system32", "SysWOW64")
        ]
        for path in paths:
            icacls_path = next(
                iter(fn for fn in os.listdir(path) if fn.lower() == "icacls.exe"), None
            )
            if icacls_path is not None:
                icacls_path = os.path.join(path, icacls_path)
                return icacls_path
    return None


def _walk_for_powershell(directory):
    for _, dirs, files in os.walk(directory):
        powershell = next(
            iter(fn for fn in files if fn.lower() == "powershell.exe"), None
        )
        if powershell is not None:
            return os.path.join(directory, powershell)
        for subdir in dirs:
            powershell = _walk_for_powershell(os.path.join(directory, subdir))
            if powershell:
                return powershell
    return None


def _get_powershell_path():
    paths = [
        os.path.expandvars(r"%windir%\{0}\WindowsPowerShell").format(subdir)
        for subdir in ("SysWOW64", "system32")
    ]
    powershell_path = next(iter(_walk_for_powershell(pth) for pth in paths), None)
    if not powershell_path:
        powershell_path = sp.run(["where", "powershell"])
    if powershell_path.stdout:
        return powershell_path.stdout.strip()


def _get_sid_with_powershell():
    powershell_path = _get_powershell_path()
    if not powershell_path:
        return None
    args = [
        powershell_path,
        "-ExecutionPolicy",
        "Bypass",
        "-Command",
        "Invoke-Expression '[System.Security.Principal.WindowsIdentity]::GetCurrent().user | Write-Host'",
    ]
    sid = sp.run(args, capture_output=True)
    return sid.stdout.strip()


def _get_sid_from_registry():
    try:
        import winreg
    except ImportError:
        import _winreg as winreg
    var_names = ("%USERPROFILE%", "%HOME%")
    current_user_home = next(iter(os.path.expandvars(v) for v in var_names if v), None)
    root, subkey = (
        winreg.HKEY_LOCAL_MACHINE,
        r"Software\Microsoft\Windows NT\CurrentVersion\ProfileList",
    )
    subkey_names = []
    value = None
    matching_key = None
    try:
        with winreg.OpenKeyEx(root, subkey, 0, winreg.KEY_READ) as key:
            for i in count():
                key_name = winreg.EnumKey(key, i)
                subkey_names.append(key_name)
                value = query_registry_value(
                    root, r"{0}\{1}".format(subkey, key_name), "ProfileImagePath"
                )
                if value and value.lower() == current_user_home.lower():
                    matching_key = key_name
                    break
    except OSError:
        pass
    if matching_key is not None:
        return matching_key


def _get_current_user():
    fns = (_get_sid_from_registry, _get_sid_with_powershell)
    for fn in fns:
        result = fn()
        if result:
            return result
    return None


def _wait_for_files(path):  # pragma: no cover
    """Retry with backoff up to 1 second to delete files from a directory.

    :param str path: The path to crawl to delete files from
    :return: A list of remaining paths or None
    :rtype: Optional[List[str]]
    """
    timeout = 0.001
    remaining = []
    while timeout < 1.0:
        remaining = []
        if os.path.isdir(path):
            L = os.listdir(path)
            for target in L:
                _remaining = _wait_for_files(target)
                if _remaining:
                    remaining.extend(_remaining)
            continue
        try:
            os.unlink(path)
        except FileNotFoundError as e:
            if e.errno == errno.ENOENT:
                return
        except (OSError, IOError, PermissionError):  # noqa:B014
            time.sleep(timeout)
            timeout *= 2
            remaining.append(path)
        else:
            return
    return remaining


def set_write_bit(fn: str) -> None:
    """Set read-write permissions for the current user on the target path. Fail
    silently if the path doesn't exist.

    :param str fn: The target filename or path
    :return: None
    """
    if not os.path.exists(fn):
        return
    file_stat = os.stat(fn).st_mode
    os.chmod(fn, file_stat | stat.S_IRWXU | stat.S_IRWXG | stat.S_IRWXO)
    if os.name == "nt":
        user_sid = _get_current_user()
        icacls_exe = _find_icacls_exe() or "icacls"

        if user_sid:
            c = sp.run(
                [
                    icacls_exe,
                    "''{}''".format(fn),
                    "/grant",
                    "{}:WD".format(user_sid),
                    "/T",
                    "/C",
                    "/Q",
                ],
                capture_output=True,
                # 2020-06-12 Yukihiko Shinoda
                # There are 3 way to get system default encoding in Stack Overflow.
                # see: https://stackoverflow.com/questions/37506535/how-to-get-the-system-default-encoding-in-python-2-x
                # I investigated these way by using Shift-JIS Windows.
                # >>> import locale
                # >>> locale.getpreferredencoding()
                # "cp932" (Shift-JIS)
                # >>> import sys
                # >>> sys.getdefaultencoding()
                # "utf-8"
                # >>> sys.stdout.encoding
                # "UTF8"
                encoding=locale.getpreferredencoding(),
            )
            if not c.err and c.returncode == 0:
                return

    if not os.path.isdir(fn):
        for path in [fn, os.path.dirname(fn)]:
            try:
                os.chflags(path, 0)
            except AttributeError:
                pass
        return None
    for root, dirs, files in os.walk(fn, topdown=False):
        for dir_ in [os.path.join(root, d) for d in dirs]:
            set_write_bit(dir_)
        for file_ in [os.path.join(root, f) for f in files]:
            set_write_bit(file_)


<<<<<<< HEAD
def make_base_requirements(reqs) -> Tuple:
    requirements = ()
=======
def make_base_requirements(reqs):
    # type: (Sequence[STRING_TYPE]) -> Set[BaseRequirement]
    requirements = set()
>>>>>>> 99800ec7
    if not isinstance(reqs, (list, tuple, set)):
        reqs = [reqs]
    for req in reqs:
        if isinstance(req, BaseRequirement):
            requirements += (req, )
        elif isinstance(req, Requirement):
            requirements += (BaseRequirement.from_req(req), )
        elif req and isinstance(req, str) and not req.startswith("#"):
            requirements += (BaseRequirement.from_string(req), )
    return requirements


def handle_remove_readonly(func, path, exc):
    """Error handler for shutil.rmtree.

    Windows source repo folders are read-only by default, so this error handler
    attempts to set them as writeable and then proceed with deletion.

    :param function func: The caller function
    :param str path: The target path for removal
    :param Exception exc: The raised exception

    This function will call check :func:`is_readonly_path` before attempting to call
    :func:`set_write_bit` on the target path and try again.
    """

    PERM_ERRORS = (errno.EACCES, errno.EPERM, errno.ENOENT)
    default_warning_message = "Unable to remove file due to permissions restriction: {!r}"
    # split the initial exception out into its type, exception, and traceback
    exc_type, exc_exception, exc_tb = exc
    if is_readonly_path(path):
        # Apply write permission and call original function
        set_write_bit(path)
        try:
            func(path)
        except (  # noqa:B014
            OSError,
            IOError,
            FileNotFoundError,
            PermissionError,
        ) as e:  # pragma: no cover
            if e.errno in PERM_ERRORS:
                if e.errno == errno.ENOENT:
                    return
                remaining = None
                if os.path.isdir(path):
                    remaining = _wait_for_files(path)
                if remaining:
                    warnings.warn(
                        default_warning_message.format(path),
                        ResourceWarning,
                        stacklevel=2,
                    )
                else:
                    func(path, ignore_errors=True)
                return

    if exc_exception.errno in PERM_ERRORS:
        set_write_bit(path)
        remaining = _wait_for_files(path)
        try:
            func(path)
        except (OSError, IOError, FileNotFoundError, PermissionError) as e:  # noqa:B014
            if e.errno in PERM_ERRORS:
                if e.errno != errno.ENOENT:  # File still exists
                    warnings.warn(
                        default_warning_message.format(path),
                        ResourceWarning,
                        stacklevel=2,
                    )
            return
    else:
        raise exc_exception


def rmtree(
    directory: str, ignore_errors: bool = False, onerror: Optional[Callable] = None
) -> None:
    """Stand-in for :func:`~shutil.rmtree` with additional error-handling.

    This version of `rmtree` handles read-only paths, especially in the case of index
    files written by certain source control systems.

    :param str directory: The target directory to remove
    :param bool ignore_errors: Whether to ignore errors, defaults to False
    :param func onerror: An error handling function, defaults to :func:`handle_remove_readonly`

    .. note::

       Setting `ignore_errors=True` may cause this to silently fail to delete the path
    """

    if onerror is None:
        onerror = handle_remove_readonly
    try:
        shutil.rmtree(directory, ignore_errors=ignore_errors, onerror=onerror)
    except (IOError, OSError, FileNotFoundError, PermissionError) as exc:  # noqa:B014
        # Ignore removal failures where the file doesn't exist
        if exc.errno != errno.ENOENT:
            raise


def suppress_unparsable(func, *args, **kwargs):
    try:
        return func(*args, **kwargs)
    except Unparsable:
        return None


class Unparsable(ValueError):
    """Not able to parse from setup.py."""


class SetupReader:
    """Class that reads a setup.py file without executing it."""

    @classmethod
    def read_setup_py(cls, file: Path, raising: bool = True) -> "Dict[str, Any]":

        with file.open(encoding="utf-8-sig") as f:
            content = f.read()

        body = ast.parse(content).body

        setup_call, body = cls._find_setup_call(body)
        if not setup_call:
            return {}

        if raising:

            def caller(func, *args, **kwargs):
                return func(*args, **kwargs)

        else:
            caller = suppress_unparsable

        return {
            "name": caller(cls._find_single_string, setup_call, body, "name"),
            "version": caller(cls._find_single_string, setup_call, body, "version"),
            "install_requires": caller(cls._find_install_requires, setup_call, body),
            "extras_require": caller(cls._find_extras_require, setup_call, body),
            "python_requires": caller(
                cls._find_single_string, setup_call, body, "python_requires"
            ),
        }

    @staticmethod
    def read_setup_cfg(file: Path) -> "Dict[str, Any]":
        parser = configparser.ConfigParser()

        parser.read(str(file))

        name = None
        version = None
        if parser.has_option("metadata", "name"):
            name = parser.get("metadata", "name")

        if parser.has_option("metadata", "version"):
            version = parser.get("metadata", "version")

        install_requires = []
        extras_require: "Dict[str, List[str]]" = {}
        python_requires = None
        if parser.has_section("options"):
            if parser.has_option("options", "install_requires"):
                for dep in parser.get("options", "install_requires").split("\n"):
                    dep = dep.strip()
                    if not dep:
                        continue

                    install_requires.append(dep)

            if parser.has_option("options", "python_requires"):
                python_requires = parser.get("options", "python_requires")

        if parser.has_section("options.extras_require"):
            for group in parser.options("options.extras_require"):
                extras_require[group] = []
                deps = parser.get("options.extras_require", group)
                for dep in deps.split("\n"):
                    dep = dep.strip()
                    if not dep:
                        continue

                    extras_require[group].append(dep)

        return {
            "name": name,
            "version": version,
            "install_requires": install_requires,
            "extras_require": extras_require,
            "python_requires": python_requires,
        }

    @classmethod
    def _find_setup_call(
        cls, elements: "List[Any]"
    ) -> "Tuple[Optional[ast.Call], Optional[List[Any]]]":
        funcdefs = []
        for i, element in enumerate(elements):
            if isinstance(element, ast.If) and i == len(elements) - 1:
                # Checking if the last element is an if statement
                # and if it is 'if __name__ == "__main__"' which
                # could contain the call to setup()
                test = element.test
                if not isinstance(test, ast.Compare):
                    continue

                left = test.left
                if not isinstance(left, ast.Name):
                    continue

                if left.id != "__name__":
                    continue

                setup_call, body = cls._find_sub_setup_call([element])
                if not setup_call:
                    continue

                return setup_call, body + elements
            if not isinstance(element, ast.Expr):
                if isinstance(element, ast.FunctionDef):
                    funcdefs.append(element)

                continue

            value = element.value
            if not isinstance(value, ast.Call):
                continue

            func = value.func
            if not (isinstance(func, ast.Name) and func.id == "setup") and not (
                isinstance(func, ast.Attribute)
                and isinstance(func.value, ast.Name)
                and func.value.id == "setuptools"
                and func.attr == "setup"
            ):
                continue

            return value, elements

        # Nothing, we inspect the function definitions
        return cls._find_sub_setup_call(funcdefs)

    @classmethod
    def _find_sub_setup_call(
        cls, elements: "List[Any]"
    ) -> "Tuple[Optional[ast.Call], Optional[List[Any]]]":
        for element in elements:
            if not isinstance(element, (ast.FunctionDef, ast.If)):
                continue

            setup_call = cls._find_setup_call(element.body)
            if setup_call != (None, None):
                setup_call, body = setup_call

                body = elements + body

                return setup_call, body

        return None, None

    @classmethod
    def _find_install_requires(cls, call: ast.Call, body: "Iterable[Any]") -> "List[str]":
        value = cls._find_in_call(call, "install_requires")
        if value is None:
            # Trying to find in kwargs
            kwargs = cls._find_call_kwargs(call)

            if kwargs is None:
                return []

            if not isinstance(kwargs, ast.Name):
                raise Unparsable()

            variable = cls._find_variable_in_body(body, kwargs.id)
            if not isinstance(variable, (ast.Dict, ast.Call)):
                raise Unparsable()

            if isinstance(variable, ast.Call):
                if not isinstance(variable.func, ast.Name):
                    raise Unparsable()

                if variable.func.id != "dict":
                    raise Unparsable()

                value = cls._find_in_call(variable, "install_requires")
            else:
                value = cls._find_in_dict(variable, "install_requires")

        if value is None:
            return []

        if isinstance(value, ast.List):
            return [el.s for el in value.elts]
        elif isinstance(value, ast.Name):
            variable = cls._find_variable_in_body(body, value.id)

            if variable is not None and isinstance(variable, ast.List):
                return [el.s for el in variable.elts]

        raise Unparsable()

    @classmethod
    def _find_extras_require(
        cls, call: ast.Call, body: "Iterable[Any]"
    ) -> "Dict[str, List[str]]":
        extras_require: "Dict[str, List[str]]" = {}
        value = cls._find_in_call(call, "extras_require")
        if value is None:
            # Trying to find in kwargs
            kwargs = cls._find_call_kwargs(call)

            if kwargs is None:
                return extras_require

            if not isinstance(kwargs, ast.Name):
                raise Unparsable()

            variable = cls._find_variable_in_body(body, kwargs.id)
            if not isinstance(variable, (ast.Dict, ast.Call)):
                raise Unparsable()

            if isinstance(variable, ast.Call):
                if not isinstance(variable.func, ast.Name):
                    raise Unparsable()

                if variable.func.id != "dict":
                    raise Unparsable()

                value = cls._find_in_call(variable, "extras_require")
            else:
                value = cls._find_in_dict(variable, "extras_require")

        if value is None:
            return extras_require

        if isinstance(value, ast.Dict):
            for key, val in zip(value.keys, value.values):
                if isinstance(val, ast.Name):
                    val = cls._find_variable_in_body(body, val.id)

                if isinstance(val, ast.List):
                    extras_require[key.s] = [e.s for e in val.elts]
                else:
                    raise Unparsable()
        elif isinstance(value, ast.Name):
            variable = cls._find_variable_in_body(body, value.id)

            if variable is None or not isinstance(variable, ast.Dict):
                raise Unparsable()

            for key, val in zip(variable.keys, variable.values):
                if isinstance(val, ast.Name):
                    val = cls._find_variable_in_body(body, val.id)

                if isinstance(val, ast.List):
                    extras_require[key.s] = [e.s for e in val.elts]
                else:
                    raise Unparsable()
        else:
            raise Unparsable()

        return extras_require

    @classmethod
    def _find_single_string(
        cls, call: ast.Call, body: "List[Any]", name: str
    ) -> "Optional[str]":
        value = cls._find_in_call(call, name)
        if value is None:
            # Trying to find in kwargs
            kwargs = cls._find_call_kwargs(call)
            if kwargs is None:
                return None

            if not isinstance(kwargs, ast.Name):
                raise Unparsable()

            variable = cls._find_variable_in_body(body, kwargs.id)
            if not isinstance(variable, (ast.Dict, ast.Call)):
                raise Unparsable()

            if isinstance(variable, ast.Call):
                if not isinstance(variable.func, ast.Name):
                    raise Unparsable()

                if variable.func.id != "dict":
                    raise Unparsable()

                value = cls._find_in_call(variable, name)
            else:
                value = cls._find_in_dict(variable, name)

        if value is None:
            return None

        if isinstance(value, ast.Str):
            return value.s
        elif isinstance(value, ast.Name):
            variable = cls._find_variable_in_body(body, value.id)

            if variable is not None and isinstance(variable, ast.Str):
                return variable.s

        raise Unparsable()

    @staticmethod
    def _find_in_call(call: ast.Call, name: str) -> "Optional[Any]":
        for keyword in call.keywords:
            if keyword.arg == name:
                return keyword.value
        return None

    @staticmethod
    def _find_call_kwargs(call: ast.Call) -> "Optional[Any]":
        kwargs = None
        for keyword in call.keywords:
            if keyword.arg is None:
                kwargs = keyword.value

        return kwargs

    @staticmethod
    def _find_variable_in_body(body: "Iterable[Any]", name: str) -> "Optional[Any]":
        for elem in body:

            if not isinstance(elem, (ast.Assign, ast.AnnAssign)):
                continue

            if isinstance(elem, ast.AnnAssign):
                if not isinstance(elem.target, ast.Name):
                    continue
                if elem.value and elem.target.id == name:
                    return elem.value
            else:
                for target in elem.targets:
                    if not isinstance(target, ast.Name):
                        continue
                    if target.id == name:
                        return elem.value
        return None

    @staticmethod
    def _find_in_dict(dict_: ast.Dict, name: str) -> "Optional[Any]":
        for key, val in zip(dict_.keys, dict_.values):
            if isinstance(key, ast.Str) and key.s == name:
                return val
        return None


def setuptools_parse_setup_cfg(path):
    try:
        # v61.0.0 of setuptools deprecated setuptools.config.read_configuration
        from setuptools.config.setupcfg import read_configuration
    except ImportError:
        from setuptools.config import read_configuration

    parsed = read_configuration(path)
    results = parsed.get("metadata", {})
    results.update(parsed.get("options", {}))
    if "install_requires" in results:
        results["install_requires"] = make_base_requirements(
            results.get("install_requires", [])
        )
    if "extras_require" in results:
        extras = {}
        for extras_section, extras_reqs in results.get("extras_require", {}).items():
            new_reqs = tuple(make_base_requirements(extras_reqs))
            if new_reqs:
                extras[extras_section] = new_reqs
        results["extras_require"] = extras
    if "setup_requires" in results:
        results["setup_requires"] = make_base_requirements(
            results.get("setup_requires", [])
        )
    return results


def parse_setup_cfg(path: str) -> "Dict[str, Any]":
    return SetupReader.read_setup_cfg(Path(path))


def build_pep517(source_dir, build_dir, config_settings=None, dist_type="wheel"):
    if config_settings is None:
        config_settings = {}
    requires, backend = get_pyproject(source_dir)
    hookcaller = HookCaller(source_dir, backend)
    if dist_type == "sdist":
        get_requires_fn = hookcaller.get_requires_for_build_sdist
        build_fn = hookcaller.build_sdist
    else:
        get_requires_fn = hookcaller.get_requires_for_build_wheel
        build_fn = hookcaller.build_wheel

    with BuildEnv() as env:
        env.pip_install(requires)
        reqs = get_requires_fn(config_settings)
        env.pip_install(reqs)
        return build_fn(build_dir, config_settings)


def _get_src_dir(root):
    # type: (AnyStr) -> AnyStr
    src = os.environ.get("PIP_SRC")
    if src:
        return src
    virtual_env = os.environ.get("VIRTUAL_ENV")
    if virtual_env is not None:
        return os.path.join(virtual_env, "src")
    if root is not None:
        # Intentionally don't match pip's behavior here -- this is a temporary copy
        src_dir = create_tracked_tempdir(prefix="requirementslib-", suffix="-src")
    else:
        src_dir = os.path.join(root, "src")

    os.makedirs(src_dir, mode=0o775)
    return src_dir


@lru_cache()
def ensure_reqs(reqs):
    # type: (List[Union[S, Requirement]]) -> List[Requirement]

    if not isinstance(reqs, Iterable):
        raise TypeError("Expecting an Iterable, got %r" % reqs)
    new_reqs = []
    for req in reqs:
        if not req:
            continue
        if isinstance(req, str):
            req = Requirement.parse("{0}".format(str(req)))
        # req = strip_extras_markers_from_requirement(req)
        new_reqs.append(req)
    return new_reqs


def any_valid_values(data: "Dict[str, Any]", fields: "Iterable[str]") -> bool:
    def is_valid(value: "Any") -> bool:
        if isinstance(value, (list, tuple)):
            return all(map(is_valid, value))
        elif isinstance(value, dict):
            return all(map(is_valid, value.values()))
        return isinstance(value, str)

    fields = [field for field in fields if field in data]
    return fields and all(is_valid(data[field]) for field in fields)


def _prepare_wheel_building_kwargs(
    ireq=None,  # type: Optional[InstallRequirement]
    src_root=None,  # type: Optional[str]
    src_dir=None,  # type: Optional[str]
    editable=False,  # type: bool
):
    # type: (...) -> Dict[str, str]
    download_dir = os.path.join(CACHE_DIR, "pkgs")  # type: str
    os.makedirs(download_dir, exist_ok=True)

    wheel_download_dir = os.path.join(CACHE_DIR, "wheels")  # type: str
    os.makedirs(wheel_download_dir, exist_ok=True)
    if src_dir is None:
        if editable and src_root is not None:
            src_dir = src_root
        elif src_root is not None:
            src_dir = _get_src_dir(root=src_root)  # type: str
        else:
            src_dir = create_tracked_tempdir(prefix="reqlib-src")

    # Let's always resolve in isolation
    if src_dir is None:
        src_dir = create_tracked_tempdir(prefix="reqlib-src")
    build_dir = create_tracked_tempdir(prefix="reqlib-build")

    return {
        "build_dir": build_dir,
        "src_dir": src_dir,
        "download_dir": download_dir,
        "wheel_download_dir": wheel_download_dir,
    }


class ScandirCloser(object):
    def __init__(self, path):
        self.iterator = scandir(path)

    def __next__(self):
        return next(iter(self.iterator))

    def __iter__(self):
        return self

    def next(self):
        return self.__next__()

    def close(self):
        if getattr(self.iterator, "close", None):
            self.iterator.close()
        else:
            pass


def _is_venv_dir(path):
    # type: (AnyStr) -> bool
    if os.name == "nt":
        return os.path.isfile(os.path.join(path, "Scripts/python.exe")) or os.path.isfile(
            os.path.join(path, "Scripts/activate")
        )
    else:
        return os.path.isfile(os.path.join(path, "bin/python")) or os.path.isfile(
            os.path.join(path, "bin/activate")
        )


def iter_metadata(path, pkg_name=None, metadata_type="egg-info") -> Generator:
    if pkg_name is not None:
        pkg_variants = get_name_variants(pkg_name)
    dirs_to_search = [path]
    while dirs_to_search:
        p = dirs_to_search.pop(0)
        # Skip when the directory is like a venv
        if _is_venv_dir(p):
            continue
        with contextlib.closing(ScandirCloser(p)) as path_iterator:
            for entry in path_iterator:
                if entry.is_dir():
                    entry_name, ext = os.path.splitext(entry.name)
                    if ext.endswith(metadata_type):
                        if pkg_name is None or entry_name.lower() in pkg_variants:
                            yield entry
                    elif not entry.name.endswith(metadata_type):
                        dirs_to_search.append(entry.path)


def find_egginfo(target, pkg_name=None):
    # type: (AnyStr, Optional[AnyStr]) -> Generator
    egg_dirs = (
        egg_dir
        for egg_dir in iter_metadata(target, pkg_name=pkg_name)
        if egg_dir is not None
    )
    if pkg_name:
        yield next(iter(eggdir for eggdir in egg_dirs if eggdir is not None), None)
    else:
        for egg_dir in egg_dirs:
            yield egg_dir


def find_distinfo(target, pkg_name=None):
    # type: (AnyStr, Optional[AnyStr]) -> Generator
    dist_dirs = (
        dist_dir
        for dist_dir in iter_metadata(
            target, pkg_name=pkg_name, metadata_type="dist-info"
        )
        if dist_dir is not None
    )
    if pkg_name:
        yield next(iter(dist for dist in dist_dirs if dist is not None), None)
    else:
        for dist_dir in dist_dirs:
            yield dist_dir


def get_distinfo_dist(path, pkg_name=None):
    # type: (S, Optional[S]) -> Optional[DistInfoDistribution]

    dist_dir = next(iter(find_distinfo(path, pkg_name=pkg_name)), None)
    if dist_dir is not None:
        metadata_dir = dist_dir.path
        base_dir = os.path.dirname(metadata_dir)
        dist = next(iter(find_distributions(base_dir)), None)
        if dist is not None:
            return dist
    return None


def get_egginfo_dist(path, pkg_name=None):
    # type: (S, Optional[S]) -> Optional[EggInfoDistribution]

    egg_dir = next(iter(find_egginfo(path, pkg_name=pkg_name)), None)
    if egg_dir is not None:
        metadata_dir = egg_dir.path
        base_dir = os.path.dirname(metadata_dir)
        path_metadata = PathMetadata(base_dir, metadata_dir)
        dist_iter = distributions_from_metadata(path_metadata.egg_info)
        dist = next(iter(dist_iter), None)
        if dist is not None:
            return dist
    return None


def get_metadata(path, pkg_name=None, metadata_type=None):
    # type: (S, Optional[S], Optional[S]) -> Dict[S, Union[S, List[PackagingRequirement], Dict[S, PackagingRequirement]]]
    wheel_allowed = metadata_type == "wheel" or metadata_type is None
    egg_allowed = metadata_type == "egg" or metadata_type is None
    dist = None  # type: Optional[Union[DistInfoDistribution, EggInfoDistribution]]
    if wheel_allowed:
        dist = get_distinfo_dist(path, pkg_name=pkg_name)
    if egg_allowed and dist is None:
        dist = get_egginfo_dist(path, pkg_name=pkg_name)
    if dist is not None:
        return get_metadata_from_dist(dist)
    return {}


def get_extra_name_from_marker(marker):
    if not marker:
        raise ValueError("Invalid value for marker: {0!r}".format(marker))
    if not getattr(marker, "_markers", None):
        raise TypeError("Expecting a marker instance, received {0!r}".format(marker))
    for elem in marker._markers:
        if isinstance(elem, tuple) and elem[0].value == "extra":
            return elem[2].value
    return None


def get_metadata_from_wheel(wheel_path):
    # type: (S) -> Dict[Any, Any]
    if not isinstance(wheel_path, str):
        raise TypeError("Expected string instance, received {0!r}".format(wheel_path))
    try:
        dist = Wheel(wheel_path)
    except Exception:
        pass
    metadata = dist.metadata
    name = metadata.name
    version = metadata.version
    requires = []
    extras_keys = getattr(metadata, "extras", [])  # type: List[str]
    extras = {
        k: [] for k in extras_keys
    }  # type: Dict[str, List[PackagingRequirement]]
    for req in getattr(metadata, "run_requires", []):
        parsed_req = init_requirement(req)
        parsed_marker = parsed_req.marker
        if parsed_marker:
            extra = get_extra_name_from_marker(parsed_marker)
            if extra is None:
                requires.append(parsed_req)
                continue
            if extra not in extras:
                extras[extra] = []
            parsed_req = strip_extras_markers_from_requirement(parsed_req)
            extras[extra].append(parsed_req)
        else:
            requires.append(parsed_req)
    return {"name": name, "version": version, "requires": requires, "extras": extras}


def get_metadata_from_dist(dist):
    # type: (Union[PathMetadata, EggInfoDistribution, DistInfoDistribution]) -> Dict[S, Union[S, List[PackagingRequirement], Dict[S, PackagingRequirement]]]
    try:
        requires = dist.requires()
    except Exception:
        requires = []
    try:
        dep_map = dist._build_dep_map()
    except Exception:
        dep_map = {}
    deps = []  # type: List[Requirement]
    extras = {}
    for k in dep_map.keys():
        if k is None:
            deps.extend(dep_map.get(k))
            continue
        else:
            extra = None
            _deps = dep_map.get(k)
            if k.startswith(":python_version"):
                marker = k.replace(":", "; ")
            else:
                if ":python_version" in k:
                    extra, _, marker = k.partition(":")
                    marker = "; {0}".format(marker)
                else:
                    marker = ""
                    extra = "{0}".format(k)
            _deps = ensure_reqs(
                tuple(["{0}{1}".format(str(req), marker) for req in _deps])
            )
            if extra:
                extras[extra] = _deps
            else:
                deps.extend(_deps)
    requires.extend(deps)
    return {
        "name": dist.project_name,
        "version": dist.version,
        "requires": requires,
        "extras": extras,
    }


def ast_parse_setup_py(path: str, raising: bool = True) -> "Dict[str, Any]":
    return SetupReader.read_setup_py(Path(path), raising)


def run_setup(script_path, egg_base=None):
    # type: (str, Optional[str]) -> Distribution
    """Run a `setup.py` script with a target **egg_base** if provided.

    :param S script_path: The path to the `setup.py` script to run
    :param Optional[S] egg_base: The metadata directory to build in
    :raises FileNotFoundError: If the provided `script_path` does not exist
    :return: The metadata dictionary
    :rtype: Dict[Any, Any]
    """

    if not os.path.exists(script_path):
        raise FileNotFoundError(script_path)
    target_cwd = os.path.dirname(os.path.abspath(script_path))
    if egg_base is None:
        egg_base = os.path.join(target_cwd, "reqlib-metadata")
    with temp_path(), cd(target_cwd):
        # This is for you, Hynek
        # see https://github.com/hynek/environ_config/blob/69b1c8a/setup.py
        args = ["egg_info"]
        if egg_base:
            args += ["--egg-base", egg_base]
        script_name = os.path.basename(script_path)
        g = {"__file__": script_name, "__name__": "__main__"}
        sys.path.insert(0, target_cwd)

        save_argv = sys.argv.copy()
        try:
            global _setup_distribution, _setup_stop_after
            _setup_stop_after = "run"
            sys.argv[0] = script_name
            sys.argv[1:] = args
            with open(script_name, "rb") as f:
                contents = f.read().replace(rb"\r\n", rb"\n")
                exec(contents, g)
        # We couldn't import everything needed to run setup
        except Exception:
            python = os.environ.get("PIP_PYTHON_PATH", sys.executable)

            sp.run(
                [python, "setup.py"] + args,
                cwd=target_cwd,
                stdout=sp.PIPE,
                stderr=sp.PIPE,
            )
        finally:
            _setup_stop_after = None
            sys.argv = save_argv
            _setup_distribution = get_metadata(egg_base, metadata_type="egg")
        dist = _setup_distribution
    return dist


class BaseRequirement(ReqLibBaseModel):
    name: str = ""
    requirement: Optional[HashableRequirement] = None

    class Config:
        validate_assignment = True
        arbitrary_types_allowed = True
        allow_mutation = True
        include_private_attributes = True
        keep_untouched = (cached_property,)

    def __setattr__(self, name, value):
        if name == "requirement" and isinstance(value, Requirement):
            value = convert_to_hashable_requirement(value)
        super().__setattr__(name, value)

    def __str__(self) -> str:
        return "{0}".format(str(self.requirement))

    def __hash__(self):
        return hash((self.name, str(self.requirement)))

    def as_dict(self) -> Dict[str, Optional[Requirement]]:
        return {self.name: self.requirement}

    def as_tuple(self) -> Tuple[str, Optional[Requirement]]:
        return (self.name, self.requirement)

    @classmethod
    @lru_cache()
    def from_string(cls, line: str) -> 'HashableRequirement':
        line = line.strip()
        req = init_requirement(line)
        return cls.from_req(req)

    @classmethod
    @lru_cache()
    def from_req(cls, req: Requirement) -> 'HashableRequirement':
        name = None
        key = getattr(req, "key", None)
        name = getattr(req, "name", None)
        project_name = getattr(req, "project_name", None)
        if key is not None:
            name = key
        if name is None:
            name = project_name
        hashable_req = convert_to_hashable_requirement(req)
        return cls(name=name, requirement=hashable_req)


class SetupInfo(ReqLibBaseModel):
    name: Optional[str] = None
    base_dir: Optional[str] = None
    _version: Optional[str] = None
    _requirements: Optional[Tuple] = None
    build_requires: Optional[Tuple] = None
    build_backend: Optional[str] = None
    setup_requires: Optional[Tuple] = None
    python_requires: Optional[SpecifierSet] = None
    _extras_requirements: Optional[Tuple] = None
    setup_cfg: Optional[Path] = None
    setup_py: Optional[Path] = None
    pyproject: Optional[Path] = None
    ireq: Optional[InstallRequirement] = None
    extra_kwargs: Dict = Field(default_factory=dict)
    metadata: Optional[Tuple[str]] = None
    _is_built: bool = False
    _ran_setup: bool = False

    class Config:
        validate_assignment = True
        arbitrary_types_allowed = True
        allow_mutation = True
        include_private_attributes = True
        keep_untouched = (cached_property,)

    def __init__(self, **data):
        super().__init__(**data)
        self._is_built = False
        self._ran_setup = False
        if not self.build_backend:
            self.build_backend = "setuptools.build_meta:__legacy__"
        if self._requirements is None:
            self._requirements = ()
        self.get_initial_info()
        self.get_info()

    def __hash__(self):
        return hash((self.name, self._version, self._requirements, self.build_requires, self.build_backend,
                     self.setup_requires, self.python_requires, self._extras_requirements, self.setup_cfg,
                     self.setup_py, self.pyproject, self.ireq))

    def __eq__(self, other):
        if not isinstance(other, SetupInfo):
            return NotImplemented
        return self.name == other.name and self._version == other._version and self._requirements == other._requirements and self.build_requires == other.build_requires

    @cached_property
    def requires(self) -> Dict[str, HashableRequirement]:
        if self._requirements is None:
            self._requirements = ()
        return {req.name: req.requirement for req in self._requirements}

    @cached_property
    def extras(self) -> Dict[str, Optional[Any]]:
        if self._extras_requirements is None:
            self._extras_requirements = ()
        extras_dict = {}
        extras = set(self._extras_requirements)
        for section, deps in extras:
            if isinstance(deps, BaseRequirement):
                extras_dict[section] = deps.requirement
            elif isinstance(deps, (list, tuple)):
                extras_dict[section] = [d.requirement for d in deps]
        return extras_dict

    @property
    def version(self) -> Optional[str]:
        if not self._version:
            info = self.as_dict()
            self._version = info.get("version", None)
        return self._version

    @property
    def egg_base(self) -> str:
        base = None  # type: Optional[str]
        if self.setup_py.exists():
            base = self.setup_py.parent
        elif self.pyproject.exists():
            base = self.pyproject.parent
        elif self.setup_cfg.exists():
            base = self.setup_cfg.parent
        if base is None:
            base = Path(self.base_dir)
        if base is None:
            base = Path(self.extra_kwargs["src_dir"])
        egg_base = base.joinpath("reqlib-metadata")
        if not egg_base.exists():
            atexit.register(rmtree, egg_base.as_posix())
        egg_base.mkdir(parents=True, exist_ok=True)
        return egg_base.as_posix()

    def update_from_dict(self, metadata: Dict[str, Any]) -> None:
        name = metadata.get("name", self.name)
        if isinstance(name, str):
            self.name = self.name if self.name else name
        version = metadata.get("version", None)
        if version:
            try:
                parse(version)
            except TypeError:
                version = self.version if self.version else None
            else:
                version = version
        if version:
            self._version = version
        build_requires = metadata.get("build_requires", [])
        if self.build_requires is None:
            self.build_requires = ()
        self.build_requires = tuple(set(self.build_requires) | set(build_requires))
        self._requirements = (
            () if self._requirements is None else self._requirements
        )
        requirements = self._requirements
        install_requires = make_base_requirements(metadata.get("install_requires", []))
        requirements += install_requires
        setup_requires = make_base_requirements(metadata.get("setup_requires", []))
        if self.setup_requires is None:
            self.setup_requires = ()
        self.setup_requires = tuple(self.setup_requires + setup_requires)
        requirements += self.setup_requires
        self.python_requires = metadata.get("python_requires", self.python_requires)
        extras_require = metadata.get("extras_require", {})
        extras_tuples = []
        if self._extras_requirements is None:
            self._extras_requirements = ()
        for section in set(extras_require) - {v[0] for v in self._extras_requirements}:
            extras = extras_require[section]
            extras_set = make_base_requirements(extras)
            if self.ireq and self.ireq.extras and section in self.ireq.extras:
                requirements += extras_set
            extras_tuples.append((section, tuple(extras_set)))
        self._extras_requirements += tuple(extras_tuples)
        self.build_backend = metadata.get("build_backend", "setuptools.build_meta:__legacy__")
        self._requirements = requirements

    def get_extras_from_ireq(self) -> None:
        if self.ireq and self.ireq.extras:
            for extra in self.ireq.extras:
                if extra in self.extras:
                    extras = make_base_requirements(self.extras[extra])
                    self._requirements = self._requirements + extras
                else:
                    extras = tuple(make_base_requirements(extra))
                    self._extras_requirements += (extra, extras)

    def parse_setup_cfg(self)-> Dict[str, Any]:
        if self.setup_cfg is not None and self.setup_cfg.exists():
            try:
                parsed = setuptools_parse_setup_cfg(self.setup_cfg.as_posix())
            except Exception:
                parsed = parse_setup_cfg(self.setup_cfg.as_posix())
            if not parsed:
                return {}
            return parsed
        return {}

    def parse_setup_py(self) -> Dict[str, Any]:
        if self.setup_py is not None and self.setup_py.exists():
            parsed = ast_parse_setup_py(self.setup_py.as_posix())
            if not parsed:
                return {}
            return parsed
        return {}

    def run_setup(self) -> None:
        if not self._ran_setup and self.setup_py is not None and self.setup_py.exists():
            dist = run_setup(self.setup_py.as_posix(), egg_base=self.egg_base)
            target_cwd = self.setup_py.parent.as_posix()
            with temp_path(), cd(target_cwd):
                if not dist:
                    metadata = self.get_egg_metadata()
                    if metadata:
                        self.populate_metadata(metadata)
                elif isinstance(dist, Mapping):
                    self.populate_metadata(dist)
                self._ran_setup = True

    @property
    def pep517_config(self) -> Dict[str, Any]:
        config = {}
        config.setdefault("--global-option", [])
        return config

    def build_wheel(self) -> str:
        need_delete = False
        if not self.pyproject.exists():
            if not self.build_requires:
                build_requires = '"setuptools", "wheel"'
            else:
                build_requires = ", ".join(
                    ['"{0}"'.format(r) for r in self.build_requires]
                )
            self.pyproject.write_text(
                str(
                    """
[build-system]
requires = [{0}]
build-backend = "{1}"
                """.format(
                        build_requires, self.build_backend
                    ).strip()
                )
            )
            need_delete = True
        directory = self.base_dir
        if self.ireq and self.ireq.link:
            parsed = urlparse(str(self.ireq.link))
            subdir = parse_qs(parsed.fragment).get("subdirectory", [])
            if subdir:
                directory = f"{self.base_dir}/{subdir[0]}"
        result = build_pep517(
            directory,
            self.extra_kwargs["build_dir"],
            config_settings=self.pep517_config,
            dist_type="wheel",
        )
        if need_delete:
            self.pyproject.unlink()
        return result

    # noinspection PyPackageRequirements
    def build_sdist(self) -> str:
        need_delete = False
        if not self.pyproject.exists():
            if not self.build_requires:
                build_requires = '"setuptools", "wheel"'
            else:
                build_requires = ", ".join(
                    ['"{0}"'.format(r) for r in self.build_requires]
                )
            self.pyproject.write_text(
                str(
                    """
[build-system]
requires = [{0}]
build-backend = "{1}"
                """.format(
                        build_requires, self.build_backend
                    ).strip()
                )
            )
            need_delete = True
        result = build_pep517(
            self.base_dir,
            self.extra_kwargs["build_dir"],
            config_settings=self.pep517_config,
            dist_type="sdist",
        )
        if need_delete:
            self.pyproject.unlink()
        return result

    def build(self) -> None:
        if self._is_built:
            return
        metadata = None
        try:
            dist_path = self.build_wheel()
            metadata = self.get_metadata_from_wheel(
                os.path.join(self.extra_kwargs["build_dir"], dist_path)
            )
        except Exception:
            try:
                dist_path = self.build_sdist()
                metadata = self.get_egg_metadata(metadata_type="egg")
                if metadata:
                    self.populate_metadata(metadata)
            except Exception:
                pass
        if metadata:
            self.populate_metadata(metadata)
        if not self.metadata or not self.name:
            metadata = self.get_egg_metadata()
            if metadata:
                self.populate_metadata(metadata)
        if not self.metadata or not self.name:
            self.run_setup()
        self._is_built = True

    def get_metadata_from_wheel(self, wheel_path) -> Dict[Any, Any]:
        """Given a path to a wheel, return the metadata from that wheel.

        :return: A dictionary of metadata from the provided wheel
        :rtype: Dict[Any, Any]
        """

        metadata_dict = get_metadata_from_wheel(wheel_path)
        return metadata_dict

    def get_egg_metadata(self, metadata_dir=None, metadata_type=None) -> Dict[Any, Any]:
        """Given a metadata directory, return the corresponding metadata
        dictionary.

        :param Optional[str] metadata_dir: Root metadata path, default: `os.getcwd()`
        :param Optional[str] metadata_type: Type of metadata to search for, default None
        :return: A metadata dictionary built from the metadata in the given location
        """

        package_indicators = [self.pyproject, self.setup_py, self.setup_cfg]
        metadata_dirs = []  # type: List[str]
        if any([fn is not None and fn.exists() for fn in package_indicators]):
            metadata_dirs = [
                self.extra_kwargs["build_dir"],
                self.egg_base,
                self.extra_kwargs["src_dir"],
            ]
        if metadata_dir is not None:
            metadata_dirs = [metadata_dir] + metadata_dirs
        metadata = [
            get_metadata(d, pkg_name=self.name, metadata_type=metadata_type)
            for d in metadata_dirs
            if os.path.exists(d)
        ]
        metadata = next(iter(d for d in metadata if d), None)
        return metadata

    def populate_metadata(self, metadata) -> "SetupInfo":
        """Populates the metadata dictionary from the supplied metadata.
        """

        _metadata = ()
        for k, v in metadata.items():
            if k == "extras" and isinstance(v, dict):
                extras = ()
                for extra, reqs in v.items():
                    extras += ((extra, tuple(reqs)),)
                _metadata += extras
            elif isinstance(v, (list, tuple)):
                _metadata += (k, tuple(v))
            else:
                _metadata += (k, v)
        self.metadata = _metadata
        self.setup_requires = make_base_requirements(metadata.get("requires", ()))
        self._requirements += tuple(self.setup_requires)
        name = metadata.get("name")
        if name:
            self.name = name
        extras_require = metadata.get("extras", ())
        extras_tuples = []
        for section in set(extras_require):
            extras = extras_require[section]
            extras_set = make_base_requirements(extras)
            if self.ireq and self.ireq.extras and section in self.ireq.extras:
                self._requirements += extras_set
            extras_tuples.append((section, tuple(extras_set)))
        return self

    def run_pyproject(self)  -> "SetupInfo":
        """Populates the **pyproject.toml** metadata if available.
        """
        if self.pyproject and self.pyproject.exists():
            result = get_pyproject(self.pyproject.parent)
            if result is not None:
                requires, backend = result
                if self.build_requires is None:
                    self.build_requires = ()
                if backend:
                    self.build_backend = backend
                else:
                    self.build_backend = get_default_pyproject_backend()
                if requires:
                    self.build_requires = tuple(set(requires) | set(self.build_requires))
                else:
                    self.build_requires = ("setuptools", "wheel")
        return self

    def get_initial_info(self) -> Dict[str, Any]:
        parse_setupcfg = False
        parse_setuppy = False
        self.run_pyproject()
        self.run_setup()
        if self.setup_cfg and self.setup_cfg.exists():
            parse_setupcfg = True
        if self.setup_py and self.setup_py.exists():
            parse_setuppy = True
        if (
            self.build_backend.startswith("setuptools")
            and parse_setuppy
            or parse_setupcfg
        ):
            parsed = {}
            try:
                with cd(self.base_dir):
                    if parse_setuppy:
                        parsed.update(self.parse_setup_py())
                    if parse_setupcfg:
                        parsed.update(self.parse_setup_cfg())
            except Unparsable:
                pass
            else:
                self.update_from_dict(parsed)
                return self.as_dict()

        return self.as_dict()

    def get_info(self) -> None:
        if self.metadata is None:
            self.build()

        if self.setup_py and self.setup_py.exists():
            try:
                self.run_setup()
            except Exception:
                metadata = self.get_egg_metadata()
                if metadata:
                    self.populate_metadata(metadata)
            if self.metadata is None or not self.name:
                metadata = self.get_egg_metadata()
                if metadata:
                    self.populate_metadata(metadata)

    def as_dict(self) -> Dict[str, Any]:
        prop_dict = {
            "name": self.name,
            "version": self.version if self._version else None,
            "base_dir": self.base_dir,
            "ireq": self.ireq,
            "build_backend": self.build_backend,
            "build_requires": self.build_requires,
            "requires": self.requires,
            "setup_requires": self.setup_requires,
            "python_requires": self.python_requires,
            "extras": self.extras,
            "extra_kwargs": self.extra_kwargs,
            "setup_cfg": self.setup_cfg,
            "setup_py": self.setup_py,
            "pyproject": self.pyproject,
        }
        return {k: v for k, v in prop_dict.items() if v}

    @classmethod
    def from_requirement(cls, requirement, finder=None) -> Optional["SetupInfo"]:
        ireq = requirement.ireq
        subdir = getattr(requirement.req, "subdirectory", None)
        return cls.from_ireq(ireq, subdir=subdir, finder=finder)

    @classmethod
    def from_ireq(cls, ireq, subdir=None, finder=None, session=None) -> Optional["SetupInfo"]:
        if not ireq:
            return None
        if not ireq.link:
            return None
        if ireq.link.is_wheel:
            return None
        stack = ExitStack()
        if not session:
            cmd = get_pip_command()
            options, _ = cmd.parser.parse_args([])
            session = cmd._build_session(options)
        stack.enter_context(global_tempdir_manager())
        vcs, uri = split_vcs_method_from_uri(ireq.link.url_without_fragment)
        parsed = urlparse(uri)
        if "file" in parsed.scheme:
            url_path = parsed.path
            if "@" in url_path:
                url_path, _, _ = url_path.rpartition("@")
            parsed = parsed._replace(path=url_path)
            uri = urlunparse(parsed)
        path = None
        is_file = False
        if ireq.link.scheme == "file" or uri.startswith("file://"):
            is_file = True
            if "file:/" in uri and "file:///" not in uri:
                uri = uri.replace("file:/", "file:///")
            path = url_to_path(uri)
        kwargs = _prepare_wheel_building_kwargs(ireq)
        is_artifact_or_vcs = getattr(
            ireq.link, "is_vcs", getattr(ireq.link, "is_artifact", False)
        )
        is_vcs = True if vcs else is_artifact_or_vcs
        download_dir = None
        if not (ireq.editable and is_file and is_vcs):
            if ireq.is_wheel:
                download_dir = kwargs["wheel_download_dir"]
            else:
                download_dir = kwargs["download_dir"]
        # this ensures the build dir is treated as the temporary build location
        # and the source dir is treated as permanent / not deleted by pip
        build_location_func = getattr(ireq, "build_location", None)
        if build_location_func is None:
            build_location_func = getattr(ireq, "ensure_build_location", None)
        if not ireq.source_dir:
            if subdir:
                directory = f"{kwargs['build_dir']}/{subdir}"
            else:
                directory = kwargs["build_dir"]
            build_kwargs = {
                "build_dir": directory,
                "autodelete": False,
                "parallel_builds": True,
            }
            build_location_func(**build_kwargs)
            ireq.ensure_has_source_dir(kwargs["src_dir"])
            location = None
            if ireq.source_dir:
                location = ireq.source_dir

            if ireq.link.is_existing_dir():
                if os.path.isdir(location):
                    rmtree(location)
                _copy_source_tree(ireq.link.file_path, location)
            else:
                unpack_url(
                    link=ireq.link,
                    location=location,
                    download=Downloader(session, "off"),
                    verbosity=1,
                    download_dir=download_dir,
                    hashes=ireq.hashes(True),
                )
        created = cls.create(
            ireq.source_dir, subdirectory=subdir, ireq=ireq, kwargs=kwargs,
        )
        return created

    @classmethod
    def create(
        cls,
        base_dir: str,
        subdirectory: Optional[str] = None,
        ireq: Optional[InstallRequirement] = None,
        kwargs: Optional[Dict[str, str]] = None,
    ) -> Optional["SetupInfo"]:
        if not base_dir or base_dir is None:
            return None

        creation_kwargs = {"extra_kwargs": kwargs}
        if not isinstance(base_dir, Path):
            base_dir = Path(base_dir)
        creation_kwargs["base_dir"] = base_dir.as_posix()
        pyproject = base_dir.joinpath("pyproject.toml")

        if subdirectory is not None:
            base_dir = base_dir.joinpath(subdirectory)
        setup_py = base_dir.joinpath("setup.py")
        setup_cfg = base_dir.joinpath("setup.cfg")
        creation_kwargs["pyproject"] = pyproject
        creation_kwargs["setup_py"] = setup_py
        creation_kwargs["setup_cfg"] = setup_cfg
        if ireq:
            creation_kwargs["ireq"] = ireq
        created = cls(**creation_kwargs)
        created.get_initial_info()
        return created<|MERGE_RESOLUTION|>--- conflicted
+++ resolved
@@ -2,11 +2,8 @@
 import atexit
 import configparser
 import contextlib
-<<<<<<< HEAD
 from contextlib import ExitStack
-import os
-=======
->>>>>>> 99800ec7
+
 import errno
 import locale
 import os
@@ -21,17 +18,15 @@
 from itertools import count
 from os import scandir
 from pathlib import Path
-from typing import Callable, Optional
 from urllib.parse import parse_qs, urlparse, urlunparse
 from typing import (
     Any,
     AnyStr,
+    Callable,
     Dict,
     Generator,
     List,
     Optional,
-    Sequence,
-    Set,
     Tuple,
     Union,
 )
@@ -56,13 +51,10 @@
 from pipenv.patched.pip._vendor.pkg_resources import DistInfoDistribution, EggInfoDistribution
 from setuptools.dist import Distribution
 from pipenv.patched.pip._vendor.platformdirs import user_cache_dir
-<<<<<<< HEAD
 from pipenv.vendor.requirementslib.models.common import ReqLibBaseModel
 from pipenv.vendor.requirementslib.models.utils import HashableRequirement, convert_to_hashable_requirement
 from pipenv.vendor.pydantic import Field
 
-=======
->>>>>>> 99800ec7
 
 from ..exceptions import RequirementError
 from ..fileutils import cd, create_tracked_tempdir, temp_path
@@ -76,41 +68,6 @@
     split_vcs_method_from_uri,
     strip_extras_markers_from_requirement,
 )
-
-<<<<<<< HEAD
-=======
-if MYPY_RUNNING:
-    from typing import (
-        Any,
-        AnyStr,
-        Dict,
-        Generator,
-        List,
-        Sequence,
-        Set,
-        Text,
-        Tuple,
-        TypeVar,
-        Union,
-    )
-
-    from pipenv.patched.pip._internal.index.package_finder import PackageFinder
-    from pipenv.patched.pip._internal.req.req_install import InstallRequirement
-    from pipenv.patched.pip._vendor.packaging.requirements import Requirement as PackagingRequirement
-    from pipenv.patched.pip._vendor.pkg_resources import DistInfoDistribution, EggInfoDistribution
-    from pipenv.patched.pip._vendor.requests import Session
-    from setuptools.dist import Distribution
-
-    TRequirement = TypeVar("TRequirement")
-    RequirementType = TypeVar(
-        "RequirementType", covariant=True, bound=PackagingRequirement
-    )
-    MarkerType = TypeVar("MarkerType", covariant=True, bound=Marker)
-    STRING_TYPE = Union[str, bytes, Text]
-    S = TypeVar("S", bytes, str, Text)
-    AST_SEQ = TypeVar("AST_SEQ", ast.Tuple, ast.List)
-
->>>>>>> 99800ec7
 
 CACHE_DIR = os.environ.get("PIPENV_CACHE_DIR", user_cache_dir("pipenv"))
 
@@ -380,14 +337,8 @@
             set_write_bit(file_)
 
 
-<<<<<<< HEAD
 def make_base_requirements(reqs) -> Tuple:
     requirements = ()
-=======
-def make_base_requirements(reqs):
-    # type: (Sequence[STRING_TYPE]) -> Set[BaseRequirement]
-    requirements = set()
->>>>>>> 99800ec7
     if not isinstance(reqs, (list, tuple, set)):
         reqs = [reqs]
     for req in reqs:
