--- conflicted
+++ resolved
@@ -1,56 +1,21 @@
 import atexit
 import os
 
-from pipenv.patched.pip._vendor.packaging.markers import Marker
-<<<<<<< HEAD
+from pipenv.patched.pip._vendor.platformdirs import user_cache_dir
+from pipenv.patched.pip._internal.index.package_finder import PackageFinder
 
-from ..environment import MYPY_RUNNING
-from ..utils import get_package_finder, get_pip_command, prepare_pip_source_args
-from .cache import CACHE_DIR
-=======
-from pipenv.patched.pip._vendor.packaging.utils import canonicalize_name
-from pipenv.patched.pip._vendor.packaging.version import parse
-
-from ..environment import MYPY_RUNNING
-from ..fileutils import create_tracked_tempdir
 from ..utils import (
     get_package_finder,
     get_pip_command,
     prepare_pip_source_args,
-    temp_environ,
 )
-from .cache import CACHE_DIR, DependencyCache
-from .setup_info import SetupInfo
-from .utils import (
-    clean_requires_python,
-    format_requirement,
-    full_groupby,
-    is_pinned_requirement,
-    key_from_ireq,
-    make_install_requirement,
-    name_from_req,
-    version_from_ireq,
-)
->>>>>>> e13f004a
 
-if MYPY_RUNNING:
-    from typing import Any, Dict, List, Optional, Text, TypeVar, Union
-
-    from pipenv.patched.pip._internal.commands import Command
-    from pipenv.patched.pip._internal.index.package_finder import PackageFinder
-    from pipenv.patched.pip._vendor.packaging.requirements import Requirement as PackagingRequirement
-
-    TRequirement = TypeVar("TRequirement")
-    RequirementType = TypeVar(
-        "RequirementType", covariant=True, bound=PackagingRequirement
-    )
-    MarkerType = TypeVar("MarkerType", covariant=True, bound=Marker)
-    STRING_TYPE = Union[str, bytes, Text]
-    S = TypeVar("S", bytes, str, Text)
+CACHE_DIR = os.environ.get("PIPENV_CACHE_DIR", user_cache_dir("pipenv"))
 
 
 def is_python(section):
     return section.startswith("[") and ":" in section
+
 
 def get_pip_options(args=None, sources=None, pip_command=None):
     """Build a pip command from a list of sources.
@@ -76,8 +41,7 @@
     return pip_options
 
 
-def get_finder(sources=None, pip_command=None, pip_options=None):
-    # type: (List[Dict[S, Union[S, bool]]], Optional[Command], Any) -> PackageFinder
+def get_finder(sources=None, pip_command=None, pip_options=None) -> PackageFinder:
     """Get a package finder for looking up candidates to install.
 
     :param sources: A list of pipfile-formatted sources, defaults to None
