--- conflicted
+++ resolved
@@ -1817,8 +1817,6 @@
     return unparsed == unparsed_other
 
 
-<<<<<<< HEAD
-=======
 @lru_cache()
 def make_posix(path):
     # type: (str) -> str
@@ -1847,7 +1845,6 @@
     return path
 
 
->>>>>>> 05d3b5af
 def get_pipenv_dist(pkg="pipenv", pipenv_site=None):
     from .resolver import find_site_path
     pipenv_libdir = os.path.dirname(os.path.abspath(__file__))
