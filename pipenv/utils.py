# -*- coding: utf-8 -*-
import contextlib
import errno
import logging
import os
import posixpath
import re
import shutil
import stat
import sys
import warnings

from contextlib import contextmanager
from distutils.spawn import find_executable

import six
import toml
import tomlkit

from click import echo as click_echo
six.add_move(six.MovedAttribute("Mapping", "collections", "collections.abc"))  # noqa
six.add_move(six.MovedAttribute("Sequence", "collections", "collections.abc"))  # noqa
six.add_move(six.MovedAttribute("Set", "collections", "collections.abc"))  # noqa
from six.moves import Mapping, Sequence, Set
from six.moves.urllib.parse import urlparse
from .vendor.vistir.compat import ResourceWarning, lru_cache
from .vendor.vistir.misc import fs_str

import crayons
import parse

from . import environments
from .exceptions import PipenvUsageError, ResolutionFailure, RequirementError
from .pep508checker import lookup
from .vendor.urllib3 import util as urllib3_util


if environments.MYPY_RUNNING:
    from typing import Tuple, Dict, Any, List, Union, Optional, Text
    from .vendor.requirementslib.models.requirements import Requirement, Line
    from .project import Project


logging.basicConfig(level=logging.ERROR)

specifiers = [k for k in lookup.keys()]
# List of version control systems we support.
VCS_LIST = ("git", "svn", "hg", "bzr")
SCHEME_LIST = ("http://", "https://", "ftp://", "ftps://", "file://")
requests_session = None  # type: ignore


def _get_requests_session():
    """Load requests lazily."""
    global requests_session
    if requests_session is not None:
        return requests_session
    import requests

    requests_session = requests.Session()
    adapter = requests.adapters.HTTPAdapter(
        max_retries=environments.PIPENV_MAX_RETRIES
    )
    requests_session.mount("https://pypi.org/pypi", adapter)
    return requests_session


def cleanup_toml(tml):
    toml = tml.split("\n")
    new_toml = []
    # Remove all empty lines from TOML.
    for line in toml:
        if line.strip():
            new_toml.append(line)
    toml = "\n".join(new_toml)
    new_toml = []
    # Add newlines between TOML sections.
    for i, line in enumerate(toml.split("\n")):
        # Skip the first line.
        if line.startswith("["):
            if i > 0:
                # Insert a newline before the heading.
                new_toml.append("")
        new_toml.append(line)
    # adding new line at the end of the TOML file
    new_toml.append("")
    toml = "\n".join(new_toml)
    return toml


def convert_toml_outline_tables(parsed):
    """Converts all outline tables to inline tables."""
    def convert_tomlkit_table(section):
        for key, value in section._body:
            if not key:
                continue
            if hasattr(value, "keys") and not isinstance(value, tomlkit.items.InlineTable):
                table = tomlkit.inline_table()
                table.update(value.value)
                section[key.key] = table

    def convert_toml_table(section):
        for package, value in section.items():
            if hasattr(value, "keys") and not isinstance(value, toml.decoder.InlineTableDict):
                table = toml.TomlDecoder().get_empty_inline_table()
                table.update(value)
                section[package] = table

    is_tomlkit_parsed = isinstance(parsed, tomlkit.container.Container)
    for section in ("packages", "dev-packages"):
        table_data = parsed.get(section, {})
        if not table_data:
            continue
        if is_tomlkit_parsed:
            convert_tomlkit_table(table_data)
        else:
            convert_toml_table(table_data)

    return parsed


def parse_python_version(output):
    """Parse a Python version output returned by `python --version`.

    Return a dict with three keys: major, minor, and micro. Each value is a
    string containing a version part.

    Note: The micro part would be `'0'` if it's missing from the input string.
    """
    version_line = output.split("\n", 1)[0]
    version_pattern = re.compile(
        r"""
        ^                   # Beginning of line.
        Python              # Literally "Python".
        \s                  # Space.
        (?P<major>\d+)      # Major = one or more digits.
        \.                  # Dot.
        (?P<minor>\d+)      # Minor = one or more digits.
        (?:                 # Unnamed group for dot-micro.
            \.              # Dot.
            (?P<micro>\d+)  # Micro = one or more digit.
        )?                  # Micro is optional because pypa/pipenv#1893.
        .*                  # Trailing garbage.
        $                   # End of line.
    """,
        re.VERBOSE,
    )

    match = version_pattern.match(version_line)
    if not match:
        return None
    return match.groupdict(default="0")


def python_version(path_to_python):
    from .vendor.pythonfinder.utils import get_python_version

    if not path_to_python:
        return None
    try:
        version = get_python_version(path_to_python)
    except Exception:
        return None
    return version


def escape_grouped_arguments(s):
    """Prepares a string for the shell (on Windows too!)

    Only for use on grouped arguments (passed as a string to Popen)
    """
    if s is None:
        return None

    # Additional escaping for windows paths
    if os.name == "nt":
        s = "{}".format(s.replace("\\", "\\\\"))
    return '"' + s.replace("'", "'\\''") + '"'


def clean_pkg_version(version):
    """Uses pip to prepare a package version string, from our internal version."""
    return six.u(pep440_version(str(version).replace("==", "")))


class HackedPythonVersion(object):
    """A Beautiful hack, which allows us to tell pip which version of Python we're using."""

    def __init__(self, python_version, python_path):
        self.python_version = python_version
        self.python_path = python_path

    def __enter__(self):
        # Only inject when the value is valid
        if self.python_version:
            os.environ["PIP_PYTHON_VERSION"] = str(self.python_version)
        if self.python_path:
            os.environ["PIP_PYTHON_PATH"] = str(self.python_path)

    def __exit__(self, *args):
        # Restore original Python version information.
        try:
            del os.environ["PIP_PYTHON_VERSION"]
        except KeyError:
            pass


def prepare_pip_source_args(sources, pip_args=None):
    if pip_args is None:
        pip_args = []
    if sources:
        # Add the source to notpip.
        package_url = sources[0].get("url")
        if not package_url:
            raise PipenvUsageError("[[source]] section does not contain a URL.")
        pip_args.extend(["-i", package_url])
        # Trust the host if it's not verified.
        if not sources[0].get("verify_ssl", True):
            pip_args.extend(
                ["--trusted-host", urllib3_util.parse_url(package_url).host]
            )
        # Add additional sources as extra indexes.
        if len(sources) > 1:
            for source in sources[1:]:
                url = source.get("url")
                if not url:  # not harmless, just don't continue
                    continue
                pip_args.extend(["--extra-index-url", url])
                # Trust the host if it's not verified.
                if not source.get("verify_ssl", True):
                    pip_args.extend(
                        ["--trusted-host", urllib3_util.parse_url(url).host]
                    )
    return pip_args


@lru_cache()
def get_pipenv_sitedir():
    # type: () -> Optional[str]
    import pkg_resources
    site_dir = next(
        iter(d for d in pkg_resources.working_set if d.key.lower() == "pipenv"), None
    )
    if site_dir is not None:
        return site_dir.location
    return None


class Resolver(object):
    def __init__(self, constraints, req_dir, project, sources, clear=False, pre=False):
        from pipenv.patched.piptools import logging as piptools_logging
        if environments.is_verbose():
            logging.log.verbose = True
            piptools_logging.log.verbose = True
        self.initial_constraints = constraints
        self.req_dir = req_dir
        self.project = project
        self.sources = sources
        self.resolved_tree = set()
        self.hashes = {}
        self.clear = clear
        self.pre = pre
        self.results = None
        self._pip_args = None
        self._constraints = None
        self._parsed_constraints = None
        self._resolver = None
        self._repository = None
        self._session = None
        self._constraint_file = None
        self._pip_options = None
        self._pip_command = None
        self._retry_attempts = 0

    def __repr__(self):
        return (
            "<Resolver (constraints={self.initial_constraints}, req_dir={self.req_dir}, "
            "sources={self.sources})>".format(self=self)
        )

    @staticmethod
    @lru_cache()
    def _get_pip_command():
        from .vendor.pip_shims.shims import Command

        class PipCommand(Command):
            """Needed for pip-tools."""

            name = "PipCommand"

        from pipenv.patched.piptools.scripts.compile import get_pip_command
        return get_pip_command()

    @classmethod
    def get_metadata(
        cls,
        deps,  # type: List[str]
        index_lookup,  # type: Dict[str, str]
        markers_lookup,  # type: Dict[str, str]
        project,  # type: Project
        sources  # type: Dict[str, str]
    ):
        # type: (...) -> Tuple[Set[str], Dict[str, Dict[str, Union[str, bool, List[str]]]], Dict[str, str], Dict[str, str]]
        constraints = set()  # type: Set[str]
        skipped = dict()  # type: Dict[str, Dict[str, Union[str, bool, List[str]]]]
        if index_lookup is None:
            index_lookup = {}
        if markers_lookup is None:
            markers_lookup = {}
        for dep in deps:
            if not dep:
                continue
            req, req_idx, markers_idx = cls.parse_line(
                dep, index_lookup=index_lookup, markers_lookup=markers_lookup, project=project
            )
            index_lookup.update(req_idx)
            markers_lookup.update(markers_idx)
            constraint_update, lockfile_update = cls.get_deps_from_req(req)
            constraints |= constraint_update
            skipped.update(lockfile_update)
        return constraints, skipped, index_lookup, markers_lookup

    @classmethod
    def parse_line(
        cls,
        line,  # type: str
        index_lookup=None,  # type: Dict[str, str]
        markers_lookup=None,  # type: Dict[str, str]
        project=None  # type: Optional[Project]
    ):
        # type: (...) -> Tuple[Requirement, Dict[str, str], Dict[str, str]]
        from .vendor.requirementslib.models.requirements import Requirement
        from .exceptions import ResolutionFailure
        if index_lookup is None:
            index_lookup = {}
        if markers_lookup is None:
            markers_lookup = {}
        if project is None:
            from .project import Project
            project = Project()
        url = None
        indexes, trusted_hosts, remainder = parse_indexes(line)
        if indexes:
            url = indexes[0]
        line = " ".join(remainder)
<<<<<<< HEAD
        req = None  # type: Requirement
        req = Requirement.from_line(line)
=======
        try:
            req = Requirement.from_line(line)
        except ValueError:
            raise ResolutionFailure("Failed to resolve requirement from line: {0!s}".format(line))
>>>>>>> 54a73d1c
        if url:
            try:
                index_lookup[req.normalized_name] = project.get_source(
                    url=url, refresh=True).get("name")
            except TypeError:
                pass
        try:
            req.normalized_name
        except TypeError:
            raise RequirementError(req=req)
        # strip the marker and re-add it later after resolution
        # but we will need a fallback in case resolution fails
        # eg pypiwin32
        if req.markers:
            markers_lookup[req.normalized_name] = req.markers.replace('"', "'")
        return req, index_lookup, markers_lookup

    @classmethod
    def get_deps_from_line(cls, line):
        # type: (str) -> Tuple[Set[str], Dict[str, Dict[str, Union[str, bool, List[str]]]]]
        req, _, _ = cls.parse_line(line)
        return cls.get_deps_from_req(req)

    @classmethod
    def get_deps_from_req(cls, req):
        # type: (Requirement) -> Tuple[Set[str], Dict[str, Dict[str, Union[str, bool, List[str]]]]]
        from requirementslib.models.utils import _requirement_to_str_lowercase_name
        constraints = set()  # type: Set[str]
        locked_deps = dict()  # type: Dict[str, Dict[str, Union[str, bool, List[str]]]]
        if req.is_file_or_url or req.is_vcs and not req.is_wheel:
            # for local packages with setup.py files and potential direct url deps:
            if req.is_vcs:
                req_list, lockfile = get_vcs_deps(reqs=[req])
                req = next(iter(req for req in req_list if req is not None), req_list)
                entry = lockfile[pep423_name(req.normalized_name)]
            else:
                _, entry = req.pipfile_entry
            parsed_line = req.req.parsed_line  # type: Line
            setup_info = None  # type: Any
            try:
                name = req.normalized_name
            except TypeError:
                raise RequirementError(req=req)
            setup_info = req.req.setup_info
            locked_deps[pep423_name(name)] = entry
            requirements = [v for v in getattr(setup_info, "requires", {}).values()]
            for r in requirements:
                if getattr(r, "url", None) and not getattr(r, "editable", False):
                    if r is not None:
                        if not r.url:
                            continue
                        line = _requirement_to_str_lowercase_name(r)
                        new_req, _, _ = cls.parse_line(line)
                    if r.marker and not r.marker.evaluate():
                        new_constraints = {}
                        _, new_entry = req.pipfile_entry
                        new_lock = {
                            pep_423_name(new_req.normalized_name): new_entry
                        }
                    else:
                        new_constraints, new_lock = cls.get_deps_from_req(new_req)
                    locked_deps.update(new_lock)
                    constraints |= new_constraints
                else:
                    if r is not None:
                        line = _requirement_to_str_lowercase_name(r)
                        constraints.add(line)
            # ensure the top level entry remains as provided
            # note that we shouldn't pin versions for editable vcs deps
            if (not req.is_vcs or (req.is_vcs and not req.editable)):
                if req.specifiers:
                    locked_deps[name]["version"] = req.specifiers
                elif parsed_line.setup_info and parsed_line.setup_info.version:
                    locked_deps[name]["version"] = "=={}".format(
                        parsed_line.setup_info.version
                    )
            # if not req.is_vcs:
            locked_deps.update({name: entry})
            if req.is_vcs and req.editable:
                constraints.add(req.constraint_line)
            if req.is_file_or_url and req.req.is_local and req.editable and (
                    req.req.setup_path is not None and os.path.exists(req.req.setup_path)):
                constraints.add(req.constraint_line)
        else:
            constraints.add(req.constraint_line)
            return constraints, locked_deps
        return constraints, locked_deps

    @property
    def pip_command(self):
        if self._pip_command is None:
            self._pip_command = self._get_pip_command()
        return self._pip_command

    def prepare_pip_args(self):
        pip_args = []
        if self.sources:
            pip_args = prepare_pip_source_args(self.sources, pip_args)
        return pip_args

    @property
    def pip_args(self):
        if self._pip_args is None:
            self._pip_args = self.prepare_pip_args()
        return self._pip_args

    def prepare_constraint_file(self):
        from pipenv.vendor.vistir.path import create_tracked_tempfile
        constraints_file = create_tracked_tempfile(
            mode="w",
            prefix="pipenv-",
            suffix="-constraints.txt",
            dir=self.req_dir,
            delete=False,
        )
        if self.sources:
            requirementstxt_sources = " ".join(self.pip_args) if self.pip_args else ""
            requirementstxt_sources = requirementstxt_sources.replace(" --", "\n--")
            constraints_file.write(u"{0}\n".format(requirementstxt_sources))
        constraints = self.initial_constraints
        constraints_file.write(u"\n".join([c for c in constraints]))
        constraints_file.close()
        return constraints_file.name

    @property
    def constraint_file(self):
        if self._constraint_file is None:
            self._constraint_file = self.prepare_constraint_file()
        return self._constraint_file

    @property
    def pip_options(self):
        if self._pip_options is None:
            pip_options, _ = self.pip_command.parser.parse_args(self.pip_args)
            pip_options.cache_dir = environments.PIPENV_CACHE_DIR
            self._pip_options = pip_options
        if environments.is_verbose():
            click_echo(
                crayons.blue("Using pip: {0}".format(" ".join(self.pip_args))), err=True
            )
        return self._pip_options

    @property
    def session(self):
        if self._session is None:
            self._session = self.pip_command._build_session(self.pip_options)
        return self._session

    @property
    def repository(self):
        if self._repository is None:
            from pipenv.patched.piptools.repositories.pypi import PyPIRepository
            self._repository = PyPIRepository(
                pip_options=self.pip_options, use_json=False, session=self.session
            )
        return self._repository

    @property
    def constraints(self):
        if self._constraints is None:
            from pip_shims.shims import parse_requirements
            self._constraints = parse_requirements(
                self.constraint_file, finder=self.repository.finder, session=self.session,
                options=self.pip_options
            )
        return self._constraints

    @property
    def parsed_constraints(self):
        if self._parsed_constraints is None:
            self._parsed_constraints = [c for c in self.constraints]
        return self._parsed_constraints

    def get_resolver(self, clear=False, pre=False):
        from pipenv.patched.piptools.resolver import Resolver
        self._resolver = Resolver(
            constraints=self.parsed_constraints, repository=self.repository,
            clear_caches=clear, prereleases=pre,
        )

    @property
    def resolver(self):
        if self._resolver is None:
            self.get_resolver(clear=self.clear, pre=self.pre)
        return self._resolver

    def resolve(self):
        from pipenv.vendor.pip_shims.shims import DistributionNotFound
        from pipenv.vendor.requests.exceptions import HTTPError
        from pipenv.patched.piptools.exceptions import NoCandidateFound
        from pipenv.patched.piptools.cache import CorruptCacheError
        from .exceptions import CacheError, ResolutionFailure
        try:
            results = self.resolver.resolve(max_rounds=environments.PIPENV_MAX_ROUNDS)
        except CorruptCacheError as e:
            if environments.PIPENV_IS_CI or self.clear:
                if self._retry_attempts < 3:
                    self.get_resolver(clear=True, pre=self.pre)
                    self._retry_attempts += 1
                    self.resolve()
            else:
                raise CacheError(e.path)
        except (NoCandidateFound, DistributionNotFound, HTTPError) as e:
            raise ResolutionFailure(message=str(e))
        else:
            self.results = results
            self.resolved_tree.update(results)
            return self.resolved_tree

    @classmethod
    def prepend_hash_types(cls, checksums):
        cleaned_checksums = []
        for checksum in checksums:
            if not checksum:
                continue
            if not checksum.startswith("sha256:"):
                checksum = "sha256:{0}".format(checksum)
            cleaned_checksums.append(checksum)
        return cleaned_checksums

    def collect_hashes(self, ireq):
        from .vendor.requests import ConnectionError
        collected_hashes = []
        if ireq in self.hashes:
            collected_hashes += list(self.hashes.get(ireq, []))
        if self._should_include_hash(ireq):
            try:
                hash_map = self.get_hash(ireq)
                collected_hashes += list(hash_map)
            except (ValueError, KeyError, IndexError, ConnectionError):
                pass
        elif any(
            "python.org" in source["url"] or "pypi.org" in source["url"]
            for source in self.sources
        ):
            pkg_url = "https://pypi.org/pypi/{0}/json".format(ireq.name)
            session = _get_requests_session()
            try:
                # Grab the hashes from the new warehouse API.
                r = session.get(pkg_url, timeout=10)
                api_releases = r.json()["releases"]
                cleaned_releases = {}
                for api_version, api_info in api_releases.items():
                    api_version = clean_pkg_version(api_version)
                    cleaned_releases[api_version] = api_info
                version = ""
                if ireq.specifier:
                    spec = next(iter(s for s in list(ireq.specifier._specs)), None)
                    if spec:
                        version = spec.version
                for release in cleaned_releases[version]:
                    collected_hashes.append(release["digests"]["sha256"])
                collected_hashes = self.prepend_hash_types(collected_hashes)
            except (ValueError, KeyError, ConnectionError):
                if environments.is_verbose():
                    click_echo(
                        "{0}: Error generating hash for {1}".format(
                            crayons.red("Warning", bold=True), ireq.name
                        ), err=True
                    )
        return collected_hashes

    @staticmethod
    def _should_include_hash(ireq):
        from pipenv.vendor.vistir.compat import Path, to_native_string
        from pipenv.vendor.vistir.path import url_to_path

        # We can only hash artifacts.
        try:
            if not ireq.link.is_artifact:
                return False
        except AttributeError:
            return False

        # But we don't want normal pypi artifcats since the normal resolver
        # handles those
        if is_pypi_url(ireq.link.url):
            return False

        # We also don't want to try to hash directories as this will fail
        # as these are editable deps and are not hashable.
        if (ireq.link.scheme == "file" and
                Path(to_native_string(url_to_path(ireq.link.url))).is_dir()):
            return False
        return True

    def get_hash(self, ireq, ireq_hashes=None):
        """
        Retrieve hashes for a specific ``InstallRequirement`` instance.

        :param ireq: An ``InstallRequirement`` to retrieve hashes for
        :type ireq: :class:`~pip_shims.InstallRequirement`
        :return: A set of hashes.
        :rtype: Set
        """

        # We _ALWAYS MUST PRIORITIZE_ the inclusion of hashes from local sources
        # PLEASE *DO NOT MODIFY THIS* TO CHECK WHETHER AN IREQ ALREADY HAS A HASH
        # RESOLVED. The resolver will pull hashes from PyPI and only from PyPI.
        # The entire purpose of this approach is to include missing hashes.
        # This fixes a race condition in resolution for missing dependency caches
        # see pypa/pipenv#3289
        if not self._should_include_hash(ireq):
            return set()
        elif self._should_include_hash(ireq) and (
            not ireq_hashes or ireq.link.scheme == "file"
        ):
            if not ireq_hashes:
                ireq_hashes = set()
            new_hashes = self.resolver.repository._hash_cache.get_hash(ireq.link)
            ireq_hashes = add_to_set(ireq_hashes, new_hashes)
        else:
            ireq_hashes = set(ireq_hashes)
        # The _ONLY CASE_ where we flat out set the value is if it isn't present
        # It's a set, so otherwise we *always* need to do a union update
        if ireq not in self.hashes:
            return ireq_hashes
        else:
            return self.hashes[ireq] | ireq_hashes

    def resolve_hashes(self):
        if self.results is not None:
            resolved_hashes = self.resolver.resolve_hashes(self.results)
            for ireq, ireq_hashes in resolved_hashes.items():
                self.hashes[ireq] = self.get_hash(ireq, ireq_hashes=ireq_hashes)
            return self.hashes


def _show_warning(message, category, filename, lineno, line):
    warnings.showwarning(message=message, category=category, filename=filename,
                         lineno=lineno, file=sys.stderr, line=line)
    sys.stderr.flush()


def actually_resolve_deps(
    deps,
    index_lookup,
    markers_lookup,
    project,
    sources,
    clear,
    pre,
    req_dir=None,
):
    from pipenv.vendor.vistir.path import create_tracked_tempdir
    from pipenv.vendor.requirementslib.models.requirements import Requirement

    if not req_dir:
        req_dir = create_tracked_tempdir(suffix="-requirements", prefix="pipenv-")
    warning_list = []

    with warnings.catch_warnings(record=True) as warning_list:
        constraints, skipped, index_lookup, markers_lookup = Resolver.get_metadata(
            deps, index_lookup, markers_lookup, project, sources,
        )
        resolver = Resolver(constraints, req_dir, project, sources, clear=clear, pre=pre)
        resolved_tree = resolver.resolve()
        hashes = resolver.resolve_hashes()
        reqs = [(Requirement.from_ireq(ireq), ireq) for ireq in resolved_tree]
        results = {}
        for req, ireq in reqs:
            if (req.vcs and req.editable and not req.is_direct_url):
                continue
            collected_hashes = resolver.collect_hashes(ireq)
            if collected_hashes:
                req = req.add_hashes(collected_hashes)
            elif resolver._should_include_hash(ireq):
                existing_hashes = hashes.get(ireq, set())
                discovered_hashes = existing_hashes | resolver.get_hash(ireq)
                if discovered_hashes:
                    req = req.add_hashes(discovered_hashes)
                resolver.hashes[ireq] = discovered_hashes
            if req.specifiers:
                version = str(req.get_version())
            else:
                version = None
            index = index_lookup.get(req.normalized_name)
            markers = markers_lookup.get(req.normalized_name)
            req.index = index
            name, pf_entry = req.pipfile_entry
            name = pep423_name(req.name)
            entry = {}
            if isinstance(pf_entry, six.string_types):
                entry["version"] = pf_entry.lstrip("=")
            else:
                entry.update(pf_entry)
                if version is not None:
                    entry["version"] = version
                if req.line_instance.is_direct_url:
                    entry["file"] = req.req.uri
            if collected_hashes:
                entry["hashes"] = sorted(set(collected_hashes))
            entry["name"] = name
            if index:  # and index != next(iter(project.sources), {}).get("name"):
                entry.update({"index": index})
            if markers:
                entry.update({"markers": markers})
            entry = translate_markers(entry)
            if name in results:
                results[name].update(entry)
            else:
                results[name] = entry
        for k in list(skipped.keys()):
            req = Requirement.from_pipfile(k, skipped[k])
            ref = None
            if req.is_vcs:
                ref = req.commit_hash
            ireq = req.as_ireq()
            entry = skipped[k].copy()
            entry["name"] = req.name
            ref = ref if ref is not None else entry.get("ref")
            if ref:
                entry["ref"] = ref
            if resolver._should_include_hash(ireq):
                collected_hashes = resolver.collect_hashes(ireq)
                if collected_hashes:
                    entry["hashes"] = sorted(set(collected_hashes))
            if k in results:
                results[k].update(entry)
            else:
                results[k] = entry
        results = list(results.values())
    for warning in warning_list:
        _show_warning(warning.message, warning.category, warning.filename, warning.lineno,
                      warning.line)
    return (results, hashes, markers_lookup, resolver, skipped)


@contextlib.contextmanager
def create_spinner(text, nospin=None, spinner_name=None):
    from .vendor.vistir import spin
    from .vendor.vistir.misc import fs_str
    if not spinner_name:
        spinner_name = environments.PIPENV_SPINNER
    if nospin is None:
        nospin = environments.PIPENV_NOSPIN
    with spin.create_spinner(
            spinner_name=spinner_name,
            start_text=fs_str(text),
            nospin=nospin, write_to_stdout=False
    ) as sp:
        yield sp

def resolve(cmd, sp):
    import delegator
    from .cmdparse import Script
    from .vendor.pexpect.exceptions import EOF, TIMEOUT
    from .vendor.vistir.compat import to_native_string
    EOF.__module__ = "pexpect.exceptions"
    from ._compat import decode_output
    c = delegator.run(Script.parse(cmd).cmdify(), block=False, env=os.environ.copy())
    _out = decode_output("")
    result = None
    out = to_native_string("")
    while True:
        try:
            result = c.expect(u"\n", timeout=environments.PIPENV_INSTALL_TIMEOUT)
        except (EOF, TIMEOUT):
            pass
        if result is None:
            break
        _out = c.subprocess.before
        if _out is not None:
            _out = decode_output("{0}".format(_out))
            out += _out
            sp.text = to_native_string("{0}".format(_out[:100]))
        if environments.is_verbose():
            if _out is not None:
                sp._hide_cursor()
                sp.write(_out.rstrip())
                sp._show_cursor()
    c.block()
    if c.return_code != 0:
        sp.red.fail(environments.PIPENV_SPINNER_FAIL_TEXT.format(
            "Locking Failed!"
        ))
        click_echo(c.out.strip(), err=True)
        click_echo(c.err.strip(), err=True)
        sys.exit(c.return_code)
    return c


def get_locked_dep(dep, pipfile_section, prefer_pipfile=True):
    # the prefer pipfile flag is not used yet, but we are introducing
    # it now for development purposes
    # TODO: Is this implementation clear? How can it be improved?
    entry = None
    cleaner_kwargs = {
        "is_top_level": False,
        "pipfile_entry": None
    }
    if isinstance(dep, Mapping) and dep.get("name", ""):
        dep_name = pep423_name(dep["name"])
        name = next(iter(
            k for k in pipfile_section.keys()
            if pep423_name(k) == dep_name
        ), None)
        entry = pipfile_section[name] if name else None

    if entry:
        cleaner_kwargs.update({"is_top_level": True, "pipfile_entry": entry})
    lockfile_entry = clean_resolved_dep(dep, **cleaner_kwargs)
    if entry and isinstance(entry, Mapping):
        version = entry.get("version", "") if entry else ""
    else:
        version = entry if entry else ""
    lockfile_name, lockfile_dict = lockfile_entry.copy().popitem()
    lockfile_version = lockfile_dict.get("version", "")
    # Keep pins from the lockfile
    if prefer_pipfile and lockfile_version != version and version.startswith("=="):
        lockfile_dict["version"] = version
    lockfile_entry[lockfile_name] = lockfile_dict
    return lockfile_entry


def prepare_lockfile(results, pipfile, lockfile):
    # from .vendor.requirementslib.utils import is_vcs
    for dep in results:
        if not dep:
            continue
        # Merge in any relevant information from the pipfile entry, including
        # markers, normalized names, URL info, etc that we may have dropped during lock
        # if not is_vcs(dep):
        lockfile_entry = get_locked_dep(dep, pipfile)
        name = next(iter(k for k in lockfile_entry.keys()))
        current_entry = lockfile.get(name)
        if current_entry:
            if not isinstance(current_entry, Mapping):
                lockfile[name] = lockfile_entry[name]
            else:
                lockfile[name].update(lockfile_entry[name])
        else:
            lockfile[name] = lockfile_entry[name]
    return lockfile


def venv_resolve_deps(
    deps,
    which,
    project,
    pre=False,
    clear=False,
    allow_global=False,
    pypi_mirror=None,
    dev=False,
    pipfile=None,
    lockfile=None,
    keep_outdated=False
):
    """
    Resolve dependencies for a pipenv project, acts as a portal to the target environment.

    Regardless of whether a virtual environment is present or not, this will spawn
    a subproces which is isolated to the target environment and which will perform
    dependency resolution.  This function reads the output of that call and mutates
    the provided lockfile accordingly, returning nothing.

    :param List[:class:`~requirementslib.Requirement`] deps: A list of dependencies to resolve.
    :param Callable which: [description]
    :param project: The pipenv Project instance to use during resolution
    :param Optional[bool] pre: Whether to resolve pre-release candidates, defaults to False
    :param Optional[bool] clear: Whether to clear the cache during resolution, defaults to False
    :param Optional[bool] allow_global: Whether to use *sys.executable* as the python binary, defaults to False
    :param Optional[str] pypi_mirror: A URL to substitute any time *pypi.org* is encountered, defaults to None
    :param Optional[bool] dev: Whether to target *dev-packages* or not, defaults to False
    :param pipfile: A Pipfile section to operate on, defaults to None
    :type pipfile: Optional[Dict[str, Union[str, Dict[str, bool, List[str]]]]]
    :param Dict[str, Any] lockfile: A project lockfile to mutate, defaults to None
    :param bool keep_outdated: Whether to retain outdated dependencies and resolve with them in mind, defaults to False
    :raises RuntimeError: Raised on resolution failure
    :return: Nothing
    :rtype: None
    """

    from .vendor.vistir.misc import fs_str
    from .vendor.vistir.compat import Path, JSONDecodeError
    from .vendor.vistir.path import create_tracked_tempdir
    from . import resolver
    from ._compat import decode_for_output
    import json

    results = []
    pipfile_section = "dev-packages" if dev else "packages"
    lockfile_section = "develop" if dev else "default"
    if not deps:
        if not project.pipfile_exists:
            return None
        deps = project.parsed_pipfile.get(pipfile_section, {})
    if not deps:
        return None

    if not pipfile:
        pipfile = getattr(project, pipfile_section, {})
    if not lockfile:
        lockfile = project._lockfile
    req_dir = create_tracked_tempdir(prefix="pipenv", suffix="requirements")
    cmd = [
        which("python", allow_global=allow_global),
        Path(resolver.__file__.rstrip("co")).as_posix()
    ]
    if pre:
        cmd.append("--pre")
    if clear:
        cmd.append("--clear")
    if allow_global:
        cmd.append("--system")
    if dev:
        cmd.append("--dev")
    with temp_environ():
        os.environ.update({fs_str(k): fs_str(val) for k, val in os.environ.items()})
        if pypi_mirror:
            os.environ["PIPENV_PYPI_MIRROR"] = str(pypi_mirror)
        os.environ["PIPENV_VERBOSITY"] = str(environments.PIPENV_VERBOSITY)
        os.environ["PIPENV_REQ_DIR"] = fs_str(req_dir)
        os.environ["PIP_NO_INPUT"] = fs_str("1")
        os.environ["PIPENV_SITE_DIR"] = get_pipenv_sitedir()
<<<<<<< HEAD
        if keep_outdated:
            os.environ["PIPENV_KEEP_OUTDATED"] = fs_str("1")
=======
>>>>>>> 54a73d1c
        with create_spinner(text=decode_for_output("Locking...")) as sp:
            # This conversion is somewhat slow on local and file-type requirements since
            # we now download those requirements / make temporary folders to perform
            # dependency resolution on them, so we are including this step inside the
            # spinner context manager for the UX improvement
            sp.write(decode_for_output("Building requirements..."))
            deps = convert_deps_to_pip(
                deps, project, r=False, include_index=True
            )
            constraints = set(deps)
            os.environ["PIPENV_PACKAGES"] = str("\n".join(constraints))
            sp.write(decode_for_output("Resolving dependencies..."))
            c = resolve(cmd, sp)
            results = c.out.strip()
            sp.green.ok(environments.PIPENV_SPINNER_OK_TEXT.format("Success!"))
    if environments.is_verbose():
        click_echo(results.split("RESULTS:")[1], err=True)
    try:
        results = json.loads(results.split("RESULTS:")[1].strip())

    except (IndexError, JSONDecodeError):
        click_echo(c.out.strip(), err=True)
        click_echo(c.err.strip(), err=True)
        raise RuntimeError("There was a problem with locking.")
    if lockfile_section not in lockfile:
        lockfile[lockfile_section] = {}
    prepare_lockfile(results, pipfile, lockfile[lockfile_section])


def resolve_deps(
    deps,
    which,
    project,
    sources=None,
    python=False,
    clear=False,
    pre=False,
    allow_global=False,
    req_dir=None
):
    """Given a list of dependencies, return a resolved list of dependencies,
    using pip-tools -- and their hashes, using the warehouse API / pip.
    """
    index_lookup = {}
    markers_lookup = {}
    python_path = which("python", allow_global=allow_global)
    if not os.environ.get("PIP_SRC"):
        os.environ["PIP_SRC"] = project.virtualenv_src_location
    backup_python_path = sys.executable
    results = []
    resolver = None
    if not deps:
        return results, resolver
    # First (proper) attempt:
    req_dir = req_dir if req_dir else os.environ.get("req_dir", None)
    if not req_dir:
        from .vendor.vistir.path import create_tracked_tempdir
        req_dir = create_tracked_tempdir(prefix="pipenv-", suffix="-requirements")
    with HackedPythonVersion(python_version=python, python_path=python_path):
        try:
            results, hashes, markers_lookup, resolver, skipped = actually_resolve_deps(
                deps,
                index_lookup,
                markers_lookup,
                project,
                sources,
                clear,
                pre,
                req_dir=req_dir,
            )
        except RuntimeError:
            # Don't exit here, like usual.
            results = None
    # Second (last-resort) attempt:
    if results is None:
        with HackedPythonVersion(
            python_version=".".join([str(s) for s in sys.version_info[:3]]),
            python_path=backup_python_path,
        ):
            try:
                # Attempt to resolve again, with different Python version information,
                # particularly for particularly particular packages.
                results, hashes, markers_lookup, resolver, skipped = actually_resolve_deps(
                    deps,
                    index_lookup,
                    markers_lookup,
                    project,
                    sources,
                    clear,
                    pre,
                    req_dir=req_dir,
                )
            except RuntimeError:
                sys.exit(1)
    return results, resolver


def is_star(val):
    return isinstance(val, six.string_types) and val == "*"


def is_pinned(val):
    if isinstance(val, Mapping):
        val = val.get("version")
    return isinstance(val, six.string_types) and val.startswith("==")


def convert_deps_to_pip(deps, project=None, r=True, include_index=True):
    """"Converts a Pipfile-formatted dependency to a pip-formatted one."""
    from .vendor.requirementslib.models.requirements import Requirement

    dependencies = []
    for dep_name, dep in deps.items():
        if project:
            project.clear_pipfile_cache()
        indexes = getattr(project, "pipfile_sources", []) if project is not None else []
        new_dep = Requirement.from_pipfile(dep_name, dep)
        if new_dep.index:
            include_index = True
        req = new_dep.as_line(sources=indexes if include_index else None).strip()
        dependencies.append(req)
    if not r:
        return dependencies

    # Write requirements.txt to tmp directory.
    from .vendor.vistir.path import create_tracked_tempfile
    f = create_tracked_tempfile(suffix="-requirements.txt", delete=False)
    f.write("\n".join(dependencies).encode("utf-8"))
    f.close()
    return f.name


def mkdir_p(newdir):
    """works the way a good mkdir should :)
        - already exists, silently complete
        - regular file in the way, raise an exception
        - parent directory(ies) does not exist, make them as well
        From: http://code.activestate.com/recipes/82465-a-friendly-mkdir/
    """
    if os.path.isdir(newdir):
        pass
    elif os.path.isfile(newdir):
        raise OSError(
            "a file with the same name as the desired dir, '{0}', already exists.".format(
                newdir
            )
        )

    else:
        head, tail = os.path.split(newdir)
        if head and not os.path.isdir(head):
            mkdir_p(head)
        if tail:
            # Even though we've checked that the directory doesn't exist above, it might exist
            # now if some other process has created it between now and the time we checked it.
            try:
                os.mkdir(newdir)
            except OSError as exn:
                # If we failed because the directory does exist, that's not a problem -
                # that's what we were trying to do anyway. Only re-raise the exception
                # if we failed for some other reason.
                if exn.errno != errno.EEXIST:
                    raise


def is_required_version(version, specified_version):
    """Check to see if there's a hard requirement for version
    number provided in the Pipfile.
    """
    # Certain packages may be defined with multiple values.
    if isinstance(specified_version, dict):
        specified_version = specified_version.get("version", "")
    if specified_version.startswith("=="):
        return version.strip() == specified_version.split("==")[1].strip()

    return True


def is_editable(pipfile_entry):
    if hasattr(pipfile_entry, "get"):
        return pipfile_entry.get("editable", False) and any(
            pipfile_entry.get(key) for key in ("file", "path") + VCS_LIST
        )
    return False


def is_installable_file(path):
    """Determine if a path can potentially be installed"""
    from .vendor.pip_shims.shims import is_installable_dir, is_archive_file
    from .patched.notpip._internal.utils.packaging import specifiers
    from ._compat import Path

    if hasattr(path, "keys") and any(
        key for key in path.keys() if key in ["file", "path"]
    ):
        path = urlparse(path["file"]).path if "file" in path else path["path"]
    if not isinstance(path, six.string_types) or path == "*":
        return False

    # If the string starts with a valid specifier operator, test if it is a valid
    # specifier set before making a path object (to avoid breaking windows)
    if any(path.startswith(spec) for spec in "!=<>~"):
        try:
            specifiers.SpecifierSet(path)
        # If this is not a valid specifier, just move on and try it as a path
        except specifiers.InvalidSpecifier:
            pass
        else:
            return False

    if not os.path.exists(os.path.abspath(path)):
        return False

    lookup_path = Path(path)
    absolute_path = "{0}".format(lookup_path.absolute())
    if lookup_path.is_dir() and is_installable_dir(absolute_path):
        return True

    elif lookup_path.is_file() and is_archive_file(absolute_path):
        return True

    return False


def is_file(package):
    """Determine if a package name is for a File dependency."""
    if hasattr(package, "keys"):
        return any(key for key in package.keys() if key in ["file", "path"])

    if os.path.exists(str(package)):
        return True

    for start in SCHEME_LIST:
        if str(package).startswith(start):
            return True

    return False


def pep440_version(version):
    """Normalize version to PEP 440 standards"""
    from .vendor.pip_shims.shims import parse_version

    # Use pip built-in version parser.
    return str(parse_version(version))


def pep423_name(name):
    """Normalize package name to PEP 423 style standard."""
    name = name.lower()
    if any(i not in name for i in (VCS_LIST + SCHEME_LIST)):
        return name.replace("_", "-")

    else:
        return name


def proper_case(package_name):
    """Properly case project name from pypi.org."""
    # Hit the simple API.
    r = _get_requests_session().get(
        "https://pypi.org/pypi/{0}/json".format(package_name), timeout=0.3, stream=True
    )
    if not r.ok:
        raise IOError(
            "Unable to find package {0} in PyPI repository.".format(package_name)
        )

    r = parse.parse("https://pypi.org/pypi/{name}/json", r.url)
    good_name = r["name"]
    return good_name


def split_section(input_file, section_suffix, test_function):
    """
    Split a pipfile or a lockfile section out by section name and test function

        :param dict input_file: A dictionary containing either a pipfile or lockfile
        :param str section_suffix: A string of the name of the section
        :param func test_function: A test function to test against the value in the key/value pair

    >>> split_section(my_lockfile, 'vcs', is_vcs)
    {
        'default': {
            "six": {
                "hashes": [
                    "sha256:832dc0e10feb1aa2c68dcc57dbb658f1c7e65b9b61af69048abc87a2db00a0eb",
                    "sha256:70e8a77beed4562e7f14fe23a786b54f6296e34344c23bc42f07b15018ff98e9"
                ],
                "version": "==1.11.0"
            }
        },
        'default-vcs': {
            "e1839a8": {
                "editable": true,
                "path": "."
            }
        }
    }
    """
    pipfile_sections = ("packages", "dev-packages")
    lockfile_sections = ("default", "develop")
    if any(section in input_file for section in pipfile_sections):
        sections = pipfile_sections
    elif any(section in input_file for section in lockfile_sections):
        sections = lockfile_sections
    else:
        # return the original file if we can't find any pipfile or lockfile sections
        return input_file

    for section in sections:
        split_dict = {}
        entries = input_file.get(section, {})
        for k in list(entries.keys()):
            if test_function(entries.get(k)):
                split_dict[k] = entries.pop(k)
        input_file["-".join([section, section_suffix])] = split_dict
    return input_file


def get_windows_path(*args):
    """Sanitize a path for windows environments

    Accepts an arbitrary list of arguments and makes a clean windows path"""
    return os.path.normpath(os.path.join(*args))


def find_windows_executable(bin_path, exe_name):
    """Given an executable name, search the given location for an executable"""
    requested_path = get_windows_path(bin_path, exe_name)
    if os.path.isfile(requested_path):
        return requested_path

    try:
        pathext = os.environ["PATHEXT"]
    except KeyError:
        pass
    else:
        for ext in pathext.split(os.pathsep):
            path = get_windows_path(bin_path, exe_name + ext.strip().lower())
            if os.path.isfile(path):
                return path

    return find_executable(exe_name)


def path_to_url(path):
    from ._compat import Path

    return Path(normalize_drive(os.path.abspath(path))).as_uri()


def normalize_path(path):
    return os.path.expandvars(os.path.expanduser(
        os.path.normcase(os.path.normpath(os.path.abspath(str(path))))
    ))


def get_url_name(url):
    if not isinstance(url, six.string_types):
        return
    return urllib3_util.parse_url(url).host


def get_canonical_names(packages):
    """Canonicalize a list of packages and return a set of canonical names"""
    from .vendor.packaging.utils import canonicalize_name

    if not isinstance(packages, Sequence):
        if not isinstance(packages, six.string_types):
            return packages
        packages = [packages]
    return set([canonicalize_name(pkg) for pkg in packages if pkg])


def walk_up(bottom):
    """Mimic os.walk, but walk 'up' instead of down the directory tree.
    From: https://gist.github.com/zdavkeos/1098474
    """
    bottom = os.path.realpath(bottom)
    # Get files in current dir.
    try:
        names = os.listdir(bottom)
    except Exception:
        return

    dirs, nondirs = [], []
    for name in names:
        if os.path.isdir(os.path.join(bottom, name)):
            dirs.append(name)
        else:
            nondirs.append(name)
    yield bottom, dirs, nondirs

    new_path = os.path.realpath(os.path.join(bottom, ".."))
    # See if we are at the top.
    if new_path == bottom:
        return

    for x in walk_up(new_path):
        yield x


def find_requirements(max_depth=3):
    """Returns the path of a Pipfile in parent directories."""
    i = 0
    for c, d, f in walk_up(os.getcwd()):
        i += 1
        if i < max_depth:
            if "requirements.txt":
                r = os.path.join(c, "requirements.txt")
                if os.path.isfile(r):
                    return r

    raise RuntimeError("No requirements.txt found!")


# Borrowed from Pew.
# See https://github.com/berdario/pew/blob/master/pew/_utils.py#L82
@contextmanager
def temp_environ():
    """Allow the ability to set os.environ temporarily"""
    environ = dict(os.environ)
    try:
        yield

    finally:
        os.environ.clear()
        os.environ.update(environ)


@contextmanager
def temp_path():
    """Allow the ability to set os.environ temporarily"""
    path = [p for p in sys.path]
    try:
        yield
    finally:
        sys.path = [p for p in path]


def load_path(python):
    from ._compat import Path
    import delegator
    import json
    python = Path(python).as_posix()
    json_dump_commmand = '"import json, sys; print(json.dumps(sys.path));"'
    c = delegator.run('"{0}" -c {1}'.format(python, json_dump_commmand))
    if c.return_code == 0:
        return json.loads(c.out.strip())
    else:
        return []


def is_valid_url(url):
    """Checks if a given string is an url"""
    pieces = urlparse(url)
    return all([pieces.scheme, pieces.netloc])


def is_pypi_url(url):
    return bool(re.match(r"^http[s]?:\/\/pypi(?:\.python)?\.org\/simple[\/]?$", url))


def replace_pypi_sources(sources, pypi_replacement_source):
    return [pypi_replacement_source] + [
        source for source in sources if not is_pypi_url(source["url"])
    ]


def create_mirror_source(url):
    return {
        "url": url,
        "verify_ssl": url.startswith("https://"),
        "name": urlparse(url).hostname,
    }


def download_file(url, filename):
    """Downloads file from url to a path with filename"""
    r = _get_requests_session().get(url, stream=True)
    if not r.ok:
        raise IOError("Unable to download file")

    with open(filename, "wb") as f:
        f.write(r.content)


def normalize_drive(path):
    """Normalize drive in path so they stay consistent.

    This currently only affects local drives on Windows, which can be
    identified with either upper or lower cased drive names. The case is
    always converted to uppercase because it seems to be preferred.

    See: <https://github.com/pypa/pipenv/issues/1218>
    """
    if os.name != "nt" or not isinstance(path, six.string_types):
        return path

    drive, tail = os.path.splitdrive(path)
    # Only match (lower cased) local drives (e.g. 'c:'), not UNC mounts.
    if drive.islower() and len(drive) == 2 and drive[1] == ":":
        return "{}{}".format(drive.upper(), tail)

    return path


def is_readonly_path(fn):
    """Check if a provided path exists and is readonly.

    Permissions check is `bool(path.stat & stat.S_IREAD)` or `not os.access(path, os.W_OK)`
    """
    if os.path.exists(fn):
        return (os.stat(fn).st_mode & stat.S_IREAD) or not os.access(fn, os.W_OK)

    return False


def set_write_bit(fn):
    if isinstance(fn, six.string_types) and not os.path.exists(fn):
        return
    os.chmod(fn, stat.S_IWRITE | stat.S_IWUSR | stat.S_IRUSR)
    return


def rmtree(directory, ignore_errors=False):
    shutil.rmtree(
        directory, ignore_errors=ignore_errors, onerror=handle_remove_readonly
    )


def handle_remove_readonly(func, path, exc):
    """Error handler for shutil.rmtree.

    Windows source repo folders are read-only by default, so this error handler
    attempts to set them as writeable and then proceed with deletion."""
    # Check for read-only attribute
    default_warning_message = (
        "Unable to remove file due to permissions restriction: {!r}"
    )
    # split the initial exception out into its type, exception, and traceback
    exc_type, exc_exception, exc_tb = exc
    if is_readonly_path(path):
        # Apply write permission and call original function
        set_write_bit(path)
        try:
            func(path)
        except (OSError, IOError) as e:
            if e.errno in [errno.EACCES, errno.EPERM]:
                warnings.warn(default_warning_message.format(path), ResourceWarning)
                return

    if exc_exception.errno in [errno.EACCES, errno.EPERM]:
        warnings.warn(default_warning_message.format(path), ResourceWarning)
        return

    raise exc


def escape_cmd(cmd):
    if any(special_char in cmd for special_char in ["<", ">", "&", ".", "^", "|", "?"]):
        cmd = '\"{0}\"'.format(cmd)
    return cmd


def safe_expandvars(value):
    """Call os.path.expandvars if value is a string, otherwise do nothing.
    """
    if isinstance(value, six.string_types):
        return os.path.expandvars(value)
    return value


def get_vcs_deps(
    project=None,
    dev=False,
    pypi_mirror=None,
    packages=None,
    reqs=None
):
    from .vendor.requirementslib.models.requirements import Requirement

    section = "vcs_dev_packages" if dev else "vcs_packages"
    if reqs is None:
        reqs = []
    lockfile = {}
    if not reqs:
        if not project and not packages:
            raise ValueError(
                "Must supply either a project or a pipfile section to lock vcs dependencies."
            )
        if not packages:
            try:
                packages = getattr(project, section)
            except AttributeError:
                return [], []
        reqs = [Requirement.from_pipfile(name, entry) for name, entry in packages.items()]
    result = []
    for requirement in reqs:
        name = requirement.normalized_name
        commit_hash = None
        if requirement.is_vcs:
            try:
                with temp_path(), locked_repository(requirement) as repo:
                    from pipenv.vendor.requirementslib.models.requirements import Requirement
                    # from distutils.sysconfig import get_python_lib
                    # sys.path = [repo.checkout_directory, "", ".", get_python_lib(plat_specific=0)]
                    commit_hash = repo.get_commit_hash()
                    name = requirement.normalized_name
                    version = requirement._specifiers = "=={0}".format(requirement.req.setup_info.version)
                    lockfile[name] = requirement.pipfile_entry[1]
                    lockfile[name]['ref'] = commit_hash
                    result.append(requirement)
                    version = requirement.specifiers
                    if not version and requirement.specifiers:
                        version = requirement.specifiers
                    if version:
                        lockfile[name]['version'] = version
            except OSError:
                continue
    return result, lockfile


def translate_markers(pipfile_entry):
    """Take a pipfile entry and normalize its markers

    Provide a pipfile entry which may have 'markers' as a key or it may have
    any valid key from `packaging.markers.marker_context.keys()` and standardize
    the format into {'markers': 'key == "some_value"'}.

    :param pipfile_entry: A dictionariy of keys and values representing a pipfile entry
    :type pipfile_entry: dict
    :returns: A normalized dictionary with cleaned marker entries
    """
    if not isinstance(pipfile_entry, Mapping):
        raise TypeError("Entry is not a pipfile formatted mapping.")
    from .vendor.distlib.markers import DEFAULT_CONTEXT as marker_context
    from .vendor.packaging.markers import Marker
    from .vendor.vistir.misc import dedup

    allowed_marker_keys = ["markers"] + [k for k in marker_context.keys()]
    provided_keys = list(pipfile_entry.keys()) if hasattr(pipfile_entry, "keys") else []
    pipfile_markers = [k for k in provided_keys if k in allowed_marker_keys]
    new_pipfile = dict(pipfile_entry).copy()
    marker_set = set()
    if "markers" in new_pipfile:
        marker = str(Marker(new_pipfile.pop("markers")))
        if 'extra' not in marker:
            marker_set.add(marker)
    for m in pipfile_markers:
        entry = "{0}".format(pipfile_entry[m])
        if m != "markers":
            marker_set.add(str(Marker("{0}{1}".format(m, entry))))
            new_pipfile.pop(m)
    if marker_set:
        new_pipfile["markers"] = str(Marker(" or ".join(
            "{0}".format(s) if " and " in s else s
            for s in sorted(dedup(marker_set))
        ))).replace('"', "'")
    return new_pipfile


def clean_resolved_dep(dep, is_top_level=False, pipfile_entry=None):
    from .vendor.requirementslib.utils import is_vcs
    name = pep423_name(dep["name"])
    lockfile = {}
    # We use this to determine if there are any markers on top level packages
    # So we can make sure those win out during resolution if the packages reoccur
    if "version" in dep:
        version = "{0}".format(dep["version"])
        if not version.startswith("=="):
            version = "=={0}".format(version)
        lockfile["version"] = version
    if is_vcs(dep):
        ref = dep.get("ref", None)
        if ref is not None:
            lockfile["ref"] = ref
        vcs_type = next(iter(k for k in dep.keys() if k in VCS_LIST), None)
        if vcs_type:
            lockfile[vcs_type] = dep[vcs_type]
        if "subdirectory" in dep:
            lockfile["subdirectory"] = dep["subdirectory"]
    for key in ["hashes", "index", "extras", "editable"]:
        if key in dep:
            lockfile[key] = dep[key]
    # In case we lock a uri or a file when the user supplied a path
    # remove the uri or file keys from the entry and keep the path
    fs_key = next(iter(k for k in ["path", "file"] if k in dep), None)
    pipfile_fs_key = None
    if pipfile_entry:
        pipfile_fs_key = next(iter(k for k in ["path", "file"] if k in pipfile_entry), None)
    if fs_key and pipfile_fs_key and fs_key != pipfile_fs_key:
        lockfile[pipfile_fs_key] = pipfile_entry[pipfile_fs_key]
    elif fs_key is not None:
        lockfile[fs_key] = dep[fs_key]

    # If a package is **PRESENT** in the pipfile but has no markers, make sure we
    # **NEVER** include markers in the lockfile
    if "markers" in dep:
        # First, handle the case where there is no top level dependency in the pipfile
        if not is_top_level:
            try:
                lockfile["markers"] = translate_markers(dep)["markers"]
            except TypeError:
                pass
        # otherwise make sure we are prioritizing whatever the pipfile says about the markers
        # If the pipfile says nothing, then we should put nothing in the lockfile
        else:
            try:
                pipfile_entry = translate_markers(pipfile_entry)
                lockfile["markers"] = pipfile_entry.get("markers")
            except TypeError:
                pass
    return {name: lockfile}


def get_workon_home():
    from ._compat import Path

    workon_home = os.environ.get("WORKON_HOME")
    if not workon_home:
        if os.name == "nt":
            workon_home = "~/.virtualenvs"
        else:
            workon_home = os.path.join(
                os.environ.get("XDG_DATA_HOME", "~/.local/share"), "virtualenvs"
            )
    # Create directory if it does not already exist
    expanded_path = Path(os.path.expandvars(workon_home)).expanduser()
    mkdir_p(str(expanded_path))
    return expanded_path


def is_virtual_environment(path):
    """Check if a given path is a virtual environment's root.

    This is done by checking if the directory contains a Python executable in
    its bin/Scripts directory. Not technically correct, but good enough for
    general usage.
    """
    if not path.is_dir():
        return False
    for bindir_name in ('bin', 'Scripts'):
        for python in path.joinpath(bindir_name).glob('python*'):
            try:
                exeness = python.is_file() and os.access(str(python), os.X_OK)
            except OSError:
                exeness = False
            if exeness:
                return True
    return False


@contextmanager
def locked_repository(requirement):
    from .vendor.vistir.path import create_tracked_tempdir
    if not requirement.is_vcs:
        return
    original_base = os.environ.pop("PIP_SHIMS_BASE_MODULE", None)
    os.environ["PIP_SHIMS_BASE_MODULE"] = fs_str("pipenv.patched.notpip")
    src_dir = create_tracked_tempdir(prefix="pipenv-", suffix="-src")
    try:
        with requirement.req.locked_vcs_repo(src_dir=src_dir) as repo:
            yield repo
    finally:
        if original_base:
            os.environ["PIP_SHIMS_BASE_MODULE"] = original_base


@contextmanager
def chdir(path):
    """Context manager to change working directories."""
    from ._compat import Path
    if not path:
        return
    prev_cwd = Path.cwd().as_posix()
    if isinstance(path, Path):
        path = path.as_posix()
    os.chdir(str(path))
    try:
        yield
    finally:
        os.chdir(prev_cwd)


def looks_like_dir(path):
    seps = (sep for sep in (os.path.sep, os.path.altsep) if sep is not None)
    return any(sep in path for sep in seps)


def parse_indexes(line):
    from argparse import ArgumentParser
    parser = ArgumentParser("indexes")
    parser.add_argument(
        "--index", "-i", "--index-url",
        metavar="index_url", action="store", nargs="?",
    )
    parser.add_argument(
        "--extra-index-url", "--extra-index",
        metavar="extra_indexes", action="append",
    )
    parser.add_argument("--trusted-host", metavar="trusted_hosts", action="append")
    args, remainder = parser.parse_known_args(line.split())
    index = [] if not args.index else [args.index]
    extra_indexes = [] if not args.extra_index_url else args.extra_index_url
    indexes = index + extra_indexes
    trusted_hosts = args.trusted_host if args.trusted_host else []
    return indexes, trusted_hosts, remainder


@contextmanager
def sys_version(version_tuple):
    """
    Set a temporary sys.version_info tuple

    :param version_tuple: a fake sys.version_info tuple
    """

    old_version = sys.version_info
    sys.version_info = version_tuple
    yield
    sys.version_info = old_version


def add_to_set(original_set, element):
    """Given a set and some arbitrary element, add the element(s) to the set"""
    if not element:
        return original_set
    if isinstance(element, Set):
        original_set |= element
    elif isinstance(element, (list, tuple)):
        original_set |= set(element)
    else:
        original_set.add(element)
    return original_set


def is_url_equal(url, other_url):
    # type: (str, str) -> bool
    """
    Compare two urls by scheme, host, and path, ignoring auth

    :param str url: The initial URL to compare
    :param str url: Second url to compare to the first
    :return: Whether the URLs are equal without **auth**, **query**, and **fragment**
    :rtype: bool

    >>> is_url_equal("https://user:pass@mydomain.com/some/path?some_query",
                     "https://user2:pass2@mydomain.com/some/path")
    True

    >>> is_url_equal("https://user:pass@mydomain.com/some/path?some_query",
                 "https://mydomain.com/some?some_query")
    False
    """
    if not isinstance(url, six.string_types):
        raise TypeError("Expected string for url, received {0!r}".format(url))
    if not isinstance(other_url, six.string_types):
        raise TypeError("Expected string for url, received {0!r}".format(other_url))
    parsed_url = urllib3_util.parse_url(url)
    parsed_other_url = urllib3_util.parse_url(other_url)
    unparsed = parsed_url._replace(auth=None, query=None, fragment=None).url
    unparsed_other = parsed_other_url._replace(auth=None, query=None, fragment=None).url
    return unparsed == unparsed_other


@lru_cache()
def make_posix(path):
    # type: (str) -> str
    """
    Convert a path with possible windows-style separators to a posix-style path
    (with **/** separators instead of **\\** separators).

    :param Text path: A path to convert.
    :return: A converted posix-style path
    :rtype: Text

    >>> make_posix("c:/users/user/venvs/some_venv\\Lib\\site-packages")
    "c:/users/user/venvs/some_venv/Lib/site-packages"

    >>> make_posix("c:\\users\\user\\venvs\\some_venv")
    "c:/users/user/venvs/some_venv"
    """
    if not isinstance(path, six.string_types):
        raise TypeError("Expected a string for path, received {0!r}...".format(path))
    starts_with_sep = path.startswith(os.path.sep)
    separated = normalize_path(path).split(os.path.sep)
    if isinstance(separated, (list, tuple)):
        path = posixpath.join(*separated)
        if starts_with_sep:
            path = "/{0}".format(path)
    return path


def get_pipenv_dist(pkg="pipenv", pipenv_site=None):
    from .resolver import find_site_path
    pipenv_libdir = os.path.dirname(os.path.abspath(__file__))
    if pipenv_site is None:
        pipenv_site = os.path.dirname(pipenv_libdir)
    pipenv_dist, _ = find_site_path(pkg, site_dir=pipenv_site)
    return pipenv_dist<|MERGE_RESOLUTION|>--- conflicted
+++ resolved
@@ -343,15 +343,11 @@
         if indexes:
             url = indexes[0]
         line = " ".join(remainder)
-<<<<<<< HEAD
         req = None  # type: Requirement
-        req = Requirement.from_line(line)
-=======
         try:
             req = Requirement.from_line(line)
         except ValueError:
             raise ResolutionFailure("Failed to resolve requirement from line: {0!s}".format(line))
->>>>>>> 54a73d1c
         if url:
             try:
                 index_lookup[req.normalized_name] = project.get_source(
@@ -409,7 +405,7 @@
                         new_constraints = {}
                         _, new_entry = req.pipfile_entry
                         new_lock = {
-                            pep_423_name(new_req.normalized_name): new_entry
+                            pep423_name(new_req.normalized_name): new_entry
                         }
                     else:
                         new_constraints, new_lock = cls.get_deps_from_req(new_req)
@@ -795,6 +791,7 @@
     ) as sp:
         yield sp
 
+
 def resolve(cmd, sp):
     import delegator
     from .cmdparse import Script
@@ -962,17 +959,15 @@
         cmd.append("--dev")
     with temp_environ():
         os.environ.update({fs_str(k): fs_str(val) for k, val in os.environ.items()})
+        os.environ["PIPENV_PACKAGES"] = str("\n".join(constraints))
         if pypi_mirror:
             os.environ["PIPENV_PYPI_MIRROR"] = str(pypi_mirror)
         os.environ["PIPENV_VERBOSITY"] = str(environments.PIPENV_VERBOSITY)
         os.environ["PIPENV_REQ_DIR"] = fs_str(req_dir)
         os.environ["PIP_NO_INPUT"] = fs_str("1")
         os.environ["PIPENV_SITE_DIR"] = get_pipenv_sitedir()
-<<<<<<< HEAD
         if keep_outdated:
             os.environ["PIPENV_KEEP_OUTDATED"] = fs_str("1")
-=======
->>>>>>> 54a73d1c
         with create_spinner(text=decode_for_output("Locking...")) as sp:
             # This conversion is somewhat slow on local and file-type requirements since
             # we now download those requirements / make temporary folders to perform
