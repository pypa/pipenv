import contextlib
import hashlib
import os
import subprocess
import sys
import warnings
from functools import lru_cache

import crayons
from click import echo as click_echo

from pipenv import environments
from pipenv.exceptions import RequirementError, ResolutionFailure
from pipenv.vendor.requirementslib import Pipfile, Requirement
from pipenv.vendor.requirementslib.models.utils import DIRECT_URL_RE
from pipenv.vendor.vistir import TemporaryDirectory, open_file
from pipenv.vendor.vistir.path import create_tracked_tempdir

from .dependencies import (
    HackedPythonVersion,
    clean_pkg_version,
    convert_deps_to_pip,
    get_vcs_deps,
    is_pinned_requirement,
    pep423_name,
    translate_markers,
)
from .indexes import parse_indexes, prepare_pip_source_args
from .internet import _get_requests_session
from .locking import format_requirement_for_lockfile, prepare_lockfile
from .shell import make_posix, subprocess_run, temp_environ
from .spinner import create_spinner

if environments.MYPY_RUNNING:
    from typing import Any, Dict, List, Optional, Set, Tuple, Union  # noqa

    from pipenv.project import Project  # noqa
    from pipenv.vendor.requirementslib import Pipfile, Requirement  # noqa
    from pipenv.vendor.requirementslib.models.requirements import Line  # noqa


class HashCacheMixin:

    """Caches hashes of PyPI artifacts so we do not need to re-download them.

    Hashes are only cached when the URL appears to contain a hash in it and the
    cache key includes the hash value returned from the server). This ought to
    avoid issues where the location on the server changes.
    """

    def __init__(self, directory, session):
        self.session = session
        if not os.path.isdir(directory):
            os.makedirs(directory, exist_ok=True)
        super().__init__(directory=directory)

    def get_hash(self, link):
        # If there is no link hash (i.e., md5, sha256, etc.), we don't want
        # to store it.
        hash_value = self.get(link.url)
        if not hash_value:
            hash_value = self._get_file_hash(link).encode()
            self.set(link.url, hash_value)
        return hash_value.decode("utf8")

    def _get_file_hash(self, link):
        from pipenv.vendor.pip_shims import shims

        h = hashlib.new(shims.FAVORITE_HASH)
        with open_file(link.url, self.session) as fp:
            for chunk in iter(lambda: fp.read(8096), b""):
                h.update(chunk)
        return ":".join([h.name, h.hexdigest()])


class Resolver:
    def __init__(
        self,
        constraints,
        req_dir,
        project,
        sources,
        index_lookup=None,
        markers_lookup=None,
        skipped=None,
        clear=False,
        pre=False,
    ):
        self.initial_constraints = constraints
        self.req_dir = req_dir
        self.project = project
        self.sources = sources
        self.resolved_tree = set()
        self.hashes = {}
        self.clear = clear
        self.pre = pre
        self.results = None
        self.markers_lookup = markers_lookup if markers_lookup is not None else {}
        self.index_lookup = index_lookup if index_lookup is not None else {}
        self.skipped = skipped if skipped is not None else {}
        self.markers = {}
        self.requires_python_markers = {}
        self._pip_args = None
        self._constraints = None
        self._parsed_constraints = None
        self._resolver = None
        self._finder = None
        self._ignore_compatibility_finder = None
        self._session = None
        self._constraint_file = None
        self._pip_options = None
        self._pip_command = None
        self._retry_attempts = 0
        self._hash_cache = None

    def __repr__(self):
        return (
            "<Resolver (constraints={self.initial_constraints}, req_dir={self.req_dir}, "
            "sources={self.sources})>".format(self=self)
        )

    @staticmethod
    @lru_cache()
    def _get_pip_command():
        from pipenv.vendor.pip_shims import shims

        return shims.InstallCommand()

    @property
    def hash_cache(self):
        from pipenv.vendor.pip_shims import shims

        if not self._hash_cache:
            self._hash_cache = type(
                "HashCache", (HashCacheMixin, shims.SafeFileCache), {}
            )(os.path.join(self.project.s.PIPENV_CACHE_DIR, "hashes"), self.session)
        return self._hash_cache

    @classmethod
    def get_metadata(
        cls,
        deps,  # type: List[str]
        index_lookup,  # type: Dict[str, str]
        markers_lookup,  # type: Dict[str, str]
        project,  # type: Project
        sources,  # type: Dict[str, str]
        req_dir=None,  # type: Optional[str]
        pre=False,  # type: bool
        clear=False,  # type: bool
    ):
        # type: (...) -> Tuple[Set[str], Dict[str, Dict[str, Union[str, bool, List[str]]]], Dict[str, str], Dict[str, str]]
        constraints = set()  # type: Set[str]
        skipped = {}  # type: Dict[str, Dict[str, Union[str, bool, List[str]]]]
        if index_lookup is None:
            index_lookup = {}
        if markers_lookup is None:
            markers_lookup = {}
        if not req_dir:
            req_dir = create_tracked_tempdir(prefix="pipenv-", suffix="-reqdir")
        transient_resolver = cls(
            [],
            req_dir,
            project,
            sources,
            index_lookup=index_lookup,
            markers_lookup=markers_lookup,
            clear=clear,
            pre=pre,
        )
        for dep in deps:
            if not dep:
                continue
            req, req_idx, markers_idx = cls.parse_line(
                dep,
                index_lookup=index_lookup,
                markers_lookup=markers_lookup,
                project=project,
            )
            index_lookup.update(req_idx)
            markers_lookup.update(markers_idx)
            # Add dependencies of any file (e.g. wheels/tarballs), source, or local
            # directories into the initial constraint pool to be resolved with the
            # rest of the dependencies, while adding the files/vcs deps/paths themselves
            # to the lockfile directly
            use_sources = None
            if req.name in index_lookup:
                use_sources = list(filter(lambda s: s.get('name') == index_lookup[req.name], sources))
            if not use_sources:
                use_sources = sources
            transient_resolver = cls(
                [], req_dir, project, use_sources, index_lookup=index_lookup,
                markers_lookup=markers_lookup, clear=clear, pre=pre
            )
            constraint_update, lockfile_update = cls.get_deps_from_req(
                req, resolver=transient_resolver, resolve_vcs=project.s.PIPENV_RESOLVE_VCS
            )
            constraints |= constraint_update
            skipped.update(lockfile_update)
        return constraints, skipped, index_lookup, markers_lookup

    @classmethod
    def parse_line(
        cls,
        line,  # type: str
        index_lookup=None,  # type: Dict[str, str]
        markers_lookup=None,  # type: Dict[str, str]
        project=None,  # type: Optional[Project]
    ):
        # type: (...) -> Tuple[Requirement, Dict[str, str], Dict[str, str]]

        if index_lookup is None:
            index_lookup = {}
        if markers_lookup is None:
            markers_lookup = {}
        if project is None:
            from pipenv.project import Project

            project = Project()
        index, extra_index, trust_host, remainder = parse_indexes(line)
        line = " ".join(remainder)
        req = None  # type: Requirement
        try:
            req = Requirement.from_line(line)
        except ValueError:
            direct_url = DIRECT_URL_RE.match(line)
            if direct_url:
                line = "{}#egg={}".format(line, direct_url.groupdict()["name"])
                try:
                    req = Requirement.from_line(line)
                except ValueError:
                    raise ResolutionFailure(
                        f"Failed to resolve requirement from line: {line!s}"
                    )
            else:
                raise ResolutionFailure(
                    f"Failed to resolve requirement from line: {line!s}"
                )
        if index:
            try:
                index_lookup[req.normalized_name] = project.get_source(
                    url=index, refresh=True
                ).get("name")
            except TypeError:
                pass
        try:
            req.normalized_name
        except TypeError:
            raise RequirementError(req=req)
        # strip the marker and re-add it later after resolution
        # but we will need a fallback in case resolution fails
        # eg pypiwin32
        if req.markers:
            markers_lookup[req.normalized_name] = req.markers.replace('"', "'")
        return req, index_lookup, markers_lookup

    @classmethod
    def get_deps_from_req(cls, req, resolver=None, resolve_vcs=True):
        # type: (Requirement, Optional["Resolver"], bool) -> Tuple[Set[str], Dict[str, Dict[str, Union[str, bool, List[str]]]]]
        from pipenv.vendor.requirementslib.models.requirements import Requirement
        from pipenv.vendor.requirementslib.models.utils import (
            _requirement_to_str_lowercase_name,
        )
        from pipenv.vendor.requirementslib.utils import is_installable_dir

        # TODO: this is way too complex, refactor this
        constraints = set()  # type: Set[str]
        locked_deps = {}  # type: Dict[str, Dict[str, Union[str, bool, List[str]]]]
        if (req.is_file_or_url or req.is_vcs) and not req.is_wheel:
            # for local packages with setup.py files and potential direct url deps:
            if req.is_vcs:
                req_list, lockfile = get_vcs_deps(reqs=[req])
                req = next(iter(req for req in req_list if req is not None), req_list)
                entry = lockfile[pep423_name(req.normalized_name)]
            else:
                _, entry = req.pipfile_entry
            parsed_line = req.req.parsed_line  # type: Line
            try:
                name = req.normalized_name
            except TypeError:
                raise RequirementError(req=req)
            setup_info = req.req.setup_info
            setup_info.get_info()
            locked_deps[pep423_name(name)] = entry
            requirements = []
            # Allow users to toggle resolution off for non-editable VCS packages
            # but leave it on for local, installable folders on the filesystem
            if resolve_vcs or (
                req.editable
                or parsed_line.is_wheel
                or (
                    req.is_file_or_url
                    and parsed_line.is_local
                    and is_installable_dir(parsed_line.path)
                )
            ):
                requirements = [v for v in getattr(setup_info, "requires", {}).values()]
            for r in requirements:
                if getattr(r, "url", None) and not getattr(r, "editable", False):
                    if r is not None:
                        if not r.url:
                            continue
                        line = _requirement_to_str_lowercase_name(r)
                        new_req, _, _ = cls.parse_line(line)
                        if r.marker and not r.marker.evaluate():
                            new_constraints = {}
                            _, new_entry = req.pipfile_entry
                            new_lock = {pep423_name(new_req.normalized_name): new_entry}
                        else:
                            new_constraints, new_lock = cls.get_deps_from_req(
                                new_req, resolver
                            )
                        locked_deps.update(new_lock)
                        constraints |= new_constraints
                # if there is no marker or there is a valid marker, add the constraint line
                elif r and (not r.marker or (r.marker and r.marker.evaluate())):
                    line = _requirement_to_str_lowercase_name(r)
                    constraints.add(line)
            # ensure the top level entry remains as provided
            # note that we shouldn't pin versions for editable vcs deps
            if not req.is_vcs:
                if req.specifiers:
                    locked_deps[name]["version"] = req.specifiers
                elif parsed_line.setup_info and parsed_line.setup_info.version:
                    locked_deps[name]["version"] = "=={}".format(
                        parsed_line.setup_info.version
                    )
            # if not req.is_vcs:
            locked_deps.update({name: entry})
        else:
            # if the dependency isn't installable, don't add it to constraints
            # and instead add it directly to the lock
            if (
                req
                and req.requirement
                and (req.requirement.marker and not req.requirement.marker.evaluate())
            ):
                pypi = resolver.finder if resolver else None
                ireq = req.ireq
                best_match = (
                    pypi.find_best_candidate(ireq.name, ireq.specifier).best_candidate
                    if pypi
                    else None
                )
                if best_match:
                    ireq.req.specifier = ireq.specifier.__class__(
                        f"=={best_match.version}"
                    )
                    hashes = resolver.collect_hashes(ireq) if resolver else []
                    new_req = Requirement.from_ireq(ireq)
                    new_req = new_req.add_hashes(hashes)
                    name, entry = new_req.pipfile_entry
                    locked_deps[pep423_name(name)] = translate_markers(entry)
                    click_echo(
                        "{} doesn't match your environment, "
                        "its dependencies won't be resolved.".format(req.as_line()),
                        err=True,
                    )
                else:
                    click_echo(
                        "Could not find a version of {} that matches your environment, "
                        "it will be skipped.".format(req.as_line()),
                        err=True,
                    )
                return constraints, locked_deps
            constraints.add(req.constraint_line)
            return constraints, locked_deps
        return constraints, locked_deps

    @classmethod
    def create(
        cls,
        deps,  # type: List[str]
        project,  # type: Project
        index_lookup=None,  # type: Dict[str, str]
        markers_lookup=None,  # type: Dict[str, str]
        sources=None,  # type: List[str]
        req_dir=None,  # type: str
        clear=False,  # type: bool
        pre=False,  # type: bool
    ):
        # type: (...) -> "Resolver"
        if not req_dir:
            req_dir = create_tracked_tempdir(suffix="-requirements", prefix="pipenv-")
        if index_lookup is None:
            index_lookup = {}
        if markers_lookup is None:
            markers_lookup = {}
        if sources is None:
            sources = project.sources
        constraints, skipped, index_lookup, markers_lookup = cls.get_metadata(
            deps,
            index_lookup,
            markers_lookup,
            project,
            sources,
            req_dir=req_dir,
            pre=pre,
            clear=clear,
        )
        return Resolver(
            constraints,
            req_dir,
            project,
            sources,
            index_lookup=index_lookup,
            markers_lookup=markers_lookup,
            skipped=skipped,
            clear=clear,
            pre=pre,
        )

    @classmethod
    def from_pipfile(cls, project, pipfile=None, dev=False, pre=False, clear=False):
        # type: (Optional[Project], Optional[Pipfile], bool, bool, bool) -> "Resolver"
        if not pipfile:
            pipfile = project._pipfile
        req_dir = create_tracked_tempdir(suffix="-requirements", prefix="pipenv-")
        index_lookup, markers_lookup = {}, {}
        deps = set()
        if dev:
            deps.update({req.as_line() for req in pipfile.dev_packages})
        deps.update({req.as_line() for req in pipfile.packages})
        constraints, skipped, index_lookup, markers_lookup = cls.get_metadata(
            list(deps),
            index_lookup,
            markers_lookup,
            project,
            project.sources,
            req_dir=req_dir,
            pre=pre,
            clear=clear,
        )
        return Resolver(
            constraints,
            req_dir,
            project,
            project.sources,
            index_lookup=index_lookup,
            markers_lookup=markers_lookup,
            skipped=skipped,
            clear=clear,
            pre=pre,
        )

    @property
    def pip_command(self):
        if self._pip_command is None:
            self._pip_command = self._get_pip_command()
        return self._pip_command

    def prepare_pip_args(self, use_pep517=None, build_isolation=True):
        pip_args = []
        if self.sources:
            pip_args = prepare_pip_source_args(self.sources, pip_args)
        if use_pep517 is False:
            pip_args.append("--no-use-pep517")
        if build_isolation is False:
            pip_args.append("--no-build-isolation")
        if self.pre:
            pip_args.append("--pre")
        pip_args.extend(["--cache-dir", self.project.s.PIPENV_CACHE_DIR])
        return pip_args

    @property
    def pip_args(self):
        use_pep517 = environments.get_from_env("USE_PEP517", prefix="PIP")
        build_isolation = environments.get_from_env("BUILD_ISOLATION", prefix="PIP")
        if self._pip_args is None:
            self._pip_args = self.prepare_pip_args(
                use_pep517=use_pep517, build_isolation=build_isolation
            )
        return self._pip_args

    def prepare_constraint_file(self):
        from pipenv.vendor.vistir.path import create_tracked_tempfile

        constraints_file = create_tracked_tempfile(
            mode="w",
            prefix="pipenv-",
            suffix="-constraints.txt",
            dir=self.req_dir,
            delete=False,
        )
        skip_args = ("build-isolation", "use-pep517", "cache-dir")
        args_to_add = [
            arg
            for arg in self.pip_args
            if not any(bad_arg in arg for bad_arg in skip_args)
        ]
        if self.sources:
            requirementstxt_sources = " ".join(args_to_add) if args_to_add else ""
            requirementstxt_sources = requirementstxt_sources.replace(" --", "\n--")
            constraints_file.write(f"{requirementstxt_sources}\n")
        constraints = self.initial_constraints
        constraints_file.write("\n".join([c for c in constraints]))
        constraints_file.close()
        return constraints_file.name

    @property
    def constraint_file(self):
        if self._constraint_file is None:
            self._constraint_file = self.prepare_constraint_file()
        return self._constraint_file

    @property
    def pip_options(self):
        if self._pip_options is None:
            pip_options, _ = self.pip_command.parser.parse_args(self.pip_args)
            pip_options.cache_dir = self.project.s.PIPENV_CACHE_DIR
            pip_options.no_python_version_warning = True
            pip_options.no_input = True
            pip_options.progress_bar = "off"
            pip_options.ignore_requires_python = True
            pip_options.pre = self.pre or self.project.settings.get(
                "allow_prereleases", False
            )
            self._pip_options = pip_options
        return self._pip_options

    @property
    def session(self):
        if self._session is None:
            self._session = self.pip_command._build_session(self.pip_options)
        return self._session

    @property
    def finder(self):
        from pipenv.vendor.pip_shims import shims

        if self._finder is None:
            self._finder = shims.get_package_finder(
                install_cmd=self.pip_command,
                options=self.pip_options,
                session=self.session,
            )
        index_mapping = {}
        for source in self.sources:
            if source.get('name'):
                index_mapping[source['name']] = source['url']
        alt_index_lookup = {}
        for req_name, index in self.index_lookup.items():
            if index_mapping.get(index):
                alt_index_lookup[req_name] = index_mapping[index]
        self._finder._link_collector.index_lookup = alt_index_lookup
        self._finder._link_collector.search_scope.index_lookup = alt_index_lookup
        return self._finder

    @property
    def ignore_compatibility_finder(self):
        from pipenv.vendor.pip_shims import shims

        if self._ignore_compatibility_finder is None:
            ignore_compatibility_finder = shims.get_package_finder(
                install_cmd=self.pip_command,
                options=self.pip_options,
                session=self.session,
            )
            # It would be nice if `shims.get_package_finder` took an
            # `ignore_compatibility` parameter, but that's some vendorered code
            # we'd rather avoid touching.
            ignore_compatibility_finder._ignore_compatibility = True
            self._ignore_compatibility_finder = ignore_compatibility_finder
        return self._ignore_compatibility_finder

    @property
    def parsed_constraints(self):
        from pipenv.vendor.pip_shims import shims

        pip_options = self.pip_options
        pip_options.extra_index_urls = []
        if self._parsed_constraints is None:
            self._parsed_constraints = shims.parse_requirements(
<<<<<<< HEAD
                self.constraint_file,
                finder=self.finder,
                session=self.session,
                options=self.pip_options,
=======
                self.constraint_file, finder=self.finder, session=self.session,
                options=pip_options
>>>>>>> 0ba6dc49
            )
        return self._parsed_constraints

    @property
    def constraints(self):
        from pipenv.patched.notpip._internal.req.constructors import (
            install_req_from_parsed_requirement,
        )

        if self._constraints is None:
            self._constraints = [
                install_req_from_parsed_requirement(
                    c,
                    isolated=self.pip_options.build_isolation,
                    use_pep517=self.pip_options.use_pep517,
                    user_supplied=True,
                )
                for c in self.parsed_constraints
            ]
        return self._constraints

    @contextlib.contextmanager
    def get_resolver(self, clear=False):
        from pipenv.vendor.pip_shims.shims import (
            WheelCache,
            get_requirement_tracker,
            global_tempdir_manager,
        )

        with global_tempdir_manager(), get_requirement_tracker() as req_tracker, TemporaryDirectory(
            suffix="-build", prefix="pipenv-"
        ) as directory:
            pip_options = self.pip_options
            finder = self.finder
            wheel_cache = WheelCache(pip_options.cache_dir, pip_options.format_control)
            directory.path = directory.name
            preparer = self.pip_command.make_requirement_preparer(
                temp_build_dir=directory,
                options=pip_options,
                req_tracker=req_tracker,
                session=self.session,
                finder=finder,
                use_user_site=False,
            )
            resolver = self.pip_command.make_resolver(
                preparer=preparer,
                finder=finder,
                options=pip_options,
                wheel_cache=wheel_cache,
                use_user_site=False,
                ignore_installed=True,
                ignore_requires_python=pip_options.ignore_requires_python,
                force_reinstall=pip_options.force_reinstall,
                upgrade_strategy="to-satisfy-only",
                use_pep517=pip_options.use_pep517,
            )
            yield resolver

    def resolve(self):
        from pipenv.exceptions import ResolutionFailure
        from pipenv.vendor.pip_shims.shims import InstallationError

        self.constraints  # For some reason it is important to evaluate constraints before resolver context
        with temp_environ(), self.get_resolver() as resolver:
            try:
                results = resolver.resolve(self.constraints, check_supported_wheels=False)
            except InstallationError as e:
                raise ResolutionFailure(message=str(e))
            else:
                self.results = set(results.all_requirements)
                self.resolved_tree.update(self.results)
        return self.resolved_tree

    def resolve_constraints(self):
        from pipenv.vendor.requirementslib.models.markers import marker_from_specifier

        new_tree = set()
        for result in self.resolved_tree:
            if result.markers:
                self.markers[result.name] = result.markers
            else:
                candidate = self.finder.find_best_candidate(
                    result.name, result.specifier
                ).best_candidate
                if candidate:
                    requires_python = candidate.link.requires_python
                    if requires_python:
                        marker = marker_from_specifier(requires_python)
                        self.markers[result.name] = marker
                        result.markers = marker
                        if result.req:
                            result.req.marker = marker
            new_tree.add(result)
        self.resolved_tree = new_tree

    @classmethod
    def prepend_hash_types(cls, checksums, hash_type):
        cleaned_checksums = set()
        for checksum in checksums:
            if not checksum:
                continue
            if not checksum.startswith(f"{hash_type}:"):
                checksum = f"{hash_type}:{checksum}"
            cleaned_checksums.add(checksum)
        return cleaned_checksums

    def _get_hashes_from_pypi(self, ireq):
        from pipenv.vendor.pip_shims import shims

        pkg_url = f"https://pypi.org/pypi/{ireq.name}/json"
        session = _get_requests_session(self.project.s.PIPENV_MAX_RETRIES)
        try:
            collected_hashes = set()
            # Grab the hashes from the new warehouse API.
            r = session.get(pkg_url, timeout=10)
            api_releases = r.json()["releases"]
            cleaned_releases = {}
            for api_version, api_info in api_releases.items():
                api_version = clean_pkg_version(api_version)
                cleaned_releases[api_version] = api_info
            version = ""
            if ireq.specifier:
                spec = next(iter(s for s in ireq.specifier), None)
                if spec:
                    version = spec.version
            for release in cleaned_releases[version]:
                collected_hashes.add(release["digests"][shims.FAVORITE_HASH])
            return self.prepend_hash_types(collected_hashes, shims.FAVORITE_HASH)
        except (ValueError, KeyError, ConnectionError):
            if self.project.s.is_verbose():
                click_echo(
                    "{}: Error generating hash for {}".format(
                        crayons.red("Warning", bold=True), ireq.name
                    ),
                    err=True,
                )
            return None

    def collect_hashes(self, ireq):
        if ireq.link:
            link = ireq.link
            if link.is_vcs or (link.is_file and link.is_existing_dir()):
                return set()
            if ireq.original_link:
                return {self._get_hash_from_link(ireq.original_link)}

        if not is_pinned_requirement(ireq):
            return set()

        if any(
            "python.org" in source["url"] or "pypi.org" in source["url"]
            for source in self.sources
        ):
            hashes = self._get_hashes_from_pypi(ireq)
            if hashes:
                return hashes

        applicable_candidates = self.ignore_compatibility_finder.find_best_candidate(
            ireq.name, ireq.specifier
        ).iter_applicable()
        return {
            self._get_hash_from_link(candidate.link)
            for candidate in applicable_candidates
        }

    def resolve_hashes(self):
        if self.results is not None:
            for ireq in self.results:
                self.hashes[ireq] = self.collect_hashes(ireq)
        return self.hashes

    def _get_hash_from_link(self, link):
        from pipenv.vendor.pip_shims import shims

        if link.hash and link.hash_name == shims.FAVORITE_HASH:
            return f"{link.hash_name}:{link.hash}"

        return self.hash_cache.get_hash(link)

    def _clean_skipped_result(self, req, value):
        ref = None
        if req.is_vcs:
            ref = req.commit_hash
        ireq = req.as_ireq()
        entry = value.copy()
        entry["name"] = req.name
        if entry.get("editable", False) and entry.get("version"):
            del entry["version"]
        ref = ref if ref is not None else entry.get("ref")
        if ref:
            entry["ref"] = ref
        collected_hashes = self.collect_hashes(ireq)
        if collected_hashes:
            entry["hashes"] = sorted(set(collected_hashes))
        return req.name, entry

    def clean_results(self):
        from pipenv.vendor.requirementslib.models.requirements import Requirement

        reqs = [(Requirement.from_ireq(ireq), ireq) for ireq in self.resolved_tree]
        results = {}
        for req, ireq in reqs:
            if req.vcs and req.editable and not req.is_direct_url:
                continue
            elif req.normalized_name in self.skipped.keys():
                continue
            collected_hashes = self.hashes.get(ireq, set())
            req = req.add_hashes(collected_hashes)
            if collected_hashes:
                collected_hashes = sorted(collected_hashes)
            name, entry = format_requirement_for_lockfile(
                req, self.markers_lookup, self.index_lookup, collected_hashes
            )
            entry = translate_markers(entry)
            if name in results:
                results[name].update(entry)
            else:
                results[name] = entry
        for k in list(self.skipped.keys()):
            req = Requirement.from_pipfile(k, self.skipped[k])
            name, entry = self._clean_skipped_result(req, self.skipped[k])
            entry = translate_markers(entry)
            if name in results:
                results[name].update(entry)
            else:
                results[name] = entry
        results = list(results.values())
        return results


def _show_warning(message, category, filename, lineno, line):
    warnings.showwarning(
        message=message,
        category=category,
        filename=filename,
        lineno=lineno,
        file=sys.stderr,
        line=line,
    )
    sys.stderr.flush()


def actually_resolve_deps(
    deps,
    index_lookup,
    markers_lookup,
    project,
    sources,
    clear,
    pre,
    req_dir=None,
):
    if not req_dir:
        req_dir = create_tracked_tempdir(suffix="-requirements", prefix="pipenv-")
    warning_list = []

    with warnings.catch_warnings(record=True) as warning_list:
        resolver = Resolver.create(
            deps, project, index_lookup, markers_lookup, sources, req_dir, clear, pre
        )
        resolver.resolve()
        hashes = resolver.resolve_hashes()
        resolver.resolve_constraints()
        results = resolver.clean_results()
    for warning in warning_list:
        _show_warning(
            warning.message,
            warning.category,
            warning.filename,
            warning.lineno,
            warning.line,
        )
    return (results, hashes, resolver.markers_lookup, resolver, resolver.skipped)


def resolve(cmd, sp, project):
    from pipenv._compat import decode_output
    from pipenv.cmdparse import Script
    from pipenv.vendor.vistir.misc import echo

    c = subprocess_run(Script.parse(cmd).cmd_args, block=False, env=os.environ.copy())
    is_verbose = project.s.is_verbose()
    err = ""
    for line in iter(c.stderr.readline, ""):
        line = decode_output(line)
        if not line.rstrip():
            continue
        err += line
        if is_verbose:
            sp.hide_and_write(line.rstrip())

    c.wait()
    returncode = c.poll()
    out = c.stdout.read()
    if returncode != 0:
        sp.red.fail(environments.PIPENV_SPINNER_FAIL_TEXT.format("Locking Failed!"))
        echo(out.strip(), err=True)
        if not is_verbose:
            echo(err, err=True)
        sys.exit(returncode)
    if is_verbose:
        echo(out.strip(), err=True)
    return subprocess.CompletedProcess(c.args, returncode, out, err)


def venv_resolve_deps(
    deps,
    which,
    project,
    pre=False,
    clear=False,
    allow_global=False,
    pypi_mirror=None,
    dev=False,
    pipfile=None,
    lockfile=None,
    keep_outdated=False,
):
    """
    Resolve dependencies for a pipenv project, acts as a portal to the target environment.

    Regardless of whether a virtual environment is present or not, this will spawn
    a subprocess which is isolated to the target environment and which will perform
    dependency resolution.  This function reads the output of that call and mutates
    the provided lockfile accordingly, returning nothing.

    :param List[:class:`~requirementslib.Requirement`] deps: A list of dependencies to resolve.
    :param Callable which: [description]
    :param project: The pipenv Project instance to use during resolution
    :param Optional[bool] pre: Whether to resolve pre-release candidates, defaults to False
    :param Optional[bool] clear: Whether to clear the cache during resolution, defaults to False
    :param Optional[bool] allow_global: Whether to use *sys.executable* as the python binary, defaults to False
    :param Optional[str] pypi_mirror: A URL to substitute any time *pypi.org* is encountered, defaults to None
    :param Optional[bool] dev: Whether to target *dev-packages* or not, defaults to False
    :param pipfile: A Pipfile section to operate on, defaults to None
    :type pipfile: Optional[Dict[str, Union[str, Dict[str, bool, List[str]]]]]
    :param Dict[str, Any] lockfile: A project lockfile to mutate, defaults to None
    :param bool keep_outdated: Whether to retain outdated dependencies and resolve with them in mind, defaults to False
    :raises RuntimeError: Raised on resolution failure
    :return: Nothing
    :rtype: None
    """

    import json

    from pipenv import resolver
    from pipenv._compat import decode_for_output
    from pipenv.vendor.vistir.compat import JSONDecodeError, NamedTemporaryFile, Path
    from pipenv.vendor.vistir.misc import fs_str

    results = []
    pipfile_section = "dev-packages" if dev else "packages"
    lockfile_section = "develop" if dev else "default"
    if not deps:
        if not project.pipfile_exists:
            return None
        deps = project.parsed_pipfile.get(pipfile_section, {})
    if not deps:
        return None

    if not pipfile:
        pipfile = getattr(project, pipfile_section, {})
    if not lockfile:
        lockfile = project._lockfile
    req_dir = create_tracked_tempdir(prefix="pipenv", suffix="requirements")
    cmd = [
        which("python", allow_global=allow_global),
        Path(resolver.__file__.rstrip("co")).as_posix(),
    ]
    if pre:
        cmd.append("--pre")
    if clear:
        cmd.append("--clear")
    if allow_global:
        cmd.append("--system")
    if dev:
        cmd.append("--dev")
    target_file = NamedTemporaryFile(prefix="resolver", suffix=".json", delete=False)
    target_file.close()
    cmd.extend(["--write", make_posix(target_file.name)])
    with temp_environ():
        os.environ.update({fs_str(k): fs_str(val) for k, val in os.environ.items()})
        if pypi_mirror:
            os.environ["PIPENV_PYPI_MIRROR"] = str(pypi_mirror)
        os.environ["PIPENV_VERBOSITY"] = str(project.s.PIPENV_VERBOSITY)
        os.environ["PIPENV_REQ_DIR"] = fs_str(req_dir)
        os.environ["PIP_NO_INPUT"] = fs_str("1")
        pipenv_site_dir = get_pipenv_sitedir()
        if pipenv_site_dir is not None:
            os.environ["PIPENV_SITE_DIR"] = pipenv_site_dir
        else:
            os.environ.pop("PIPENV_SITE_DIR", None)
        if keep_outdated:
            os.environ["PIPENV_KEEP_OUTDATED"] = fs_str("1")
        with create_spinner(
            text=decode_for_output("Locking..."), setting=project.s
        ) as sp:
            # This conversion is somewhat slow on local and file-type requirements since
            # we now download those requirements / make temporary folders to perform
            # dependency resolution on them, so we are including this step inside the
            # spinner context manager for the UX improvement
            sp.write(decode_for_output("Building requirements..."))
            deps = convert_deps_to_pip(deps, project, r=False, include_index=True)
            constraints = set(deps)
            os.environ["PIPENV_PACKAGES"] = str("\n".join(constraints))
            sp.write(decode_for_output("Resolving dependencies..."))
            c = resolve(cmd, sp, project=project)
            results = c.stdout.strip()
            if c.returncode == 0:
                sp.green.ok(environments.PIPENV_SPINNER_OK_TEXT.format("Success!"))
                if not project.s.is_verbose() and c.stderr.strip():
                    click_echo(crayons.yellow(f"Warning: {c.stderr.strip()}"), err=True)
            else:
                sp.red.fail(
                    environments.PIPENV_SPINNER_FAIL_TEXT.format("Locking Failed!")
                )
                click_echo(f"Output: {c.stdout.strip()}", err=True)
                click_echo(f"Error: {c.stderr.strip()}", err=True)
    try:
        with open(target_file.name) as fh:
            results = json.load(fh)
    except (IndexError, JSONDecodeError):
        click_echo(c.stdout.strip(), err=True)
        click_echo(c.stderr.strip(), err=True)
        if os.path.exists(target_file.name):
            os.unlink(target_file.name)
        raise RuntimeError("There was a problem with locking.")
    if os.path.exists(target_file.name):
        os.unlink(target_file.name)
    if lockfile_section not in lockfile:
        lockfile[lockfile_section] = {}
    prepare_lockfile(results, pipfile, lockfile[lockfile_section])


def resolve_deps(
    deps,
    which,
    project,
    sources=None,
    python=False,
    clear=False,
    pre=False,
    allow_global=False,
    req_dir=None,
):
    """Given a list of dependencies, return a resolved list of dependencies,
    using pip-tools -- and their hashes, using the warehouse API / pip.
    """
    index_lookup = {}
    markers_lookup = {}
    python_path = which("python", allow_global=allow_global)
    if not os.environ.get("PIP_SRC"):
        os.environ["PIP_SRC"] = project.virtualenv_src_location
    backup_python_path = sys.executable
    results = []
    resolver = None
    if not deps:
        return results, resolver
    # First (proper) attempt:
    req_dir = req_dir if req_dir else os.environ.get("req_dir", None)
    if not req_dir:
        req_dir = create_tracked_tempdir(prefix="pipenv-", suffix="-requirements")
    with HackedPythonVersion(python_version=python, python_path=python_path):
        try:
            results, hashes, markers_lookup, resolver, skipped = actually_resolve_deps(
                deps,
                index_lookup,
                markers_lookup,
                project,
                sources,
                clear,
                pre,
                req_dir=req_dir,
            )
        except RuntimeError:
            # Don't exit here, like usual.
            results = None
    # Second (last-resort) attempt:
    if results is None:
        with HackedPythonVersion(
            python_version=".".join([str(s) for s in sys.version_info[:3]]),
            python_path=backup_python_path,
        ):
            try:
                # Attempt to resolve again, with different Python version information,
                # particularly for particularly particular packages.
                (
                    results,
                    hashes,
                    markers_lookup,
                    resolver,
                    skipped,
                ) = actually_resolve_deps(
                    deps,
                    index_lookup,
                    markers_lookup,
                    project,
                    sources,
                    clear,
                    pre,
                    req_dir=req_dir,
                )
            except RuntimeError:
                sys.exit(1)
    return results, resolver


@lru_cache()
def get_pipenv_sitedir():
    # type: () -> Optional[str]
    import pkg_resources

    site_dir = next(
        iter(d for d in pkg_resources.working_set if d.key.lower() == "pipenv"), None
    )
    if site_dir is not None:
        return site_dir.location
    return None<|MERGE_RESOLUTION|>--- conflicted
+++ resolved
@@ -184,12 +184,20 @@
             # to the lockfile directly
             use_sources = None
             if req.name in index_lookup:
-                use_sources = list(filter(lambda s: s.get('name') == index_lookup[req.name], sources))
+                use_sources = list(
+                    filter(lambda s: s.get("name") == index_lookup[req.name], sources)
+                )
             if not use_sources:
                 use_sources = sources
             transient_resolver = cls(
-                [], req_dir, project, use_sources, index_lookup=index_lookup,
-                markers_lookup=markers_lookup, clear=clear, pre=pre
+                [],
+                req_dir,
+                project,
+                use_sources,
+                index_lookup=index_lookup,
+                markers_lookup=markers_lookup,
+                clear=clear,
+                pre=pre,
             )
             constraint_update, lockfile_update = cls.get_deps_from_req(
                 req, resolver=transient_resolver, resolve_vcs=project.s.PIPENV_RESOLVE_VCS
@@ -535,8 +543,8 @@
             )
         index_mapping = {}
         for source in self.sources:
-            if source.get('name'):
-                index_mapping[source['name']] = source['url']
+            if source.get("name"):
+                index_mapping[source["name"]] = source["url"]
         alt_index_lookup = {}
         for req_name, index in self.index_lookup.items():
             if index_mapping.get(index):
@@ -570,15 +578,10 @@
         pip_options.extra_index_urls = []
         if self._parsed_constraints is None:
             self._parsed_constraints = shims.parse_requirements(
-<<<<<<< HEAD
                 self.constraint_file,
                 finder=self.finder,
                 session=self.session,
-                options=self.pip_options,
-=======
-                self.constraint_file, finder=self.finder, session=self.session,
-                options=pip_options
->>>>>>> 0ba6dc49
+                options=pip_options,
             )
         return self._parsed_constraints
 
