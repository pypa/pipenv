import os
import re
import urllib.parse
from typing import Tuple

from pipenv.patched.pip._internal.network.session import PipSession
from pipenv.patched.pip._internal.req import parse_requirements
from pipenv.patched.pip._internal.req.constructors import (
    install_req_from_parsed_requirement,
)
from pipenv.patched.pip._internal.utils.misc import _transform_url, split_auth_from_netloc
from pipenv.utils.constants import VCS_LIST
from pipenv.utils.indexes import parse_indexes
from pipenv.utils.internet import get_host_and_port
from pipenv.utils.pip import get_trusted_hosts


<<<<<<< HEAD
def redact_netloc(netloc: str) -> Tuple[str]:
    """
    Replace the sensitive data in a netloc with "****", if it exists, unless it's an environment variable.

    For example:
        - "user:pass@example.com" returns "user:****@example.com"
        - "accesstoken@example.com" returns "****@example.com"
        - "${ENV_VAR}:pass@example.com" returns "${ENV_VAR}:****@example.com" if ${ENV_VAR} is an environment variable
    """
    netloc, (user, password) = split_auth_from_netloc(netloc)
    if user is None:
        return (netloc,)
    if password is None:
        # Check if user is an environment variable
        if not re.match(r"\$\{\w+\}", user):
            # If not, redact the user
            user = "****"
        password = ""
    else:
        # Check if password is an environment variable
        if not re.match(r"\$\{\w+\}", password):
            # If not, redact the password
            password = ":****"
        else:
            # If it is, leave it as is
            password = ":" + password
        user = urllib.parse.quote(user)
    return (f"{user}{password}@{netloc}",)


def redact_auth_from_url(url: str) -> str:
    """Replace the password in a given url with ****."""
    return _transform_url(url, redact_netloc)[0]


def normalize_name(pkg) -> str:
    """Given a package name, return its normalized, non-canonicalized form."""
    return pkg.replace("_", "-").lower()


def import_requirements(project, r=None, dev=False):
=======
def import_requirements(project, r=None, dev=False, categories=None):
>>>>>>> be8a0845
    # Parse requirements.txt file with Pip's parser.
    # Pip requires a `PipSession` which is a subclass of requests.Session.
    # Since we're not making any network calls, it's initialized to nothing.
    if r:
        assert os.path.isfile(r)
    # Default path, if none is provided.
    if r is None:
        r = project.requirements_location
    with open(r) as f:
        contents = f.read()
    if categories is None:
        categories = []
    indexes = []
    trusted_hosts = []
    # Find and add extra indexes.
    for line in contents.split("\n"):
        index, extra_index, trusted_host, _ = parse_indexes(line.strip(), strict=True)
        if index:
            indexes = [index]
        if extra_index:
            indexes.append(extra_index)
        if trusted_host:
            trusted_hosts.append(get_host_and_port(trusted_host))
    for f in parse_requirements(r, session=PipSession()):
        package = install_req_from_parsed_requirement(f)
        if package.name not in BAD_PACKAGES:
            if package.link is not None:
                if package.editable:
                    package_string = f"-e {package.link}"
                else:
<<<<<<< HEAD
                    package_string = urllib.parse.unquote(
                        redact_auth_from_url(package.original_link.url)
                    )

                project.add_package_to_pipfile(package, package_string, dev=dev)
            else:
                project.add_package_to_pipfile(package, str(package.req), dev=dev)
    indexes = sorted(set(indexes))
    trusted_hosts = sorted(set(trusted_hosts))
=======
                    netloc, (user, pw) = split_auth_from_netloc(package.link.netloc)
                    safe = True
                    if user and not re.match(r"\${[\W\w]+}", user):
                        safe = False
                    if pw and not re.match(r"\${[\W\w]+}", pw):
                        safe = False
                    if safe:
                        package_string = str(package.link._url)
                    else:
                        package_string = str(package.link)
                if categories:
                    for category in categories:
                        project.add_package_to_pipfile(
                            package_string, dev=dev, category=category
                        )
                else:
                    project.add_package_to_pipfile(package_string, dev=dev)
            else:
                if categories:
                    for category in categories:
                        project.add_package_to_pipfile(
                            str(package.req), dev=dev, category=category
                        )
                else:
                    project.add_package_to_pipfile(str(package.req), dev=dev)

>>>>>>> be8a0845
    for index in indexes:
        add_index_to_pipfile(project, index, trusted_hosts)
    project.recase_pipfile()


def add_index_to_pipfile(project, index, trusted_hosts=None):
    # don't require HTTPS for trusted hosts (see: https://pip.pypa.io/en/stable/cli/pip/#cmdoption-trusted-host)
    if trusted_hosts is None:
        trusted_hosts = get_trusted_hosts()

    host_and_port = get_host_and_port(index)
    require_valid_https = not any(
        v in trusted_hosts
        for v in (
            host_and_port,
            host_and_port.partition(":")[
                0
            ],  # also check if hostname without port is in trusted_hosts
        )
    )
    index_name = project.add_index_to_pipfile(index, verify_ssl=require_valid_https)
    return index_name


BAD_PACKAGES = (
    "distribute",
    "pip",
    "pkg-resources",
    "setuptools",
    "wheel",
)


def requirement_from_lockfile(
    package_name, package_info, include_hashes=True, include_markers=True
):
    from pipenv.utils.dependencies import is_editable_path, is_star

    # Handle string requirements
    if isinstance(package_info, str):
        if package_info and not is_star(package_info):
            return f"{package_name}=={package_info}"
        else:
            return package_name
    # Handling vcs repositories
    for vcs in VCS_LIST:
        if vcs in package_info:
            url = package_info[vcs]
            ref = package_info.get("ref", "")
            extras = (
                "[{}]".format(",".join(package_info.get("extras", [])))
                if "extras" in package_info
                else ""
            )
            include_vcs = "" if f"{vcs}+" in url else f"{vcs}+"
            egg_fragment = "" if "#egg=" in url else f"#egg={package_name}"
            ref_str = "" if f"@{ref}" in url else f"@{ref}"
            if is_editable_path(url) or "file://" in url:
                pip_line = f"-e {include_vcs}{url}{ref_str}{egg_fragment}{extras}"
            else:
                pip_line = f"{package_name}{extras}@ {include_vcs}{url}{ref_str}"
            return pip_line
    # Handling file-sourced packages
    for k in ["file", "path"]:
        line = []
        if k in package_info:
            path = package_info[k]
            if is_editable_path(path):
                line.append("-e")
            line.append(f"{package_info[k]}")
            pip_line = " ".join(line)
            return pip_line

    # Handling packages from standard pypi like indexes
    version = package_info.get("version", "").replace("==", "")
    hashes = (
        f" --hash={' --hash='.join(package_info['hashes'])}"
        if include_hashes and "hashes" in package_info
        else ""
    )
    markers = (
        "; {}".format(package_info["markers"])
        if include_markers and "markers" in package_info and package_info["markers"]
        else ""
    )
    os_markers = (
        "; {}".format(package_info["os_markers"])
        if include_markers and "os_markers" in package_info and package_info["os_markers"]
        else ""
    )
    extras = (
        "[{}]".format(",".join(package_info.get("extras", [])))
        if "extras" in package_info
        else ""
    )
    pip_line = f"{package_name}{extras}=={version}{os_markers}{markers}{hashes}"
    return pip_line


def requirements_from_lockfile(deps, include_hashes=True, include_markers=True):
    pip_packages = []

    for package_name, package_info in deps.items():
        pip_package = requirement_from_lockfile(
            package_name, package_info, include_hashes, include_markers
        )

        # Append to the list
        pip_packages.append(pip_package)

    # pip_packages contains the pip-installable lines
    return pip_packages<|MERGE_RESOLUTION|>--- conflicted
+++ resolved
@@ -15,7 +15,6 @@
 from pipenv.utils.pip import get_trusted_hosts
 
 
-<<<<<<< HEAD
 def redact_netloc(netloc: str) -> Tuple[str]:
     """
     Replace the sensitive data in a netloc with "****", if it exists, unless it's an environment variable.
@@ -56,10 +55,7 @@
     return pkg.replace("_", "-").lower()
 
 
-def import_requirements(project, r=None, dev=False):
-=======
 def import_requirements(project, r=None, dev=False, categories=None):
->>>>>>> be8a0845
     # Parse requirements.txt file with Pip's parser.
     # Pip requires a `PipSession` which is a subclass of requests.Session.
     # Since we're not making any network calls, it's initialized to nothing.
@@ -90,44 +86,27 @@
                 if package.editable:
                     package_string = f"-e {package.link}"
                 else:
-<<<<<<< HEAD
                     package_string = urllib.parse.unquote(
                         redact_auth_from_url(package.original_link.url)
                     )
 
-                project.add_package_to_pipfile(package, package_string, dev=dev)
-            else:
-                project.add_package_to_pipfile(package, str(package.req), dev=dev)
-    indexes = sorted(set(indexes))
-    trusted_hosts = sorted(set(trusted_hosts))
-=======
-                    netloc, (user, pw) = split_auth_from_netloc(package.link.netloc)
-                    safe = True
-                    if user and not re.match(r"\${[\W\w]+}", user):
-                        safe = False
-                    if pw and not re.match(r"\${[\W\w]+}", pw):
-                        safe = False
-                    if safe:
-                        package_string = str(package.link._url)
-                    else:
-                        package_string = str(package.link)
                 if categories:
                     for category in categories:
                         project.add_package_to_pipfile(
-                            package_string, dev=dev, category=category
+                            package, package_string, dev=dev, category=category
                         )
                 else:
-                    project.add_package_to_pipfile(package_string, dev=dev)
+                    project.add_package_to_pipfile(package, package_string, dev=dev)
             else:
                 if categories:
                     for category in categories:
                         project.add_package_to_pipfile(
-                            str(package.req), dev=dev, category=category
+                            package, str(package.req), dev=dev, category=category
                         )
                 else:
-                    project.add_package_to_pipfile(str(package.req), dev=dev)
-
->>>>>>> be8a0845
+                    project.add_package_to_pipfile(package, str(package.req), dev=dev)
+    indexes = sorted(set(indexes))
+    trusted_hosts = sorted(set(trusted_hosts))
     for index in indexes:
         add_index_to_pipfile(project, index, trusted_hosts)
     project.recase_pipfile()
