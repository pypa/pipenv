import contextlib
import sys
import traceback

from pipenv.patched.pip._vendor import rich
from pipenv.utils.dependencies import (
    get_pipfile_category_using_lockfile_section,
)
from pipenv.vendor import click

console = rich.console.Console()
err = rich.console.Console(stderr=True)


def do_lock(
    project,
    system=False,
    clear=False,
    pre=False,
    write=True,
    pypi_mirror=None,
    categories=None,
    extra_pip_args=None,
):
    """Executes the freeze functionality."""
    if not pre:
        pre = project.settings.get("allow_prereleases")
    # Cleanup lockfile.
    if not categories:
        lockfile_categories = project.get_package_categories(for_lockfile=True)
    else:
        lockfile_categories = categories.copy()
        if "dev-packages" in categories:
            lockfile_categories.remove("dev-packages")
            lockfile_categories.insert(0, "develop")
        if "packages" in categories:
            lockfile_categories.remove("packages")
            lockfile_categories.insert(0, "default")
    # Create the lockfile.
    lockfile = project.lockfile(categories=lockfile_categories)
    for category in lockfile_categories:
        for k, v in lockfile.get(category, {}).copy().items():
            if not hasattr(v, "keys"):
                del lockfile[category][k]

    # Resolve package to generate constraints before resolving other categories
    for category in lockfile_categories:
        pipfile_category = get_pipfile_category_using_lockfile_section(category)
        if project.pipfile_exists:
            packages = project.parsed_pipfile.get(pipfile_category, {})
        else:
            packages = project.get_pipfile_section(pipfile_category)

        if write:
            # Alert the user of progress.
            click.echo(
                "{} {} {}".format(
                    click.style("Locking"),
                    click.style(f"[{pipfile_category}]", fg="yellow"),
                    click.style("dependencies..."),
                ),
                err=True,
            )

        # Prune old lockfile category as new one will be created.
        with contextlib.suppress(KeyError):
            old_lock_data = lockfile.pop(category)

        from pipenv.utils.resolver import venv_resolve_deps

<<<<<<< HEAD
        try:
            # Mutates the lockfile
            venv_resolve_deps(
                packages,
                which=project._which,
                project=project,
                category=pipfile_category,
                clear=clear,
                pre=pre,
                allow_global=system,
                pypi_mirror=pypi_mirror,
                pipfile=packages,
                lockfile=lockfile,
                old_lock_data=old_lock_data,
            )
        except RuntimeError:
            sys.exit(1)

        except Exception:
            err.print(traceback.format_exc())
            sys.exit(1)
=======
        # Mutates the lockfile
        venv_resolve_deps(
            packages,
            which=project._which,
            project=project,
            category=pipfile_category,
            clear=clear,
            pre=pre,
            allow_global=system,
            pypi_mirror=pypi_mirror,
            pipfile=packages,
            lockfile=lockfile,
            old_lock_data=old_lock_data,
            extra_pip_args=extra_pip_args,
        )
>>>>>>> c6d7aba3

    # Overwrite any category packages with default packages.
    for category in lockfile_categories:
        if category == "default":
            pass
        if lockfile.get(category):
            lockfile[category].update(
                overwrite_with_default(lockfile.get("default", {}), lockfile[category])
            )
    if write:
        lockfile.update({"_meta": project.get_lockfile_meta()})
        project.write_lockfile(lockfile)
        click.echo(
            "{}".format(
                click.style(
                    f"Updated Pipfile.lock ({project.get_lockfile_hash()})!",
                    bold=True,
                )
            ),
            err=True,
        )
    else:
        return lockfile


def overwrite_with_default(default, dev):
    for pkg in set(dev) & set(default):
        dev[pkg] = default[pkg]
    return dev<|MERGE_RESOLUTION|>--- conflicted
+++ resolved
@@ -68,7 +68,6 @@
 
         from pipenv.utils.resolver import venv_resolve_deps
 
-<<<<<<< HEAD
         try:
             # Mutates the lockfile
             venv_resolve_deps(
@@ -83,6 +82,7 @@
                 pipfile=packages,
                 lockfile=lockfile,
                 old_lock_data=old_lock_data,
+                extra_pip_args=extra_pip_args,
             )
         except RuntimeError:
             sys.exit(1)
@@ -90,23 +90,6 @@
         except Exception:
             err.print(traceback.format_exc())
             sys.exit(1)
-=======
-        # Mutates the lockfile
-        venv_resolve_deps(
-            packages,
-            which=project._which,
-            project=project,
-            category=pipfile_category,
-            clear=clear,
-            pre=pre,
-            allow_global=system,
-            pypi_mirror=pypi_mirror,
-            pipfile=packages,
-            lockfile=lockfile,
-            old_lock_data=old_lock_data,
-            extra_pip_args=extra_pip_args,
-        )
->>>>>>> c6d7aba3
 
     # Overwrite any category packages with default packages.
     for category in lockfile_categories:
