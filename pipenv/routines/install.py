--- conflicted
+++ resolved
@@ -396,21 +396,12 @@
                     lockfile["_meta"].get("hash", {}).get("sha256")[-6:]
                 ),
                 bold=True,
-<<<<<<< HEAD
-=======
-            )
-        dev = dev or dev_only
-        if lockfile:
-            deps_list = list(
-                lockfile.get_requirements(dev=dev, only=dev_only, categories=[category])
->>>>>>> 85f01b4f
             )
         dev = dev or dev_only
         deps_list = list(
             lockfile.get_requirements(dev=dev, only=dev_only, categories=[category])
         )
         failed_deps_queue = queue.Queue()
-<<<<<<< HEAD
         editable_or_vcs_deps = [
             (dep, pip_line) for dep, pip_line in deps_list if (dep.link and dep.editable)
         ]
@@ -419,11 +410,7 @@
             for dep, pip_line in deps_list
             if not (dep.link and dep.editable)
         ]
-=======
-
-        editable_or_vcs_deps = [dep for dep in deps_list if (dep.editable or dep.vcs)]
-        normal_deps = [dep for dep in deps_list if not (dep.editable or dep.vcs)]
->>>>>>> 85f01b4f
+
         install_kwargs = {
             "no_deps": True,
             "ignore_hashes": ignore_hashes,
