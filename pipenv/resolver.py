--- conflicted
+++ resolved
@@ -657,6 +657,37 @@
     return []
 
 
+def parse_packages(packages, pre, clear, system, requirements_dir=None):
+    from pipenv.utils.indexes import parse_indexes
+    from pipenv.vendor.requirementslib.fileutils import cd, temp_path
+    from pipenv.vendor.requirementslib.models.requirements import Requirement
+
+    parsed_packages = []
+    for package in packages:
+        *_, line = parse_indexes(package)
+        line = " ".join(line)
+        pf = {}
+        req = Requirement.from_line(line)
+        if not req.name:
+            with temp_path(), cd(req.req.setup_info.base_dir):
+                sys.path.insert(0, req.req.setup_info.base_dir)
+                req.req.setup_info.get_info()
+                req.update_name_from_path(req.req.setup_info.base_dir)
+        try:
+            name, entry = req.pipfile_entry
+        except Exception:
+            continue
+        else:
+            if name is not None and entry is not None:
+                pf[name] = entry
+                parsed_packages.append(pf)
+    print("RESULTS:")
+    if parsed_packages:
+        print(json.dumps(parsed_packages))
+    else:
+        print(json.dumps([]))
+
+
 def _main(
     pre,
     clear,
@@ -665,13 +696,6 @@
     write,
     requirements_dir,
     packages,
-<<<<<<< HEAD
-    category=None,
-):
-    resolve_packages(
-        pre, clear, verbose, system, write, requirements_dir, packages, category
-    )
-=======
     parse_only=False,
     category=None,
 ):
@@ -687,7 +711,6 @@
         resolve_packages(
             pre, clear, verbose, system, write, requirements_dir, packages, category
         )
->>>>>>> 8e6da346
 
 
 def main(argv=None):
