--- conflicted
+++ resolved
@@ -1894,13 +1894,7 @@
     if editable:
         package_name = ' '.join(['-e', editable])
     more_packages = list(more_packages)
-<<<<<<< HEAD
-=======
-    if package_name == '-e':
-        if not more_packages:
-            raise click.BadArgumentUsage('Please provide path to editable package')
-        package_name = ' '.join([package_name, more_packages.pop(0)])
->>>>>>> 8256c538
+
     # capture indexes and extra indexes
     line = [package_name] + more_packages
     line = ' '.join(str(s) for s in line).strip()
@@ -1980,49 +1974,10 @@
             requirements_dir=requirements_directory,
             pypi_mirror=pypi_mirror,
         )
-<<<<<<< HEAD
-        # pip install:
-        with spinner():
-            c = pip_install(
-                package_name,
-                ignore_hashes=True,
-                allow_global=system,
-                selective_upgrade=selective_upgrade,
-                no_deps=False,
-                verbose=verbose,
-                pre=pre,
-                requirements_dir=requirements_directory.name,
-                index=index,
-                extra_indexes=extra_indexes,
-            )
-            # Warn if --editable wasn't passed.
-            try:
-                converted = Requirement.from_line(package_name)
-            except ValueError as e:
-                click.echo('{0}: {1}'.format(crayons.red('WARNING'), e))
-                requirements_directory.cleanup()
-                sys.exit(1)
-            if converted.is_vcs and not editable:
-                click.echo(
-                    '{0}: You installed a VCS dependency in non–editable mode. '
-                    'This will work fine, but sub-dependencies will not be resolved by {1}.'
-                    '\n  To enable this sub–dependency functionality, specify that this dependency is editable.'
-                    ''.format(
-                        crayons.red('Warning', bold=True),
-                        crayons.red('$ pipenv lock'),
-                    )
-                )
-        click.echo(crayons.blue(format_pip_output(c.out)))
-        # Ensure that package was successfully installed.
-        try:
-            assert c.return_code == 0
-        except AssertionError:
-=======
 
     # This is for if the user passed in dependencies, then we want to maek sure we
     else:
         for package_name in package_names:
->>>>>>> 8256c538
             click.echo(
                 crayons.normal(
                     u'Installing {0}...'.format(
