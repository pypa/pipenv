--- conflicted
+++ resolved
@@ -1562,15 +1562,8 @@
     cache_dir = Path(project.s.PIPENV_CACHE_DIR)
     default_exists_action = "w"
     if selective_upgrade:
-<<<<<<< HEAD
         default_exists_action = "i"
-    exists_action = vistir.misc.fs_str(
-        project.s.PIP_EXISTS_ACTION or default_exists_action
-    )
-=======
-        DEFAULT_EXISTS_ACTION = "i"
-    exists_action = project.s.PIP_EXISTS_ACTION or DEFAULT_EXISTS_ACTION
->>>>>>> 2bf70b74
+    exists_action = project.s.PIP_EXISTS_ACTION or default_exists_action
     pip_config = {
         "PIP_CACHE_DIR": cache_dir.as_posix(),
         "PIP_WHEEL_DIR": cache_dir.joinpath("wheels").as_posix(),
