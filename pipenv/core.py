# -*- coding=utf-8 -*-

import logging
import os
import sys
import shutil
import time
import json as simplejson
import click
import click_completion
import crayons
import dotenv
import delegator
import pipfile
import vistir
import warnings
import six

import urllib3.util as urllib3_util

from .cmdparse import Script
from .project import Project, SourceNotFound
from .utils import (
    convert_deps_to_pip,
    is_required_version,
    proper_case,
    pep423_name,
    venv_resolve_deps,
    escape_grouped_arguments,
    python_version,
    find_windows_executable,
    prepare_pip_source_args,
    is_valid_url,
    is_pypi_url,
    create_mirror_source,
    download_file,
    is_pinned,
    is_star,
    rmtree,
    clean_resolved_dep,
    parse_indexes,
    escape_cmd,
    create_spinner,
    get_canonical_names
)
from . import environments, pep508checker, progress
from .environments import (
    PIPENV_COLORBLIND,
    PIPENV_SHELL_FANCY,
    PIPENV_SKIP_VALIDATION,
    PIPENV_HIDE_EMOJIS,
    PIPENV_YES,
    PIPENV_DEFAULT_PYTHON_VERSION,
    PIPENV_MAX_SUBPROCESS,
    PIPENV_DONT_USE_PYENV,
    SESSION_IS_INTERACTIVE,
    PIPENV_CACHE_DIR,
    PIPENV_PYUP_API_KEY,
)
from ._compat import fix_utf8
from . import exceptions

# Packages that should be ignored later.
BAD_PACKAGES = (
    "distribute",
    "packaging",
    "pip",
    "pkg-resources",
    "setuptools",
    "wheel",
)

FIRST_PACKAGES = ("cython",)
# Are we using the default Python?
USING_DEFAULT_PYTHON = True
if not PIPENV_HIDE_EMOJIS:
    now = time.localtime()
    # Halloween easter-egg.
    if ((now.tm_mon == 10) and (now.tm_mday == 30)) or (
        (now.tm_mon == 10) and (now.tm_mday == 31)
    ):
        INSTALL_LABEL = "🎃   "
    # Christmas easter-egg.
    elif ((now.tm_mon == 12) and (now.tm_mday == 24)) or (
        (now.tm_mon == 12) and (now.tm_mday == 25)
    ):
        INSTALL_LABEL = "🎅   "
    else:
        INSTALL_LABEL = "🐍   "
    INSTALL_LABEL2 = crayons.normal("☤  ", bold=True)
    STARTING_LABEL = "    "
else:
    INSTALL_LABEL = "   "
    INSTALL_LABEL2 = "   "
    STARTING_LABEL = "   "
# Enable shell completion.
click_completion.init()
# Disable colors, for the color blind and others who do not prefer colors.
if PIPENV_COLORBLIND:
    crayons.disable()


def which(command, location=None, allow_global=False):
    if not allow_global and location is None:
        if project.virtualenv_exists:
            location = project.virtualenv_location
        else:
            location = os.environ.get("VIRTUAL_ENV", None)
    if not (location and os.path.exists(location)) and not allow_global:
        raise RuntimeError("location not created nor specified")
    if not allow_global:
        if os.name == "nt":
            p = find_windows_executable(os.path.join(location, "Scripts"), command)
        else:
            p = os.path.join(location, "bin", command)
    else:
        if command == "python":
            p = sys.executable
    if not os.path.exists(p):
        if command == "python":
            p = sys.executable or system_which("python")
        else:
            p = system_which(command)
    return p


project = Project(which=which)


def do_clear():
    click.echo(crayons.white(fix_utf8("Clearing caches…"), bold=True))
    try:
        from pip._internal import locations
    except ImportError:  # pip 9.
        from pip import locations

    try:
        shutil.rmtree(PIPENV_CACHE_DIR)
        shutil.rmtree(locations.USER_CACHE_DIR)
    except OSError as e:
        # Ignore FileNotFoundError. This is needed for Python 2.7.
        import errno

        if e.errno == errno.ENOENT:
            pass
        raise


def load_dot_env():
    """Loads .env file into sys.environ."""
    if not environments.PIPENV_DONT_LOAD_ENV:
        # If the project doesn't exist yet, check current directory for a .env file
        project_directory = project.project_directory or "."
        dotenv_file = environments.PIPENV_DOTENV_LOCATION or os.sep.join(
            [project_directory, ".env"]
        )

        if os.path.isfile(dotenv_file):
            click.echo(
                crayons.normal(fix_utf8("Loading .env environment variables…"), bold=True),
                err=True,
            )
        else:
            if environments.PIPENV_DOTENV_LOCATION:
                click.echo(
                    "{0}: file {1}={2} does not exist!!\n{3}".format(
                        crayons.red("Warning", bold=True),
                        crayons.normal("PIPENV_DOTENV_LOCATION", bold=True),
                        crayons.normal(environments.PIPENV_DOTENV_LOCATION, bold=True),
                        crayons.red("Not loading environment variables.", bold=True),
                    ),
                    err=True,
                )
        dotenv.load_dotenv(dotenv_file, override=True)


def add_to_path(p):
    """Adds a given path to the PATH."""
    if p not in os.environ["PATH"]:
        os.environ["PATH"] = "{0}{1}{2}".format(p, os.pathsep, os.environ["PATH"])


def cleanup_virtualenv(bare=True):
    """Removes the virtualenv directory from the system."""
    if not bare:
        click.echo(crayons.red("Environment creation aborted."))
    try:
        # Delete the virtualenv.
        rmtree(project.virtualenv_location)
    except OSError as e:
        click.echo(
            "{0} An error occurred while removing {1}!".format(
                crayons.red("Error: ", bold=True),
                crayons.green(project.virtualenv_location),
            ),
            err=True,
        )
        click.echo(crayons.blue(e), err=True)


def import_requirements(r=None, dev=False):
    from .patched.notpip._vendor import requests as pip_requests
    from .vendor.pip_shims.shims import parse_requirements

    # Parse requirements.txt file with Pip's parser.
    # Pip requires a `PipSession` which is a subclass of requests.Session.
    # Since we're not making any network calls, it's initialized to nothing.
    if r:
        assert os.path.isfile(r)
    # Default path, if none is provided.
    if r is None:
        r = project.requirements_location
    with open(r, "r") as f:
        contents = f.read()
    indexes = []
    trusted_hosts = []
    # Find and add extra indexes.
    for line in contents.split("\n"):
        line_indexes, _trusted_hosts, _ = parse_indexes(line.strip())
        indexes.extend(line_indexes)
        trusted_hosts.extend(_trusted_hosts)
    indexes = sorted(set(indexes))
    trusted_hosts = sorted(set(trusted_hosts))
    reqs = [f for f in parse_requirements(r, session=pip_requests)]
    for package in reqs:
        if package.name not in BAD_PACKAGES:
            if package.link is not None:
                package_string = (
                    "-e {0}".format(package.link)
                    if package.editable
                    else str(package.link)
                )
                project.add_package_to_pipfile(package_string, dev=dev)
            else:
                project.add_package_to_pipfile(str(package.req), dev=dev)
    for index in indexes:
        trusted = index in trusted_hosts
        project.add_index_to_pipfile(index, verify_ssl=trusted)
    project.recase_pipfile()


def ensure_environment():
    # Skip this on Windows…
    if os.name != "nt":
        if "LANG" not in os.environ:
            click.echo(
                "{0}: the environment variable {1} is not set!"
                "\nWe recommend setting this in {2} (or equivalent) for "
                "proper expected behavior.".format(
                    crayons.red("Warning", bold=True),
                    crayons.normal("LANG", bold=True),
                    crayons.green("~/.profile"),
                ),
                err=True,
            )


def import_from_code(path="."):
    from pipreqs import pipreqs

    rs = []
    try:
        for r in pipreqs.get_all_imports(path):
            if r not in BAD_PACKAGES:
                rs.append(r)
        pkg_names = pipreqs.get_pkg_names(rs)
        return [proper_case(r) for r in pkg_names]

    except Exception:
        return []


def ensure_pipfile(validate=True, skip_requirements=False, system=False):
    """Creates a Pipfile for the project, if it doesn't exist."""
    from .environments import PIPENV_VIRTUALENV

    # Assert Pipfile exists.
    python = which("python") if not (USING_DEFAULT_PYTHON or system) else None
    if project.pipfile_is_empty:
        # Show an error message and exit if system is passed and no pipfile exists
        if system and not PIPENV_VIRTUALENV:
            raise exceptions.PipenvOptionsError(
                "--system",
                "--system is intended to be used for pre-existing Pipfile "
                "installation, not installation of specific packages. Aborting."
            )
        # If there's a requirements file, but no Pipfile…
        if project.requirements_exists and not skip_requirements:
            click.echo(
                crayons.normal(
                    fix_utf8("requirements.txt found, instead of Pipfile! Converting…"),
                    bold=True,
                )
            )
            # Create a Pipfile…
            project.create_pipfile(python=python)
            with create_spinner("Importing requirements...") as sp:
                # Import requirements.txt.
                try:
                    import_requirements()
                except Exception:
                    sp.fail(environments.PIPENV_SPINNER_FAIL_TEXT.format("Failed..."))
                else:
                    sp.ok(environments.PIPENV_SPINNER_OK_TEXT.format("Success!"))
            # Warn the user of side-effects.
            click.echo(
                u"{0}: Your {1} now contains pinned versions, if your {2} did. \n"
                "We recommend updating your {1} to specify the {3} version, instead."
                "".format(
                    crayons.red("Warning", bold=True),
                    crayons.normal("Pipfile", bold=True),
                    crayons.normal("requirements.txt", bold=True),
                    crayons.normal('"*"', bold=True),
                )
            )
        else:
            click.echo(
                crayons.normal(fix_utf8("Creating a Pipfile for this project…"), bold=True),
                err=True,
            )
            # Create the pipfile if it doesn't exist.
            project.create_pipfile(python=python)
    # Validate the Pipfile's contents.
    if validate and project.virtualenv_exists and not PIPENV_SKIP_VALIDATION:
        # Ensure that Pipfile is using proper casing.
        p = project.parsed_pipfile
        changed = project.ensure_proper_casing()
        # Write changes out to disk.
        if changed:
            click.echo(
                crayons.normal(u"Fixing package names in Pipfile…", bold=True), err=True
            )
            project.write_toml(p)


def find_a_system_python(line):
    """Find a Python installation from a given line.

    This tries to parse the line in various of ways:

    * Looks like an absolute path? Use it directly.
    * Looks like a py.exe call? Use py.exe to get the executable.
    * Starts with "py" something? Looks like a python command. Try to find it
      in PATH, and use it directly.
    * Search for "python" and "pythonX.Y" executables in PATH to find a match.
    * Nothing fits, return None.
    """
    if not line:
        return None
    if os.path.isabs(line):
        return line
    from .vendor.pythonfinder import Finder

    finder = Finder(system=False, global_search=True)
    if (line.startswith("py ") or line.startswith("py.exe ")) and os.name == "nt":
        line = line.split(" ", 1)[1].lstrip("-")
    elif line.startswith("py"):
        python_entry = finder.which(line)
        if python_entry:
            return python_entry.path.as_posix()
        return None
    python_entry = finder.find_python_version(line)
    if not python_entry:
        python_entry = finder.which("python{0}".format(line))
    if python_entry:
        return python_entry.path.as_posix()
    return None


def ensure_python(three=None, python=None):
    # Support for the PIPENV_PYTHON environment variable.
    from .environments import PIPENV_PYTHON

    if PIPENV_PYTHON and python is False and three is None:
        python = PIPENV_PYTHON

    def abort():
        click.echo(
            "You can specify specific versions of Python with:\n  {0}".format(
                crayons.red(
                    "$ pipenv --python {0}".format(
                        os.sep.join(("path", "to", "python"))
                    )
                )
            ),
            err=True,
        )
        sys.exit(1)

    global USING_DEFAULT_PYTHON
    USING_DEFAULT_PYTHON = three is None and not python
    # Find out which python is desired.
    if not python:
        python = convert_three_to_python(three, python)
    if not python:
        python = project.required_python_version
    if not python:
        python = PIPENV_DEFAULT_PYTHON_VERSION
    path_to_python = find_a_system_python(python)
    if not path_to_python and python is not None:
        # We need to install Python.
        click.echo(
            u"{0}: Python {1} {2}".format(
                crayons.red("Warning", bold=True),
                crayons.blue(python),
                fix_utf8("was not found on your system…"),
            ),
            err=True,
        )
        # Pyenv is installed
        from .vendor.pythonfinder.environment import PYENV_INSTALLED

        if not PYENV_INSTALLED:
            abort()
        else:
            if (not PIPENV_DONT_USE_PYENV) and (SESSION_IS_INTERACTIVE or PIPENV_YES):
                from .pyenv import Runner, PyenvError

                pyenv = Runner("pyenv")
                try:
                    version = pyenv.find_version_to_install(python)
                except ValueError:
                    abort()
                except PyenvError as e:
                    click.echo(fix_utf8("Something went wrong…"))
                    click.echo(crayons.blue(e.err), err=True)
                    abort()
                s = "{0} {1} {2}".format(
                    "Would you like us to install",
                    crayons.green("CPython {0}".format(version)),
                    "with pyenv?",
                )
                # Prompt the user to continue…
                if not (PIPENV_YES or click.confirm(s, default=True)):
                    abort()
                else:
                    # Tell the user we're installing Python.
                    click.echo(
                        u"{0} {1} {2} {3}{4}".format(
                            crayons.normal(u"Installing", bold=True),
                            crayons.green(u"CPython {0}".format(version), bold=True),
                            crayons.normal(u"with pyenv", bold=True),
                            crayons.normal(u"(this may take a few minutes)"),
                            crayons.normal(fix_utf8("…"), bold=True),
                        )
                    )
                    with create_spinner("Installing python...") as sp:
                        try:
                            c = pyenv.install(version)
                        except PyenvError as e:
                            sp.fail(environments.PIPENV_SPINNER_FAIL_TEXT.format(
                                "Failed...")
                            )
                            click.echo(fix_utf8("Something went wrong…"), err=True)
                            click.echo(crayons.blue(e.err), err=True)
                        else:
                            sp.ok(environments.PIPENV_SPINNER_OK_TEXT.format("Success!"))
                            # Print the results, in a beautiful blue…
                            click.echo(crayons.blue(c.out), err=True)
                    # Find the newly installed Python, hopefully.
                    version = str(version)
                    path_to_python = find_a_system_python(version)
                    try:
                        assert python_version(path_to_python) == version
                    except AssertionError:
                        click.echo(
                            "{0}: The Python you just installed is not available on your {1}, apparently."
                            "".format(
                                crayons.red("Warning", bold=True),
                                crayons.normal("PATH", bold=True),
                            ),
                            err=True,
                        )
                        sys.exit(1)
    return path_to_python


def ensure_virtualenv(three=None, python=None, site_packages=False, pypi_mirror=None):
    """Creates a virtualenv, if one doesn't exist."""
    from .environments import PIPENV_USE_SYSTEM

    def abort():
        sys.exit(1)

    global USING_DEFAULT_PYTHON
    if not project.virtualenv_exists:
        try:
            # Ensure environment variables are set properly.
            ensure_environment()
            # Ensure Python is available.
            python = ensure_python(three=three, python=python)
            # Create the virtualenv.
            # Abort if --system (or running in a virtualenv).
            if PIPENV_USE_SYSTEM:
                click.echo(
                    crayons.red(
                        "You are attempting to re–create a virtualenv that "
                        "Pipenv did not create. Aborting."
                    )
                )
                sys.exit(1)
            do_create_virtualenv(
                python=python, site_packages=site_packages, pypi_mirror=pypi_mirror
            )
        except KeyboardInterrupt:
            # If interrupted, cleanup the virtualenv.
            cleanup_virtualenv(bare=False)
            sys.exit(1)
    # If --three, --two, or --python were passed…
    elif (python) or (three is not None) or (site_packages is not False):
        USING_DEFAULT_PYTHON = False
        # Ensure python is installed before deleting existing virtual env
        ensure_python(three=three, python=python)
        click.echo(crayons.red("Virtualenv already exists!"), err=True)
        # If VIRTUAL_ENV is set, there is a possibility that we are
        # going to remove the active virtualenv that the user cares
        # about, so confirm first.
        if "VIRTUAL_ENV" in os.environ:
            if not (
                PIPENV_YES or click.confirm("Remove existing virtualenv?", default=True)
            ):
                abort()
        click.echo(
            crayons.normal(fix_utf8("Removing existing virtualenv…"), bold=True), err=True
        )
        # Remove the virtualenv.
        cleanup_virtualenv(bare=True)
        # Call this function again.
        ensure_virtualenv(
            three=three,
            python=python,
            site_packages=site_packages,
            pypi_mirror=pypi_mirror,
        )


def ensure_project(
    three=None,
    python=None,
    validate=True,
    system=False,
    warn=True,
    site_packages=False,
    deploy=False,
    skip_requirements=False,
    pypi_mirror=None,
    clear=False,
):
    """Ensures both Pipfile and virtualenv exist for the project."""
    from .environments import PIPENV_USE_SYSTEM

    # Clear the caches, if appropriate.
    if clear:
        print("clearing")
        sys.exit(1)

    # Automatically use an activated virtualenv.
    if PIPENV_USE_SYSTEM:
        system = True
    if not project.pipfile_exists:
        if deploy is True:
            raise exceptions.PipfileNotFound
        else:
            project.touch_pipfile()
    # Skip virtualenv creation when --system was used.
    if not system:
        ensure_virtualenv(
            three=three,
            python=python,
            site_packages=site_packages,
            pypi_mirror=pypi_mirror,
        )
        if warn:
            # Warn users if they are using the wrong version of Python.
            if project.required_python_version:
                path_to_python = which("python") or which("py")
                if path_to_python and project.required_python_version not in (
                    python_version(path_to_python) or ""
                ):
                    click.echo(
                        "{0}: Your Pipfile requires {1} {2}, "
                        "but you are using {3} ({4}).".format(
                            crayons.red("Warning", bold=True),
                            crayons.normal("python_version", bold=True),
                            crayons.blue(project.required_python_version),
                            crayons.blue(python_version(path_to_python)),
                            crayons.green(shorten_path(path_to_python)),
                        ),
                        err=True,
                    )
                    click.echo(
                        "  {0} and rebuilding the virtual environment "
                        "may resolve the issue.".format(crayons.green("$ pipenv --rm")),
                        err=True,
                    )
                    if not deploy:
                        click.echo(
                            "  {0} will surely fail."
                            "".format(crayons.red("$ pipenv check")),
                            err=True,
                        )
                    else:
                        raise exceptions.DeployException
    # Ensure the Pipfile exists.
    ensure_pipfile(
        validate=validate, skip_requirements=skip_requirements, system=system
    )


def shorten_path(location, bold=False):
    """Returns a visually shorter representation of a given system path."""
    original = location
    short = os.sep.join(
        [s[0] if len(s) > (len("2long4")) else s for s in location.split(os.sep)]
    )
    short = short.split(os.sep)
    short[-1] = original.split(os.sep)[-1]
    if bold:
        short[-1] = str(crayons.normal(short[-1], bold=True))
    return os.sep.join(short)


# return short
def do_where(virtualenv=False, bare=True):
    """Executes the where functionality."""
    if not virtualenv:
        location = project.pipfile_location
        # Shorten the virtual display of the path to the virtualenv.
        if not bare:
            location = shorten_path(location)
        if not location:
            click.echo(
                "No Pipfile present at project home. Consider running "
                "{0} first to automatically generate a Pipfile for you."
                "".format(crayons.green("`pipenv install`")),
                err=True,
            )
        elif not bare:
            click.echo(
                "Pipfile found at {0}.\n  Considering this to be the project home."
                "".format(crayons.green(location)),
                err=True,
            )
            pass
        else:
            click.echo(project.project_directory)
    else:
        location = project.virtualenv_location
        if not bare:
            click.echo(
                "Virtualenv location: {0}".format(crayons.green(location)), err=True
            )
        else:
            click.echo(location)


def _cleanup_procs(procs, concurrent, failed_deps_queue, retry=True):
    while not procs.empty():
        c = procs.get()
        # if concurrent:
        c.block()
        failed = False
        if c.return_code != 0:
            failed = True
        if "Ignoring" in c.out:
            click.echo(crayons.yellow(c.out.strip()))
        elif environments.is_verbose():
            click.echo(crayons.blue(c.out.strip() or c.err.strip()))
        # The Installation failed…
        if failed:
            if not retry:
                # The Installation failed…
                # We echo both c.out and c.err because pip returns error details on out.
                err = c.err.strip().splitlines() if c.err else []
                out = c.out.strip().splitlines() if c.out else []
                err_lines = [line for line in [out, err]]
                # Return the subprocess' return code.
                raise exceptions.InstallError(c.dep.name, extra=err_lines)
            # Save the Failed Dependency for later.
            dep = c.dep.copy()
            failed_deps_queue.put(dep)
            # Alert the user.
            click.echo(
                "{0} {1}! Will try again.".format(
                    crayons.red("An error occurred while installing"),
                    crayons.green(dep.as_line()),
                ), err=True
            )


def batch_install(deps_list, procs, failed_deps_queue,
                  requirements_dir, no_deps=False, ignore_hashes=False,
                  allow_global=False, blocking=False, pypi_mirror=None,
                  nprocs=PIPENV_MAX_SUBPROCESS, retry=True):

    failed = (not retry)
    if not failed:
        label = INSTALL_LABEL if os.name != "nt" else ""
    else:
        label = INSTALL_LABEL2

    deps_list_bar = progress.bar(
        deps_list, width=32,
        label=label
    )
    indexes = []
    trusted_hosts = []
    # Install these because
    for dep in deps_list_bar:
        index = None
        if dep.index:
            index = project.find_source(dep.index)
            indexes.append(index)
            if not index.get("verify_ssl", False):
                trusted_hosts.append(urllib3_util.parse_url(index.get("url")).host)
        # Install the module.
        is_artifact = False
        if dep.is_file_or_url and (dep.is_direct_url or any(
            dep.req.uri.endswith(ext) for ext in ["zip", "tar.gz"]
        )):
            is_artifact = True

        extra_indexes = []
        if not index and indexes:
            index = next(iter(indexes))
            if len(indexes) > 1:
                extra_indexes = indexes[1:]

        with vistir.contextmanagers.temp_environ():
            os.environ["PIP_USER"] = vistir.compat.fs_str("0")
            c = pip_install(
                dep,
                ignore_hashes=any([ignore_hashes, dep.editable, dep.is_vcs]),
                allow_global=allow_global,
                no_deps=False if is_artifact else no_deps,
                block=any([dep.is_vcs, blocking]),
                index=index,
                requirements_dir=requirements_dir,
                pypi_mirror=pypi_mirror,
                trusted_hosts=trusted_hosts,
                extra_indexes=extra_indexes
            )
            if procs.qsize() < nprocs:
                c.dep = dep
                procs.put(c)

            if procs.full() or procs.qsize() == len(deps_list):
                _cleanup_procs(procs, not blocking, failed_deps_queue, retry=retry)


def do_install_dependencies(
    dev=False,
    only=False,
    bare=False,
    requirements=False,
    allow_global=False,
    ignore_hashes=False,
    skip_lock=False,
    concurrent=True,
    requirements_dir=None,
    pypi_mirror=False,
):
    """"Executes the install functionality.

    If requirements is True, simply spits out a requirements format to stdout.
    """

    from six.moves import queue
    if requirements:
        bare = True
    blocking = not concurrent
    # Load the lockfile if it exists, or if only is being used (e.g. lock is being used).
    if skip_lock or only or not project.lockfile_exists:
        if not bare:
            click.echo(
                crayons.normal(fix_utf8("Installing dependencies from Pipfile…"), bold=True)
            )
            lockfile = project.get_or_create_lockfile()
    else:
        lockfile = project.get_or_create_lockfile()
        if not bare:
            click.echo(
                crayons.normal(
                    fix_utf8("Installing dependencies from Pipfile.lock ({0})…".format(
                        lockfile["_meta"].get("hash", {}).get("sha256")[-6:]
                    )),
                    bold=True,
                )
            )
    # Allow pip to resolve dependencies when in skip-lock mode.
    no_deps = not skip_lock
<<<<<<< HEAD
    deps_list = list(lockfile.get_requirements(dev=dev, only=True))
=======
    failed_deps_list = []
    deps_list = list(lockfile.get_requirements(dev=dev, only=requirements))
>>>>>>> 1c9b9290
    if requirements:
        index_args = prepare_pip_source_args(project.sources)
        index_args = " ".join(index_args).replace(" -", "\n-")
        deps = [
            req.as_line(sources=False, include_hashes=False) for req in deps_list
        ]
        # Output only default dependencies
        click.echo(index_args)
        click.echo(
            "\n".join(sorted(deps))
        )
        sys.exit(0)

    procs = queue.Queue(maxsize=PIPENV_MAX_SUBPROCESS)
    failed_deps_queue = queue.Queue()

    install_kwargs = {
        "no_deps": no_deps, "ignore_hashes": ignore_hashes, "allow_global": allow_global,
        "blocking": blocking, "pypi_mirror": pypi_mirror
    }
    if concurrent:
        install_kwargs["nprocs"] = PIPENV_MAX_SUBPROCESS
    else:
        install_kwargs["nprocs"] = 1

    batch_install(
        deps_list, procs, failed_deps_queue, requirements_dir, **install_kwargs
    )

    if not procs.empty():
        _cleanup_procs(procs, concurrent, failed_deps_queue)

    # Iterate over the hopefully-poorly-packaged dependencies…
    if not failed_deps_queue.empty():
        click.echo(
            crayons.normal(fix_utf8("Installing initially failed dependencies…"), bold=True)
        )
        retry_list = []
        while not failed_deps_queue.empty():
            failed_dep = failed_deps_queue.get()
            retry_list.append(failed_dep)
        install_kwargs.update({
            "nprocs": 1,
            "retry": False,
            "blocking": True,
        })
        batch_install(
            retry_list, procs, failed_deps_queue, requirements_dir, **install_kwargs
        )
    if not procs.empty():
        _cleanup_procs(procs, False, failed_deps_queue, retry=False)


def convert_three_to_python(three, python):
    """Converts a Three flag into a Python flag, and raises customer warnings
    in the process, if needed.
    """
    if not python:
        if three is False:
            return "2"

        elif three is True:
            return "3"

    else:
        return python


def do_create_virtualenv(python=None, site_packages=False, pypi_mirror=None):
    """Creates a virtualenv."""
    click.echo(
        crayons.normal(fix_utf8("Creating a virtualenv for this project…"), bold=True), err=True
    )
    click.echo(
        u"Pipfile: {0}".format(crayons.red(project.pipfile_location, bold=True)),
        err=True,
    )

    # Default to using sys.executable, if Python wasn't provided.
    if not python:
        python = sys.executable
    click.echo(
        u"{0} {1} {3} {2}".format(
            crayons.normal("Using", bold=True),
            crayons.red(python, bold=True),
            crayons.normal(fix_utf8("to create virtualenv…"), bold=True),
            crayons.green("({0})".format(python_version(python))),
        ),
        err=True,
    )

    cmd = [
        vistir.compat.Path(sys.executable).absolute().as_posix(),
        "-m",
        "virtualenv",
        "--prompt=({0}) ".format(project.name),
        "--python={0}".format(python),
        project.get_location_for_virtualenv(),
    ]

    # Pass site-packages flag to virtualenv, if desired…
    if site_packages:
        click.echo(
            crayons.normal(fix_utf8("Making site-packages available…"), bold=True), err=True
        )
        cmd.append("--system-site-packages")

    if pypi_mirror:
        pip_config = {"PIP_INDEX_URL": vistir.misc.fs_str(pypi_mirror)}
    else:
        pip_config = {}

    # Actually create the virtualenv.
    nospin = environments.PIPENV_NOSPIN
    c = vistir.misc.run(
        cmd, verbose=False, return_object=True,
        spinner_name=environments.PIPENV_SPINNER, combine_stderr=False,
        block=False, nospin=nospin, env=pip_config,
    )
    click.echo(crayons.blue("{0}".format(c.out)), err=True)
    if c.returncode != 0:
        raise exceptions.VirtualenvCreationException(
            extra=[crayons.blue("{0}".format(c.err)),]
        )

    # Associate project directory with the environment.
    # This mimics Pew's "setproject".
    project_file_name = os.path.join(project.virtualenv_location, ".project")
    with open(project_file_name, "w") as f:
        f.write(vistir.misc.fs_str(project.project_directory))
    from .environment import Environment
    sources = project.pipfile_sources
    project._environment = Environment(
        prefix=project.get_location_for_virtualenv(),
        is_venv=True,
        sources=sources,
        pipfile=project.parsed_pipfile
    )
    project._environment.add_dist("pipenv")
    # Say where the virtualenv is.
    do_where(virtualenv=True, bare=False)


def parse_download_fname(fname, name):
    fname, fextension = os.path.splitext(fname)
    if fextension == ".whl":
        fname = "-".join(fname.split("-")[:-3])
    if fname.endswith(".tar"):
        fname, _ = os.path.splitext(fname)
    # Substring out package name (plus dash) from file name to get version.
    version = fname[len(name) + 1 :]
    # Ignore implicit post releases in version number.
    if "-" in version and version.split("-")[1].isdigit():
        version = version.split("-")[0]
    return version


def get_downloads_info(names_map, section):
    from .vendor.requirementslib.models.requirements import Requirement

    info = []
    p = project.parsed_pipfile
    for fname in os.listdir(project.download_location):
        # Get name from filename mapping.
        name = Requirement.from_line(names_map[fname]).name
        # Get the version info from the filenames.
        version = parse_download_fname(fname, name)
        # Get the hash of each file.
        cmd = '{0} hash "{1}"'.format(
            escape_grouped_arguments(which_pip()),
            os.sep.join([project.download_location, fname]),
        )
        c = delegator.run(cmd)
        hash = c.out.split("--hash=")[1].strip()
        # Verify we're adding the correct version from Pipfile
        # and not one from a dependency.
        specified_version = p[section].get(name, "")
        if is_required_version(version, specified_version):
            info.append(dict(name=name, version=version, hash=hash))
    return info


def overwrite_dev(prod, dev):
    dev_keys = set(list(dev.keys()))
    prod_keys = set(list(prod.keys()))
    for pkg in dev_keys & prod_keys:
        dev[pkg] = prod[pkg]
    return dev


def do_lock(
    ctx=None,
    system=False,
    clear=False,
    pre=False,
    keep_outdated=False,
    write=True,
    pypi_mirror=None,
):
    """Executes the freeze functionality."""

    cached_lockfile = {}
    if not pre:
        pre = project.settings.get("allow_prereleases")
    if keep_outdated:
        if not project.lockfile_exists:
            raise exceptions.PipenvOptionsError(
                "--keep-outdated", ctx=ctx,
                message="Pipfile.lock must exist to use --keep-outdated!"
            )
        cached_lockfile = project.lockfile_content
    # Create the lockfile.
    lockfile = project._lockfile
    # Cleanup lockfile.
    for section in ("default", "develop"):
        for k, v in lockfile[section].copy().items():
            if not hasattr(v, "keys"):
                del lockfile[section][k]
    # Ensure that develop inherits from default.
    dev_packages = project.dev_packages.copy()
    dev_packages = overwrite_dev(project.packages, dev_packages)
    # Resolve dev-package dependencies, with pip-tools.
    for is_dev in [True, False]:
        pipfile_section = "dev_packages" if is_dev else "packages"
        lockfile_section = "develop" if is_dev else "default"
        packages = getattr(project, pipfile_section)

        if write:
            # Alert the user of progress.
            click.echo(
                u"{0} {1} {2}".format(
                    crayons.normal(u"Locking"),
                    crayons.red(u"[{0}]".format(pipfile_section.replace("_", "-"))),
                    crayons.normal(fix_utf8("dependencies…")),
                ),
                err=True,
            )

        deps = convert_deps_to_pip(
            packages, project, r=False, include_index=True
        )
        # Mutates the lockfile
        venv_resolve_deps(
            deps,
            which=which,
            project=project,
            dev=is_dev,
            clear=clear,
            pre=pre,
            allow_global=system,
            pypi_mirror=pypi_mirror,
            pipfile=packages,
            lockfile=lockfile
        )

    # Support for --keep-outdated…
    if keep_outdated:
        from pipenv.vendor.packaging.utils import canonicalize_name
        for section_name, section in (
            ("default", project.packages),
            ("develop", project.dev_packages),
        ):
            for package_specified in section.keys():
                if not is_pinned(section[package_specified]):
                    canonical_name = canonicalize_name(package_specified)
                    if canonical_name in cached_lockfile[section_name]:
                        lockfile[section_name][canonical_name] = cached_lockfile[
                            section_name
                        ][canonical_name].copy()
    # Overwrite any develop packages with default packages.
    lockfile["develop"].update(overwrite_dev(lockfile.get("default", {}), lockfile["develop"]))
    if write:
        project.write_lockfile(lockfile)
        click.echo(
            "{0}".format(
                crayons.normal(
                    "Updated Pipfile.lock ({0})!".format(
                        lockfile["_meta"].get("hash", {}).get("sha256")[-6:]
                    ),
                    bold=True,
                )
            ),
            err=True,
        )
    else:
        return lockfile


def do_purge(bare=False, downloads=False, allow_global=False):
    """Executes the purge functionality."""

    if downloads:
        if not bare:
            click.echo(crayons.normal(fix_utf8("Clearing out downloads directory…"), bold=True))
        shutil.rmtree(project.download_location)
        return

    # Remove comments from the output, if any.
    installed = set([
        pep423_name(pkg.project_name) for pkg in project.environment.get_installed_packages()
    ])
    bad_pkgs = set([pep423_name(pkg) for pkg in BAD_PACKAGES])
    # Remove setuptools, pip, etc from targets for removal
    to_remove = installed - bad_pkgs

    # Skip purging if there is no packages which needs to be removed
    if not to_remove:
        if not bare:
            click.echo("Found 0 installed package, skip purging.")
            click.echo(crayons.green("Environment now purged and fresh!"))
        return installed

    if not bare:
        click.echo(
            fix_utf8("Found {0} installed package(s), purging…".format(len(to_remove)))
        )

    command = "{0} uninstall {1} -y".format(
        escape_grouped_arguments(which_pip(allow_global=allow_global)),
        " ".join(to_remove),
    )
    if environments.is_verbose():
        click.echo("$ {0}".format(command))
    c = delegator.run(command)
    if c.return_code != 0:
        raise exceptions.UninstallError(installed, command, c.out + c.err, c.return_code)
    if not bare:
        click.echo(crayons.blue(c.out))
        click.echo(crayons.green("Environment now purged and fresh!"))
    return installed


def do_init(
    dev=False,
    requirements=False,
    allow_global=False,
    ignore_pipfile=False,
    skip_lock=False,
    system=False,
    concurrent=True,
    deploy=False,
    pre=False,
    keep_outdated=False,
    requirements_dir=None,
    pypi_mirror=None,
):
    """Executes the init functionality."""
    from .environments import PIPENV_VIRTUALENV

    if not system:
        if not project.virtualenv_exists:
            try:
                do_create_virtualenv(pypi_mirror=pypi_mirror)
            except KeyboardInterrupt:
                cleanup_virtualenv(bare=False)
                sys.exit(1)
    # Ensure the Pipfile exists.
    if not deploy:
        ensure_pipfile(system=system)
    if not requirements_dir:
        requirements_dir = vistir.path.create_tracked_tempdir(
            suffix="-requirements", prefix="pipenv-"
        )
    # Write out the lockfile if it doesn't exist, but not if the Pipfile is being ignored
    if (project.lockfile_exists and not ignore_pipfile) and not skip_lock:
        old_hash = project.get_lockfile_hash()
        new_hash = project.calculate_pipfile_hash()
        if new_hash != old_hash:
            if deploy:
                click.echo(
                    crayons.red(
                        "Your Pipfile.lock ({0}) is out of date. Expected: ({1}).".format(
                            old_hash[-6:], new_hash[-6:]
                        )
                    )
                )
                raise exceptions.DeployException
                sys.exit(1)
            elif (system or allow_global) and not (PIPENV_VIRTUALENV):
                click.echo(
                    crayons.red(fix_utf8(
                        "Pipfile.lock ({0}) out of date, but installation "
                        "uses {1}… re-building lockfile must happen in "
                        "isolation. Please rebuild lockfile in a virtualenv. "
                        "Continuing anyway…".format(
                            crayons.white(old_hash[-6:]), crayons.white("--system")
                        )),
                        bold=True,
                    ),
                    err=True,
                )
            else:
                if old_hash:
                    msg = fix_utf8("Pipfile.lock ({1}) out of date, updating to ({0})…")
                else:
                    msg = fix_utf8("Pipfile.lock is corrupted, replaced with ({0})…")
                click.echo(
                    crayons.red(msg.format(old_hash[-6:], new_hash[-6:]), bold=True),
                    err=True,
                )
                do_lock(
                    system=system,
                    pre=pre,
                    keep_outdated=keep_outdated,
                    write=True,
                    pypi_mirror=pypi_mirror,
                )
    # Write out the lockfile if it doesn't exist.
    if not project.lockfile_exists and not skip_lock:
        # Unless we're in a virtualenv not managed by pipenv, abort if we're
        # using the system's python.
        if (system or allow_global) and not (PIPENV_VIRTUALENV):
            raise exceptions.PipenvOptionsError(
                "--system",
                "--system is intended to be used for Pipfile installation, "
                "not installation of specific packages. Aborting.\n"
                "See also: --deploy flag."
            )
        else:
            click.echo(
                crayons.normal(fix_utf8("Pipfile.lock not found, creating…"), bold=True),
                err=True,
            )
            do_lock(
                system=system,
                pre=pre,
                keep_outdated=keep_outdated,
                write=True,
                pypi_mirror=pypi_mirror,
            )
    do_install_dependencies(
        dev=dev,
        requirements=requirements,
        allow_global=allow_global,
        skip_lock=skip_lock,
        concurrent=concurrent,
        requirements_dir=requirements_dir,
        pypi_mirror=pypi_mirror,
    )

    # Hint the user what to do to activate the virtualenv.
    if not allow_global and not deploy and "PIPENV_ACTIVE" not in os.environ:
        click.echo(
            "To activate this project's virtualenv, run {0}.\n"
            "Alternatively, run a command "
            "inside the virtualenv with {1}.".format(
                crayons.red("pipenv shell"), crayons.red("pipenv run")
            )
        )


def pip_install(
    requirement=None,
    r=None,
    allow_global=False,
    ignore_hashes=False,
    no_deps=True,
    block=True,
    index=None,
    pre=False,
    selective_upgrade=False,
    requirements_dir=None,
    extra_indexes=None,
    pypi_mirror=None,
    trusted_hosts=None
):
    from pipenv.patched.notpip._internal import logger as piplogger
    from .utils import Mapping
    from .vendor.urllib3.util import parse_url

    src = []
    write_to_tmpfile = False
    if requirement:
        needs_hashes = not requirement.editable and not ignore_hashes and r is None
        has_subdir = requirement.is_vcs and requirement.req.subdirectory
        write_to_tmpfile = needs_hashes or has_subdir

    if not trusted_hosts:
        trusted_hosts = []
    trusted_hosts.extend(os.environ.get("PIP_TRUSTED_HOSTS", []))
    if environments.is_verbose():
        piplogger.setLevel(logging.INFO)
        if requirement:
            click.echo(
                crayons.normal("Installing {0!r}".format(requirement.name), bold=True),
                err=True,
            )
    # Create files for hash mode.
    if write_to_tmpfile:
        if not requirements_dir:
            requirements_dir = vistir.path.create_tracked_tempdir(
                prefix="pipenv", suffix="requirements")
        f = vistir.compat.NamedTemporaryFile(
            prefix="pipenv-", suffix="-requirement.txt", dir=requirements_dir,
            delete=False
        )
        f.write(vistir.misc.to_bytes(requirement.as_line()))
        r = f.name
        f.close()
    # Install dependencies when a package is a VCS dependency.
    if requirement and requirement.vcs:
        no_deps = False
        # Don't specify a source directory when using --system.
        if not allow_global and ("PIP_SRC" not in os.environ):
            src.extend(["--src", "{0}".format(project.virtualenv_src_location)])

    # Try installing for each source in project.sources.
    if index:
        if isinstance(index, (Mapping, dict)):
            index_source = index
        else:
            try:
                index_source = project.find_source(index)
                index_source = index_source.copy()
            except SourceNotFound:
                src_name = project.src_name_from_url(index)
                index_url = parse_url(index)
                verify_ssl = index_url.host not in trusted_hosts
                index_source = {"url": index, "verify_ssl": verify_ssl, "name": src_name}
        sources = [index_source.copy(),]
        if extra_indexes:
            if isinstance(extra_indexes, six.string_types):
                extra_indexes = [extra_indexes,]
            for idx in extra_indexes:
                extra_src = None
                if isinstance(idx, (Mapping, dict)):
                    extra_src = idx
                try:
                    extra_src = project.find_source(idx) if not extra_src else extra_src
                except SourceNotFound:
                    src_name = project.src_name_from_url(idx)
                    src_url = parse_url(idx)
                    verify_ssl = src_url.host not in trusted_hosts
                    extra_src = {"url": idx, "verify_ssl": verify_ssl, "name": extra_src}
                if extra_src["url"] != index_source["url"]:
                    sources.append(extra_src)
        else:
            for idx in project.pipfile_sources:
                if idx["url"] != sources[0]["url"]:
                    sources.append(idx)
    else:
        sources = project.pipfile_sources
    if pypi_mirror:
        sources = [
            create_mirror_source(pypi_mirror) if is_pypi_url(source["url"]) else source
            for source in sources
        ]
    if (requirement and requirement.editable) and not r:
        line_kwargs = {"as_list": True}
        if requirement.markers:
            line_kwargs["include_markers"] = False
        install_reqs = requirement.as_line(**line_kwargs)
        if requirement.editable and install_reqs[0].startswith("-e "):
            req, install_reqs = install_reqs[0], install_reqs[1:]
            editable_opt, req = req.split(" ", 1)
            install_reqs = [editable_opt, req] + install_reqs
        if not all(item.startswith("--hash") for item in install_reqs):
            ignore_hashes = True
    elif r:
        install_reqs = ["-r", r]
        with open(r) as f:
            if "--hash" not in f.read():
                ignore_hashes = True
    else:
        ignore_hashes = True if not requirement.hashes else False
        install_reqs = [escape_cmd(r) for r in requirement.as_line(as_list=True)]
    pip_command = [which_pip(allow_global=allow_global), "install"]
    if pre:
        pip_command.append("--pre")
    if src:
        pip_command.extend(src)
    if environments.is_verbose():
        pip_command.append("--verbose")
    pip_command.append("--upgrade")
    if selective_upgrade:
        pip_command.append("--upgrade-strategy=only-if-needed")
    if no_deps:
        pip_command.append("--no-deps")
    pip_command.extend(install_reqs)
    pip_command.extend(prepare_pip_source_args(sources))
    if not ignore_hashes:
        pip_command.append("--require-hashes")

    if environments.is_verbose():
        click.echo("$ {0}".format(pip_command), err=True)
    cache_dir = vistir.compat.Path(PIPENV_CACHE_DIR)
    pip_config = {
        "PIP_CACHE_DIR": vistir.misc.fs_str(cache_dir.as_posix()),
        "PIP_WHEEL_DIR": vistir.misc.fs_str(cache_dir.joinpath("wheels").as_posix()),
        "PIP_DESTINATION_DIR": vistir.misc.fs_str(
            cache_dir.joinpath("pkgs").as_posix()
        ),
        "PIP_EXISTS_ACTION": vistir.misc.fs_str("w"),
        "PATH": vistir.misc.fs_str(os.environ.get("PATH")),
    }
    if src:
        pip_config.update(
            {"PIP_SRC": vistir.misc.fs_str(project.virtualenv_src_location)}
        )
    cmd = Script.parse(pip_command)
    pip_command = cmd.cmdify()
    c = delegator.run(pip_command, block=block, env=pip_config)
    return c


def pip_download(package_name):
    cache_dir = vistir.compat.Path(PIPENV_CACHE_DIR)
    pip_config = {
        "PIP_CACHE_DIR": vistir.misc.fs_str(cache_dir.as_posix()),
        "PIP_WHEEL_DIR": vistir.misc.fs_str(cache_dir.joinpath("wheels").as_posix()),
        "PIP_DESTINATION_DIR": vistir.misc.fs_str(
            cache_dir.joinpath("pkgs").as_posix()
        ),
    }
    for source in project.sources:
        cmd = '{0} download "{1}" -i {2} -d {3}'.format(
            escape_grouped_arguments(which_pip()),
            package_name,
            source["url"],
            project.download_location,
        )
        c = delegator.run(cmd, env=pip_config)
        if c.return_code == 0:
            break

    return c


def which_pip(allow_global=False):
    """Returns the location of virtualenv-installed pip."""
    if allow_global:
        if "VIRTUAL_ENV" in os.environ:
            return which("pip", location=os.environ["VIRTUAL_ENV"])

        for p in ("pip", "pip3", "pip2"):
            where = system_which(p)
            if where:
                return where

    return which("pip")


def system_which(command, mult=False):
    """Emulates the system's which. Returns None if not found."""
    _which = "which -a" if not os.name == "nt" else "where"
    os.environ = {
        vistir.compat.fs_str(k): vistir.compat.fs_str(val)
        for k, val in os.environ.items()
    }
    try:
        c = delegator.run("{0} {1}".format(_which, command))
        try:
            # Which Not found…
            if c.return_code == 127:
                click.echo(
                    "{}: the {} system utility is required for Pipenv to find Python installations properly."
                    "\n  Please install it.".format(
                        crayons.red("Warning", bold=True), crayons.red(_which)
                    ),
                    err=True,
                )
            assert c.return_code == 0
        except AssertionError:
            return None if not mult else []
    except TypeError:
        from .vendor.pythonfinder import Finder
        finder = Finder()
        result = finder.which(command)
        if result:
            return result.path.as_posix()
        return
    else:
        result = c.out.strip() or c.err.strip()
    if mult:
        return result.split("\n")

    else:
        return result.split("\n")[0]


def format_help(help):
    """Formats the help string."""
    help = help.replace("Options:", str(crayons.normal("Options:", bold=True)))
    help = help.replace(
        "Usage: pipenv", str("Usage: {0}".format(crayons.normal("pipenv", bold=True)))
    )
    help = help.replace("  check", str(crayons.red("  check", bold=True)))
    help = help.replace("  clean", str(crayons.red("  clean", bold=True)))
    help = help.replace("  graph", str(crayons.red("  graph", bold=True)))
    help = help.replace("  install", str(crayons.magenta("  install", bold=True)))
    help = help.replace("  lock", str(crayons.green("  lock", bold=True)))
    help = help.replace("  open", str(crayons.red("  open", bold=True)))
    help = help.replace("  run", str(crayons.yellow("  run", bold=True)))
    help = help.replace("  shell", str(crayons.yellow("  shell", bold=True)))
    help = help.replace("  sync", str(crayons.green("  sync", bold=True)))
    help = help.replace("  uninstall", str(crayons.magenta("  uninstall", bold=True)))
    help = help.replace("  update", str(crayons.green("  update", bold=True)))
    additional_help = """
Usage Examples:
   Create a new project using Python 3.7, specifically:
   $ {1}

   Remove project virtualenv (inferred from current directory):
   $ {9}

   Install all dependencies for a project (including dev):
   $ {2}

   Create a lockfile containing pre-releases:
   $ {6}

   Show a graph of your installed dependencies:
   $ {4}

   Check your installed dependencies for security vulnerabilities:
   $ {7}

   Install a local setup.py into your virtual environment/Pipfile:
   $ {5}

   Use a lower-level pip command:
   $ {8}

Commands:""".format(
        crayons.red("pipenv --three"),
        crayons.red("pipenv --python 3.7"),
        crayons.red("pipenv install --dev"),
        crayons.red("pipenv lock"),
        crayons.red("pipenv graph"),
        crayons.red("pipenv install -e ."),
        crayons.red("pipenv lock --pre"),
        crayons.red("pipenv check"),
        crayons.red("pipenv run pip freeze"),
        crayons.red("pipenv --rm"),
    )
    help = help.replace("Commands:", additional_help)
    return help


def format_pip_error(error):
    error = error.replace("Expected", str(crayons.green("Expected", bold=True)))
    error = error.replace("Got", str(crayons.red("Got", bold=True)))
    error = error.replace(
        "THESE PACKAGES DO NOT MATCH THE HASHES FROM THE REQUIREMENTS FILE",
        str(
            crayons.red(
                "THESE PACKAGES DO NOT MATCH THE HASHES FROM Pipfile.lock!", bold=True
            )
        ),
    )
    error = error.replace(
        "someone may have tampered with them",
        str(crayons.red("someone may have tampered with them")),
    )
    error = error.replace("option to pip install", "option to 'pipenv install'")
    return error


def format_pip_output(out, r=None):
    def gen(out):
        for line in out.split("\n"):
            # Remove requirements file information from pip9 output.
            if "(from -r" in line:
                yield line[: line.index("(from -r")]

            else:
                yield line

    out = "\n".join([l for l in gen(out)])
    return out


def warn_in_virtualenv():
    # Only warn if pipenv isn't already active.
    pipenv_active = os.environ.get("PIPENV_ACTIVE")
    if (environments.PIPENV_USE_SYSTEM or environments.PIPENV_VIRTUALENV) and not (
        pipenv_active or environments.is_quiet()
    ):
        click.echo(
            "{0}: Pipenv found itself running within a virtual environment, "
            "so it will automatically use that environment, instead of "
            "creating its own for any project. You can set "
            "{1} to force pipenv to ignore that environment and create "
            "its own instead. You can set {2} to suppress this "
            "warning.".format(
                crayons.green("Courtesy Notice"),
                crayons.normal("PIPENV_IGNORE_VIRTUALENVS=1", bold=True),
                crayons.normal("PIPENV_VERBOSITY=-1", bold=True),
            ),
            err=True,
        )


def ensure_lockfile(keep_outdated=False, pypi_mirror=None):
    """Ensures that the lockfile is up-to-date."""
    if not keep_outdated:
        keep_outdated = project.settings.get("keep_outdated")
    # Write out the lockfile if it doesn't exist, but not if the Pipfile is being ignored
    if project.lockfile_exists:
        old_hash = project.get_lockfile_hash()
        new_hash = project.calculate_pipfile_hash()
        if new_hash != old_hash:
            click.echo(
                crayons.red(
                    fix_utf8("Pipfile.lock ({0}) out of date, updating to ({1})…".format(
                        old_hash[-6:], new_hash[-6:]
                    )),
                    bold=True,
                ),
                err=True,
            )
            do_lock(keep_outdated=keep_outdated, pypi_mirror=pypi_mirror)
    else:
        do_lock(keep_outdated=keep_outdated, pypi_mirror=pypi_mirror)


def do_py(system=False):
    try:
        click.echo(which("python", allow_global=system))
    except AttributeError:
        click.echo(crayons.red("No project found!"))


def do_outdated(pypi_mirror=None):
    # TODO: Allow --skip-lock here?
    from .vendor.requirementslib.models.requirements import Requirement
    from .vendor.packaging.utils import canonicalize_name
    from collections import namedtuple

    packages = {}
    package_info = namedtuple("PackageInfo", ["name", "installed", "available"])

    installed_packages = project.environment.get_installed_packages()
    outdated_packages = {
        canonicalize_name(pkg.project_name): package_info
        (pkg.project_name, pkg.parsed_version, pkg.latest_version)
        for pkg in project.get_outdated_packages()
    }
    for result in installed_packages:
        dep = Requirement.from_line(str(result.as_requirement()))
        packages.update(dep.as_pipfile())
    updated_packages = {}
    lockfile = do_lock(write=False, pypi_mirror=pypi_mirror)
    for section in ("develop", "default"):
        for package in lockfile[section]:
            try:
                updated_packages[package] = lockfile[section][package]["version"]
            except KeyError:
                pass
    outdated = []
    skipped = []
    for package in packages:
        norm_name = pep423_name(package)
        if norm_name in updated_packages:
            if updated_packages[norm_name] != packages[package]:
                outdated.append(
                    package_info(package, updated_packages[norm_name], packages[package])
                )
            elif canonicalize_name(package) in outdated_packages:
                skipped.append(outdated_packages[canonicalize_name(package)])
    for package, old_version, new_version in skipped:
        click.echo(crayons.yellow(
            "Skipped Update of Package {0!s}: {1!s} installed, {2!s} available.".format(
                package, old_version, new_version
            )), err=True
        )
    if not outdated:
        click.echo(crayons.green("All packages are up to date!", bold=True))
        sys.exit(0)
    for package, new_version, old_version in outdated:
        click.echo(
            "Package {0!r} out-of-date: {1!r} installed, {2!r} available.".format(
                package, old_version, new_version
            )
        )
    sys.exit(bool(outdated))


def do_install(
    packages=False,
    editable_packages=False,
    index_url=False,
    extra_index_url=False,
    dev=False,
    three=False,
    python=False,
    pypi_mirror=None,
    system=False,
    lock=True,
    ignore_pipfile=False,
    skip_lock=False,
    requirements=False,
    sequential=False,
    pre=False,
    code=False,
    deploy=False,
    keep_outdated=False,
    selective_upgrade=False,
):
    from .environments import PIPENV_VIRTUALENV, PIPENV_USE_SYSTEM
    from .vendor.pip_shims.shims import PipError

    requirements_directory = vistir.path.create_tracked_tempdir(
        suffix="-requirements", prefix="pipenv-"
    )
    warnings.filterwarnings("default", category=vistir.compat.ResourceWarning)
    if selective_upgrade:
        keep_outdated = True
    packages = packages if packages else []
    editable_packages = editable_packages if editable_packages else []
    package_args = [p for p in packages if p] + [p for p in editable_packages if p]
    skip_requirements = False
    # Don't search for requirements.txt files if the user provides one
    if requirements or package_args or project.pipfile_exists:
        skip_requirements = True
    # Don't attempt to install develop and default packages if Pipfile is missing
    if not project.pipfile_exists and not (package_args or dev) and not code:
        if not (ignore_pipfile or deploy):
            raise exceptions.PipfileNotFound(project.path_to("Pipfile"))
        elif ((skip_lock and deploy) or ignore_pipfile) and not project.lockfile_exists:
            raise exceptions.LockfileNotFound(project.path_to("Pipfile.lock"))
    concurrent = not sequential
    # Ensure that virtualenv is available.
    ensure_project(
        three=three,
        python=python,
        system=system,
        warn=True,
        deploy=deploy,
        skip_requirements=skip_requirements,
        pypi_mirror=pypi_mirror,
    )
    # Load the --pre settings from the Pipfile.
    if not pre:
        pre = project.settings.get("allow_prereleases")
    if not keep_outdated:
        keep_outdated = project.settings.get("keep_outdated")
    remote = requirements and is_valid_url(requirements)
    # Warn and exit if --system is used without a pipfile.
    if (system and package_args) and not (PIPENV_VIRTUALENV):
        raise exceptions.SystemUsageError
    # Automatically use an activated virtualenv.
    if PIPENV_USE_SYSTEM:
        system = True
    # Check if the file is remote or not
    if remote:
        click.echo(
            crayons.normal(
                fix_utf8("Remote requirements file provided! Downloading…"), bold=True
            ),
            err=True,
        )
        fd = vistir.path.create_tracked_tempfile(
            prefix="pipenv-", suffix="-requirement.txt", dir=requirements_directory
        )
        temp_reqs = fd.name
        requirements_url = requirements
        # Download requirements file
        try:
            download_file(requirements, temp_reqs)
        except IOError:
            fd.close()
            os.unlink(temp_reqs)
            click.echo(
                crayons.red(
                    u"Unable to find requirements file at {0}.".format(
                        crayons.normal(requirements)
                    )
                ),
                err=True,
            )
            sys.exit(1)
        finally:
            fd.close()
        # Replace the url with the temporary requirements file
        requirements = temp_reqs
        remote = True
    if requirements:
        error, traceback = None, None
        click.echo(
            crayons.normal(
                fix_utf8("Requirements file provided! Importing into Pipfile…"), bold=True
            ),
            err=True,
        )
        try:
            import_requirements(r=project.path_to(requirements), dev=dev)
        except (UnicodeDecodeError, PipError) as e:
            # Don't print the temp file path if remote since it will be deleted.
            req_path = requirements_url if remote else project.path_to(requirements)
            error = (
                u"Unexpected syntax in {0}. Are you sure this is a "
                "requirements.txt style file?".format(req_path)
            )
            traceback = e
        except AssertionError as e:
            error = (
                u"Requirements file doesn't appear to exist. Please ensure the file exists in your "
                "project directory or you provided the correct path."
            )
            traceback = e
        finally:
            # If requirements file was provided by remote url delete the temporary file
            if remote:
                fd.close()  # Close for windows to allow file cleanup.
                os.remove(temp_reqs)
            if error and traceback:
                click.echo(crayons.red(error))
                click.echo(crayons.blue(str(traceback)), err=True)
                sys.exit(1)
    if code:
        click.echo(
            crayons.normal(fix_utf8("Discovering imports from local codebase…"), bold=True)
        )
        for req in import_from_code(code):
            click.echo("  Found {0}!".format(crayons.green(req)))
            project.add_package_to_pipfile(req)
    # Install editable local packages before locking - this gives us access to dist-info
    if project.pipfile_exists and (
        # double negatives are for english readability, leave them alone.
        (not project.lockfile_exists and not deploy)
        or (not project.virtualenv_exists and not system)
    ):
        section = (
            project.editable_packages if not dev else project.editable_dev_packages
        )
        for package in section.keys():
            req = convert_deps_to_pip(
                {package: section[package]}, project=project, r=False
            )
            if req:
                req = req[0]
                req = req[len("-e ") :] if req.startswith("-e ") else req
                if not editable_packages:
                    editable_packages = [req]
                else:
                    editable_packages.extend([req])
    # Allow more than one package to be provided.
    package_args = [p for p in packages] + [
        "-e {0}".format(pkg) for pkg in editable_packages
    ]
    # Support for --selective-upgrade.
    # We should do this part first to make sure that we actually do selectively upgrade
    # the items specified
    if selective_upgrade:
        from .vendor.requirementslib.models.requirements import Requirement

        for i, package in enumerate(package_args[:]):
            section = project.packages if not dev else project.dev_packages
            package = Requirement.from_line(package)
            package__name, package__val = package.pipfile_entry
            try:
                if not is_star(section[package__name]) and is_star(package__val):
                    # Support for VCS dependencies.
                    package_args[i] = convert_deps_to_pip(
                        {packages: section[package__name]}, project=project, r=False
                    )[0]
            except KeyError:
                pass
    # Install all dependencies, if none was provided.
    # This basically ensures that we have a pipfile and lockfile, then it locks and
    # installs from the lockfile
    if not packages and not editable_packages:
        # Update project settings with pre preference.
        if pre:
            project.update_settings({"allow_prereleases": pre})
        do_init(
            dev=dev,
            allow_global=system,
            ignore_pipfile=ignore_pipfile,
            system=system,
            skip_lock=skip_lock,
            concurrent=concurrent,
            deploy=deploy,
            pre=pre,
            requirements_dir=requirements_directory,
            pypi_mirror=pypi_mirror,
            keep_outdated=keep_outdated
        )

    # This is for if the user passed in dependencies, then we want to maek sure we
    else:
        from .vendor.requirementslib import Requirement

        # make a tuple of (display_name, entry)
        pkg_list = packages + ["-e {0}".format(pkg) for pkg in editable_packages]
        if not system and not project.virtualenv_exists:
            do_init(
                dev=dev,
                system=system,
                allow_global=system,
                concurrent=concurrent,
                keep_outdated=keep_outdated,
                requirements_dir=requirements_directory,
                deploy=deploy,
                pypi_mirror=pypi_mirror,
                skip_lock=skip_lock,
            )
        for pkg_line in pkg_list:
            click.echo(
                crayons.normal(
                    fix_utf8("Installing {0}…".format(crayons.green(pkg_line, bold=True))),
                    bold=True,
                )
            )
            # pip install:
            with vistir.contextmanagers.temp_environ(), create_spinner("Installing...") as sp:
                os.environ["PIP_USER"] = vistir.compat.fs_str("0")
                try:
                    pkg_requirement = Requirement.from_line(pkg_line)
                except ValueError as e:
                    sp.write_err(vistir.compat.fs_str("{0}: {1}".format(crayons.red("WARNING"), e)))
                    sp.fail(environments.PIPENV_SPINNER_FAIL_TEXT.format("Installation Failed"))
                    sys.exit(1)
                if index_url:
                    pkg_requirement.index = index_url
                try:
                    c = pip_install(
                        pkg_requirement,
                        ignore_hashes=True,
                        allow_global=system,
                        selective_upgrade=selective_upgrade,
                        no_deps=False,
                        pre=pre,
                        requirements_dir=requirements_directory,
                        index=index_url,
                        extra_indexes=extra_index_url,
                        pypi_mirror=pypi_mirror,
                    )
                except (ValueError, RuntimeError) as e:
                    sp.write_err(vistir.compat.fs_str(
                        "{0}: {1}".format(crayons.red("WARNING"), e),
                    ))
                    sp.fail(environments.PIPENV_SPINNER_FAIL_TEXT.format(
                        "Installation Failed",
                    ))
                # Warn if --editable wasn't passed.
                if pkg_requirement.is_vcs and not pkg_requirement.editable:
                    sp.write_err(
                        "{0}: You installed a VCS dependency in non-editable mode. "
                        "This will work fine, but sub-dependencies will not be resolved by {1}."
                        "\n  To enable this sub-dependency functionality, specify that this dependency is editable."
                        "".format(
                            crayons.red("Warning", bold=True),
                            crayons.red("$ pipenv lock"),
                        )
                    )
                    click.echo(crayons.blue(format_pip_output(c.out)))
                    # Ensure that package was successfully installed.
                    if c.return_code != 0:
                        sp.write_err(vistir.compat.fs_str(
                            "{0} An error occurred while installing {1}!".format(
                                crayons.red("Error: ", bold=True), crayons.green(pkg_line)
                            ),
                        ))
                        sp.write_err(vistir.compat.fs_str(crayons.blue(format_pip_error(c.err))))
                        if "setup.py egg_info" in c.err:
                            sp.write_err(vistir.compat.fs_str(
                                "This is likely caused by a bug in {0}. "
                                "Report this to its maintainers.".format(
                                    crayons.green(pkg_requirement.name)
                                )
                            ))
                        sp.fail(environments.PIPENV_SPINNER_FAIL_TEXT.format("Installation Failed"))
                        sys.exit(1)
                sp.write(vistir.compat.fs_str(
                    u"{0} {1} {2} {3}{4}".format(
                        crayons.normal(u"Adding", bold=True),
                        crayons.green(u"{0}".format(pkg_requirement.name), bold=True),
                        crayons.normal(u"to Pipfile's", bold=True),
                        crayons.red(u"[dev-packages]" if dev else u"[packages]", bold=True),
                        crayons.normal(fix_utf8("…"), bold=True),
                    )
                ))
                sp.ok(environments.PIPENV_SPINNER_OK_TEXT.format("Installation Succeeded"))
            # Add the package to the Pipfile.
            try:
                project.add_package_to_pipfile(pkg_requirement, dev)
            except ValueError as e:
                raise exceptions.PipfileException(e)
            # Update project settings with pre preference.
            if pre:
                project.update_settings({"allow_prereleases": pre})
        do_init(
            dev=dev,
            system=system,
            allow_global=system,
            concurrent=concurrent,
            keep_outdated=keep_outdated,
            requirements_dir=requirements_directory,
            deploy=deploy,
            pypi_mirror=pypi_mirror,
            skip_lock=skip_lock,
        )
    sys.exit(0)


def do_uninstall(
    packages=False,
    editable_packages=False,
    three=None,
    python=False,
    system=False,
    lock=False,
    all_dev=False,
    all=False,
    keep_outdated=False,
    pypi_mirror=None,
    ctx=None
):
    from .environments import PIPENV_USE_SYSTEM
    from .vendor.requirementslib.models.requirements import Requirement
    from .vendor.packaging.utils import canonicalize_name

    # Automatically use an activated virtualenv.
    if PIPENV_USE_SYSTEM:
        system = True
    # Ensure that virtualenv is available.
    # TODO: We probably shouldn't ensure a project exists if the outcome will be to just
    # install things in order to remove them... maybe tell the user to install first?
    ensure_project(three=three, python=python, pypi_mirror=pypi_mirror)
    # Un-install all dependencies, if --all was provided.
    if not any([packages, editable_packages, all_dev, all]):
        raise exceptions.MissingParameter(
            crayons.red("No package provided!"),
            ctx=ctx, param_type="parameter",
        )
    editable_pkgs = [
        Requirement.from_line("-e {0}".format(p)).name for p in editable_packages if p
    ]
    packages = packages + editable_pkgs
    package_names = [p for p in packages if p]
    package_map = {
        canonicalize_name(p): p for p in packages if p
    }
    installed_package_names = project.installed_package_names
    # Intelligently detect if --dev should be used or not.
    lockfile_packages = set()
    if project.lockfile_exists:
        project_pkg_names = project.lockfile_package_names
    else:
        project_pkg_names = project.pipfile_package_names
    pipfile_remove = True
    # Uninstall [dev-packages], if --dev was provided.
    if all_dev:
        if "dev-packages" not in project.parsed_pipfile and not project_pkg_names["dev"]:
            click.echo(
                crayons.normal(
                    "No {0} to uninstall.".format(crayons.red("[dev-packages]")),
                    bold=True,
                )
            )
            return
        click.echo(
            crayons.normal(
                fix_utf8("Un-installing {0}…".format(crayons.red("[dev-packages]"))), bold=True
            )
        )
        package_names = project_pkg_names["dev"]

    # Remove known "bad packages" from the list.
    bad_pkgs = get_canonical_names(BAD_PACKAGES)
    ignored_packages = bad_pkgs & set(list(package_map.keys()))
    for ignored_pkg in ignored_packages:
        if environments.is_verbose():
            click.echo("Ignoring {0}.".format(ignored_pkg), err=True)
        pkg_name_index = package_names.index(package_map[ignored_pkg])
        del package_names[pkg_name_index]

    used_packages = project_pkg_names["combined"] & installed_package_names
    failure = False
    packages_to_remove = set()
    if all:
        click.echo(
            crayons.normal(
                fix_utf8("Un-installing all {0} and {1}…".format(
                    crayons.red("[dev-packages]"),
                    crayons.red("[packages]"),
                )), bold=True
            )
        )
        do_purge(bare=False, allow_global=system)
        sys.exit(0)
    if all_dev:
        package_names = project_pkg_names["dev"]
    else:
        package_names = set([pkg_name for pkg_name in package_names])
    selected_pkg_map = {
        canonicalize_name(p): p for p in package_names
    }
    packages_to_remove = [
        p for normalized, p in selected_pkg_map.items()
        if normalized in (used_packages - bad_pkgs)
    ]
    for normalized, package_name in selected_pkg_map.items():
        click.echo(
            crayons.white(
                fix_utf8("Uninstalling {0}…".format(package_name)), bold=True
            )
        )
        # Uninstall the package.
        if package_name in packages_to_remove:
            with project.environment.activated():
                cmd = "{0} uninstall {1} -y".format(
                    escape_grouped_arguments(which_pip(allow_global=system)), package_name,
                )
                if environments.is_verbose():
                    click.echo("$ {0}".format(cmd))
                c = delegator.run(cmd)
                click.echo(crayons.blue(c.out))
                if c.return_code != 0:
                    failure = True
        if not failure and pipfile_remove:
            in_packages = project.get_package_name_in_pipfile(package_name, dev=False)
            in_dev_packages = project.get_package_name_in_pipfile(
                package_name, dev=True
            )
            if normalized in lockfile_packages:
                click.echo("{0} {1} {2} {3}".format(
                    crayons.blue("Removing"),
                    crayons.green(package_name),
                    crayons.blue("from"),
                    crayons.white(fix_utf8("Pipfile.lock…")))
                )
                lockfile = project.get_or_create_lockfile()
                if normalized in lockfile.default:
                    del lockfile.default[normalized]
                if normalized in lockfile.develop:
                    del lockfile.develop[normalized]
                lockfile.write()
            if not (in_dev_packages or in_packages):
                if normalized in lockfile_packages:
                    continue
                click.echo(
                    "No package {0} to remove from Pipfile.".format(
                        crayons.green(package_name)
                    )
                )
                continue

            click.echo(
                fix_utf8("Removing {0} from Pipfile…".format(crayons.green(package_name)))
            )
            # Remove package from both packages and dev-packages.
            if in_dev_packages:
                project.remove_package_from_pipfile(package_name, dev=True)
            if in_packages:
                project.remove_package_from_pipfile(package_name, dev=False)
    if lock:
        do_lock(system=system, keep_outdated=keep_outdated, pypi_mirror=pypi_mirror)
    sys.exit(int(failure))


def do_shell(three=None, python=False, fancy=False, shell_args=None, pypi_mirror=None):
    # Ensure that virtualenv is available.
    ensure_project(
        three=three, python=python, validate=False, pypi_mirror=pypi_mirror,
    )

    # Set an environment variable, so we know we're in the environment.
    os.environ["PIPENV_ACTIVE"] = vistir.misc.fs_str("1")

    os.environ.pop("PIP_SHIMS_BASE_MODULE", None)

    # Support shell compatibility mode.
    if PIPENV_SHELL_FANCY:
        fancy = True

    from .shells import choose_shell

    shell = choose_shell()
    click.echo(fix_utf8("Launching subshell in virtual environment…"), err=True)

    fork_args = (
        project.virtualenv_location,
        project.project_directory,
        shell_args,
    )

    if fancy:
        shell.fork(*fork_args)
        return

    try:
        shell.fork_compat(*fork_args)
    except (AttributeError, ImportError):
        click.echo(fix_utf8(
            "Compatibility mode not supported. "
            "Trying to continue as well-configured shell…"),
            err=True,
        )
        shell.fork(*fork_args)


def _inline_activate_virtualenv():
    try:
        activate_this = which("activate_this.py")
        if not activate_this or not os.path.exists(activate_this):
            raise exceptions.VirtualenvActivationException()
        with open(activate_this) as f:
            code = compile(f.read(), activate_this, "exec")
            exec(code, dict(__file__=activate_this))
    # Catch all errors, just in case.
    except Exception:
        click.echo(
            u"{0}: There was an unexpected error while activating your "
            u"virtualenv. Continuing anyway...".format(
                crayons.red("Warning", bold=True)
            ),
            err=True,
        )


def _inline_activate_venv():
    """Built-in venv doesn't have activate_this.py, but doesn't need it anyway.

    As long as we find the correct executable, built-in venv sets up the
    environment automatically.

    See: https://bugs.python.org/issue21496#msg218455
    """
    components = []
    for name in ("bin", "Scripts"):
        bindir = os.path.join(project.virtualenv_location, name)
        if os.path.exists(bindir):
            components.append(bindir)
    if "PATH" in os.environ:
        components.append(os.environ["PATH"])
    os.environ["PATH"] = os.pathsep.join(components)


def inline_activate_virtual_environment():
    root = project.virtualenv_location
    if os.path.exists(os.path.join(root, "pyvenv.cfg")):
        _inline_activate_venv()
    else:
        _inline_activate_virtualenv()
    if "VIRTUAL_ENV" not in os.environ:
        os.environ["VIRTUAL_ENV"] = vistir.misc.fs_str(root)


def _launch_windows_subprocess(script):
    import subprocess

    command = system_which(script.command)
    options = {"universal_newlines": True}

    # Command not found, maybe this is a shell built-in?
    if not command:
        return subprocess.Popen(script.cmdify(), shell=True, **options)

    # Try to use CreateProcess directly if possible. Specifically catch
    # Windows error 193 "Command is not a valid Win32 application" to handle
    # a "command" that is non-executable. See pypa/pipenv#2727.
    try:
        return subprocess.Popen([command] + script.args, **options)
    except WindowsError as e:
        if e.winerror != 193:
            raise

    # Try shell mode to use Windows's file association for file launch.
    return subprocess.Popen(script.cmdify(), shell=True, **options)


def do_run_nt(script):
    p = _launch_windows_subprocess(script)
    p.communicate()
    sys.exit(p.returncode)


def do_run_posix(script, command):
    command_path = system_which(script.command)
    if not command_path:
        if project.has_script(command):
            click.echo(
                "{0}: the command {1} (from {2}) could not be found within {3}."
                "".format(
                    crayons.red("Error", bold=True),
                    crayons.red(script.command),
                    crayons.normal(command, bold=True),
                    crayons.normal("PATH", bold=True),
                ),
                err=True,
            )
        else:
            click.echo(
                "{0}: the command {1} could not be found within {2} or Pipfile's {3}."
                "".format(
                    crayons.red("Error", bold=True),
                    crayons.red(command),
                    crayons.normal("PATH", bold=True),
                    crayons.normal("[scripts]", bold=True),
                ),
                err=True,
            )
        sys.exit(1)
    os.execl(command_path, command_path, *script.args)


def do_run(command, args, three=None, python=False, pypi_mirror=None):
    """Attempt to run command either pulling from project or interpreting as executable.

    Args are appended to the command in [scripts] section of project if found.
    """
    from .cmdparse import ScriptEmptyError

    # Ensure that virtualenv is available.
    ensure_project(
        three=three, python=python, validate=False, pypi_mirror=pypi_mirror,
    )

    # Set an environment variable, so we know we're in the environment.
    os.environ["PIPENV_ACTIVE"] = vistir.misc.fs_str("1")

    os.environ.pop("PIP_SHIMS_BASE_MODULE", None)
    load_dot_env()

    # Activate virtualenv under the current interpreter's environment
    inline_activate_virtual_environment()
    try:
        script = project.build_script(command, args)
    except ScriptEmptyError:
        click.echo("Can't run script {0!r}-it's empty?", err=True)
    if os.name == "nt":
        do_run_nt(script)
    else:
        do_run_posix(script, command=command)


def do_check(
    three=None,
    python=False,
    system=False,
    unused=False,
    ignore=None,
    args=None,
    pypi_mirror=None,
):
    if not system:
        # Ensure that virtualenv is available.
        ensure_project(
            three=three,
            python=python,
            validate=False,
            warn=False,
            pypi_mirror=pypi_mirror,
        )
    if not args:
        args = []
    if unused:
        deps_required = [k for k in project.packages.keys()]
        deps_needed = import_from_code(unused)
        for dep in deps_needed:
            try:
                deps_required.remove(dep)
            except ValueError:
                pass
        if deps_required:
            click.echo(
                crayons.normal(
                    "The following dependencies appear unused, and may be safe for removal:"
                )
            )
            for dep in deps_required:
                click.echo("  - {0}".format(crayons.green(dep)))
            sys.exit(1)
        else:
            sys.exit(0)
    click.echo(crayons.normal(fix_utf8("Checking PEP 508 requirements…"), bold=True))
    if system:
        python = system_which("python")
    else:
        python = which("python")
    # Run the PEP 508 checker in the virtualenv.
    c = delegator.run(
        '"{0}" {1}'.format(
            python, escape_grouped_arguments(pep508checker.__file__.rstrip("cdo"))
        )
    )
    results = simplejson.loads(c.out)
    # Load the pipfile.
    p = pipfile.Pipfile.load(project.pipfile_location)
    failed = False
    # Assert each specified requirement.
    for marker, specifier in p.data["_meta"]["requires"].items():
        if marker in results:
            try:
                assert results[marker] == specifier
            except AssertionError:
                failed = True
                click.echo(
                    "Specifier {0} does not match {1} ({2})."
                    "".format(
                        crayons.green(marker),
                        crayons.blue(specifier),
                        crayons.red(results[marker]),
                    ),
                    err=True,
                )
    if failed:
        click.echo(crayons.red("Failed!"), err=True)
        sys.exit(1)
    else:
        click.echo(crayons.green("Passed!"))
    click.echo(crayons.normal(fix_utf8("Checking installed package safety…"), bold=True))
    path = pep508checker.__file__.rstrip("cdo")
    path = os.sep.join(__file__.split(os.sep)[:-1] + ["patched", "safety.zip"])
    if not system:
        python = which("python")
    else:
        python = system_which("python")
    if ignore:
        ignored = "--ignore {0}".format(" --ignore ".join(ignore))
        click.echo(
            crayons.normal(
                "Notice: Ignoring CVE(s) {0}".format(crayons.yellow(", ".join(ignore)))
            ),
            err=True,
        )
    else:
        ignored = ""
    c = delegator.run(
        '"{0}" {1} check --json --key={2} {3}'.format(
            python, escape_grouped_arguments(path), PIPENV_PYUP_API_KEY, ignored
        )
    )
    try:
        results = simplejson.loads(c.out)
    except ValueError:
        click.echo("An error occurred:", err=True)
        click.echo(c.err if len(c.err) > 0 else c.out, err=True)
        sys.exit(1)
    for (package, resolved, installed, description, vuln) in results:
        click.echo(
            "{0}: {1} {2} resolved ({3} installed)!".format(
                crayons.normal(vuln, bold=True),
                crayons.green(package),
                crayons.red(resolved, bold=False),
                crayons.red(installed, bold=True),
            )
        )
        click.echo("{0}".format(description))
        click.echo()
    if not results:
        click.echo(crayons.green("All good!"))
    else:
        sys.exit(1)


def do_graph(bare=False, json=False, json_tree=False, reverse=False):
    import pipdeptree
    try:
        python_path = which("python")
    except AttributeError:
        click.echo(
            u"{0}: {1}".format(
                crayons.red("Warning", bold=True),
                u"Unable to display currently-installed dependency graph information here. "
                u"Please run within a Pipenv project.",
            ),
            err=True,
        )
        sys.exit(1)
    except RuntimeError:
        pass

    if reverse and json:
        click.echo(
            u"{0}: {1}".format(
                crayons.red("Warning", bold=True),
                u"Using both --reverse and --json together is not supported. "
                u"Please select one of the two options.",
            ),
            err=True,
        )
        sys.exit(1)
    if reverse and json_tree:
        click.echo(
            u"{0}: {1}".format(
                crayons.red("Warning", bold=True),
                u"Using both --reverse and --json-tree together is not supported. "
                u"Please select one of the two options.",
            ),
            err=True,
        )
        sys.exit(1)
    if json and json_tree:
        click.echo(
            u"{0}: {1}".format(
                crayons.red("Warning", bold=True),
                u"Using both --json and --json-tree together is not supported. "
                u"Please select one of the two options.",
            ),
            err=True,
        )
        sys.exit(1)
    flag = ""
    if json:
        flag = "--json"
    if json_tree:
        flag = "--json-tree"
    if reverse:
        flag = "--reverse"
    if not project.virtualenv_exists:
        click.echo(
            u"{0}: No virtualenv has been created for this project yet! Consider "
            u"running {1} first to automatically generate one for you or see"
            u"{2} for further instructions.".format(
                crayons.red("Warning", bold=True),
                crayons.green("`pipenv install`"),
                crayons.green("`pipenv install --help`"),
            ),
            err=True,
        )
        sys.exit(1)
    cmd = '"{0}" {1} {2} -l'.format(
        python_path, escape_grouped_arguments(pipdeptree.__file__.rstrip("cdo")), flag
    )
    # Run dep-tree.
    c = delegator.run(cmd)
    if not bare:
        if json:
            data = []
            for d in simplejson.loads(c.out):
                if d["package"]["key"] not in BAD_PACKAGES:
                    data.append(d)
            click.echo(simplejson.dumps(data, indent=4))
            sys.exit(0)
        elif json_tree:

            def traverse(obj):
                if isinstance(obj, list):
                    return [
                        traverse(package)
                        for package in obj
                        if package["key"] not in BAD_PACKAGES
                    ]
                else:
                    obj["dependencies"] = traverse(obj["dependencies"])
                    return obj

            data = traverse(simplejson.loads(c.out))
            click.echo(simplejson.dumps(data, indent=4))
            sys.exit(0)
        else:
            for line in c.out.strip().split("\n"):
                # Ignore bad packages as top level.
                if line.split("==")[0] in BAD_PACKAGES and not reverse:
                    continue

                # Bold top-level packages.
                if not line.startswith(" "):
                    click.echo(crayons.normal(line, bold=True))
                # Echo the rest.
                else:
                    click.echo(crayons.normal(line, bold=False))
    else:
        click.echo(c.out)
    if c.return_code != 0:
        click.echo(
            "{0} {1}".format(
                crayons.red("ERROR: ", bold=True),
                crayons.white("{0}".format(c.err, bold=True)),
            ),
            err=True,
        )
    # Return its return code.
    sys.exit(c.return_code)


def do_sync(
    ctx,
    dev=False,
    three=None,
    python=None,
    bare=False,
    dont_upgrade=False,
    user=False,
    clear=False,
    unused=False,
    sequential=False,
    pypi_mirror=None,
    system=False,
    deploy=False,
):
    # The lock file needs to exist because sync won't write to it.
    if not project.lockfile_exists:
        raise exceptions.LockfileNotFound(project.lockfile_location)

    # Ensure that virtualenv is available if not system.
    ensure_project(
        three=three,
        python=python,
        validate=False,
        deploy=deploy,
        pypi_mirror=pypi_mirror,
    )

    # Install everything.
    requirements_dir = vistir.path.create_tracked_tempdir(
        suffix="-requirements", prefix="pipenv-"
    )
    do_init(
        dev=dev,
        concurrent=(not sequential),
        requirements_dir=requirements_dir,
        ignore_pipfile=True,  # Don't check if Pipfile and lock match.
        pypi_mirror=pypi_mirror,
        deploy=deploy,
        system=system,
    )
    if not bare:
        click.echo(crayons.green("All dependencies are now up-to-date!"))


def do_clean(ctx, three=None, python=None, dry_run=False, bare=False, pypi_mirror=None):
    # Ensure that virtualenv is available.
    from packaging.utils import canonicalize_name
    ensure_project(three=three, python=python, validate=False, pypi_mirror=pypi_mirror)
    ensure_lockfile(pypi_mirror=pypi_mirror)
    # Make sure that the virtualenv's site packages are configured correctly
    # otherwise we may end up removing from the global site packages directory
    installed_package_names = [
        canonicalize_name(pkg.project_name) for pkg
        in project.environment.get_installed_packages()
    ]
    # Remove known "bad packages" from the list.
    for bad_package in BAD_PACKAGES:
        if canonicalize_name(bad_package) in installed_package_names:
            if environments.is_verbose():
                click.echo("Ignoring {0}.".format(bad_package), err=True)
            del installed_package_names[installed_package_names.index(
                canonicalize_name(bad_package)
            )]
    # Intelligently detect if --dev should be used or not.
    develop = [canonicalize_name(k) for k in project.lockfile_content["develop"].keys()]
    default = [canonicalize_name(k) for k in project.lockfile_content["default"].keys()]
    for used_package in set(develop + default):
        if used_package in installed_package_names:
            del installed_package_names[installed_package_names.index(
                canonicalize_name(used_package)
            )]
    failure = False
    for apparent_bad_package in installed_package_names:
        if dry_run and not bare:
            click.echo(apparent_bad_package)
        else:
            if not bare:
                click.echo(
                    crayons.white(
                        fix_utf8("Uninstalling {0}…".format(apparent_bad_package)), bold=True
                    )
                )
            # Uninstall the package.
            c = delegator.run(
                "{0} uninstall {1} -y".format(which_pip(), apparent_bad_package)
            )
            if c.return_code != 0:
                failure = True
    sys.exit(int(failure))<|MERGE_RESOLUTION|>--- conflicted
+++ resolved
@@ -789,12 +789,7 @@
             )
     # Allow pip to resolve dependencies when in skip-lock mode.
     no_deps = not skip_lock
-<<<<<<< HEAD
-    deps_list = list(lockfile.get_requirements(dev=dev, only=True))
-=======
-    failed_deps_list = []
     deps_list = list(lockfile.get_requirements(dev=dev, only=requirements))
->>>>>>> 1c9b9290
     if requirements:
         index_args = prepare_pip_source_args(project.sources)
         index_args = " ".join(index_args).replace(" -", "\n-")
