# -*- coding=utf-8 -*-

<<<<<<< HEAD
from __future__ import absolute_import

import contextlib
=======
>>>>>>> 499a4346
import logging
import os
import sys
import shutil
import time
import json as simplejson
import click
import click_completion
import crayons
import dotenv
import delegator
import pipfile
import vistir
import warnings
import six

import urllib3.util as urllib3_util

from .cmdparse import Script
from .project import Project, SourceNotFound
from .utils import (
    convert_deps_to_pip,
    is_required_version,
    proper_case,
    pep423_name,
    venv_resolve_deps,
    escape_grouped_arguments,
    python_version,
    find_windows_executable,
    prepare_pip_source_args,
    is_valid_url,
    is_pypi_url,
    create_mirror_source,
    download_file,
    is_pinned,
    is_star,
    rmtree,
    clean_resolved_dep,
    parse_indexes,
    escape_cmd,
    fix_venv_site,
    create_spinner,
)
from . import environments, pep508checker, progress
from .environments import (
    PIPENV_COLORBLIND,
    PIPENV_SHELL_FANCY,
    PIPENV_SKIP_VALIDATION,
    PIPENV_HIDE_EMOJIS,
    PIPENV_YES,
    PIPENV_DEFAULT_PYTHON_VERSION,
    PIPENV_MAX_SUBPROCESS,
    PIPENV_DONT_USE_PYENV,
    SESSION_IS_INTERACTIVE,
    PIPENV_CACHE_DIR,
    PIPENV_PYUP_API_KEY,
)
from ._compat import fix_utf8
from . import exceptions

# Packages that should be ignored later.
BAD_PACKAGES = (
    "distribute",
    "packaging",
    "pip",
    "pkg-resources",
    "setuptools",
    "wheel",
)

FIRST_PACKAGES = ("cython",)
# Are we using the default Python?
USING_DEFAULT_PYTHON = True
if not PIPENV_HIDE_EMOJIS:
    now = time.localtime()
    # Halloween easter-egg.
    if ((now.tm_mon == 10) and (now.tm_mday == 30)) or (
        (now.tm_mon == 10) and (now.tm_mday == 31)
    ):
        INSTALL_LABEL = "🎃   "
    # Christmas easter-egg.
    elif ((now.tm_mon == 12) and (now.tm_mday == 24)) or (
        (now.tm_mon == 12) and (now.tm_mday == 25)
    ):
        INSTALL_LABEL = "🎅   "
    else:
        INSTALL_LABEL = "🐍   "
    INSTALL_LABEL2 = crayons.normal("☤  ", bold=True)
    STARTING_LABEL = "    "
else:
    INSTALL_LABEL = "   "
    INSTALL_LABEL2 = "   "
    STARTING_LABEL = "   "
# Enable shell completion.
click_completion.init()
# Disable colors, for the color blind and others who do not prefer colors.
if PIPENV_COLORBLIND:
    crayons.disable()


def which(command, location=None, allow_global=False):
    if not allow_global and location is None:
        if project.virtualenv_exists:
            location = project.virtualenv_location
        else:
            location = os.environ.get("VIRTUAL_ENV", None)
    if not (location and os.path.exists(location)) and not allow_global:
        raise RuntimeError("location not created nor specified")
    if not allow_global:
        if os.name == "nt":
            p = find_windows_executable(os.path.join(location, "Scripts"), command)
        else:
            p = os.path.join(location, "bin", command)
    else:
        if command == "python":
            p = sys.executable
    if not os.path.exists(p):
        if command == "python":
            p = sys.executable or system_which("python")
        else:
            p = system_which(command)
    return p


project = Project(which=which)


def do_clear():
    click.echo(crayons.white(fix_utf8("Clearing caches…"), bold=True))
    try:
        from pip._internal import locations
    except ImportError:  # pip 9.
        from pip import locations

    try:
        shutil.rmtree(PIPENV_CACHE_DIR)
        shutil.rmtree(locations.USER_CACHE_DIR)
    except OSError as e:
        # Ignore FileNotFoundError. This is needed for Python 2.7.
        import errno

        if e.errno == errno.ENOENT:
            pass
        raise


def load_dot_env():
    """Loads .env file into sys.environ."""
    if not environments.PIPENV_DONT_LOAD_ENV:
        # If the project doesn't exist yet, check current directory for a .env file
        project_directory = project.project_directory or "."
        dotenv_file = environments.PIPENV_DOTENV_LOCATION or os.sep.join(
            [project_directory, ".env"]
        )

        if os.path.isfile(dotenv_file):
            click.echo(
                crayons.normal(fix_utf8("Loading .env environment variables…"), bold=True),
                err=True,
            )
        else:
            if environments.PIPENV_DOTENV_LOCATION:
                click.echo(
                    "{0}: file {1}={2} does not exist!!\n{3}".format(
                        crayons.red("Warning", bold=True),
                        crayons.normal("PIPENV_DOTENV_LOCATION", bold=True),
                        crayons.normal(environments.PIPENV_DOTENV_LOCATION, bold=True),
                        crayons.red("Not loading environment variables.", bold=True),
                    ),
                    err=True,
                )
        dotenv.load_dotenv(dotenv_file, override=True)


def add_to_path(p):
    """Adds a given path to the PATH."""
    if p not in os.environ["PATH"]:
        os.environ["PATH"] = "{0}{1}{2}".format(p, os.pathsep, os.environ["PATH"])


def cleanup_virtualenv(bare=True):
    """Removes the virtualenv directory from the system."""
    if not bare:
        click.echo(crayons.red("Environment creation aborted."))
    try:
        # Delete the virtualenv.
        rmtree(project.virtualenv_location)
    except OSError as e:
        click.echo(
            "{0} An error occurred while removing {1}!".format(
                crayons.red("Error: ", bold=True),
                crayons.green(project.virtualenv_location),
            ),
            err=True,
        )
        click.echo(crayons.blue(e), err=True)


def import_requirements(r=None, dev=False):
    from .patched.notpip._vendor import requests as pip_requests
    from .vendor.pip_shims.shims import parse_requirements

    # Parse requirements.txt file with Pip's parser.
    # Pip requires a `PipSession` which is a subclass of requests.Session.
    # Since we're not making any network calls, it's initialized to nothing.
    if r:
        assert os.path.isfile(r)
    # Default path, if none is provided.
    if r is None:
        r = project.requirements_location
    with open(r, "r") as f:
        contents = f.read()
    indexes = []
    trusted_hosts = []
    # Find and add extra indexes.
    for line in contents.split("\n"):
        line_indexes, _trusted_hosts, _ = parse_indexes(line.strip())
        indexes.extend(line_indexes)
        trusted_hosts.extend(_trusted_hosts)
    indexes = sorted(set(indexes))
    trusted_hosts = sorted(set(trusted_hosts))
    reqs = [f for f in parse_requirements(r, session=pip_requests)]
    for package in reqs:
        if package.name not in BAD_PACKAGES:
            if package.link is not None:
                package_string = (
                    "-e {0}".format(package.link)
                    if package.editable
                    else str(package.link)
                )
                project.add_package_to_pipfile(package_string, dev=dev)
            else:
                project.add_package_to_pipfile(str(package.req), dev=dev)
    for index in indexes:
        trusted = index in trusted_hosts
        project.add_index_to_pipfile(index, verify_ssl=trusted)
    project.recase_pipfile()


def ensure_environment():
    # Skip this on Windows…
    if os.name != "nt":
        if "LANG" not in os.environ:
            click.echo(
                "{0}: the environment variable {1} is not set!"
                "\nWe recommend setting this in {2} (or equivalent) for "
                "proper expected behavior.".format(
                    crayons.red("Warning", bold=True),
                    crayons.normal("LANG", bold=True),
                    crayons.green("~/.profile"),
                ),
                err=True,
            )


def import_from_code(path="."):
    from pipreqs import pipreqs

    rs = []
    try:
        for r in pipreqs.get_all_imports(path):
            if r not in BAD_PACKAGES:
                rs.append(r)
        pkg_names = pipreqs.get_pkg_names(rs)
        return [proper_case(r) for r in pkg_names]

    except Exception:
        return []


def ensure_pipfile(validate=True, skip_requirements=False, system=False):
    """Creates a Pipfile for the project, if it doesn't exist."""
    from .environments import PIPENV_VIRTUALENV

    # Assert Pipfile exists.
    python = which("python") if not (USING_DEFAULT_PYTHON or system) else None
    if project.pipfile_is_empty:
        # Show an error message and exit if system is passed and no pipfile exists
        if system and not PIPENV_VIRTUALENV:
            raise exceptions.PipenvOptionsError(
                "--system",
                "--system is intended to be used for pre-existing Pipfile "
                "installation, not installation of specific packages. Aborting."
            )
        # If there's a requirements file, but no Pipfile…
        if project.requirements_exists and not skip_requirements:
            click.echo(
                crayons.normal(
                    fix_utf8("requirements.txt found, instead of Pipfile! Converting…"),
                    bold=True,
                )
            )
            # Create a Pipfile…
            project.create_pipfile(python=python)
            with create_spinner("Importing requirements...") as sp:
                # Import requirements.txt.
                try:
                    import_requirements()
                except Exception:
                    sp.fail(environments.PIPENV_SPINNER_FAIL_TEXT.format("Failed..."))
                else:
                    sp.ok(environments.PIPENV_SPINNER_OK_TEXT.format("Success!"))
            # Warn the user of side-effects.
            click.echo(
                u"{0}: Your {1} now contains pinned versions, if your {2} did. \n"
                "We recommend updating your {1} to specify the {3} version, instead."
                "".format(
                    crayons.red("Warning", bold=True),
                    crayons.normal("Pipfile", bold=True),
                    crayons.normal("requirements.txt", bold=True),
                    crayons.normal('"*"', bold=True),
                )
            )
        else:
            click.echo(
                crayons.normal(fix_utf8("Creating a Pipfile for this project…"), bold=True),
                err=True,
            )
            # Create the pipfile if it doesn't exist.
            project.create_pipfile(python=python)
    # Validate the Pipfile's contents.
    if validate and project.virtualenv_exists and not PIPENV_SKIP_VALIDATION:
        # Ensure that Pipfile is using proper casing.
        p = project.parsed_pipfile
        changed = project.ensure_proper_casing()
        # Write changes out to disk.
        if changed:
            click.echo(
                crayons.normal(u"Fixing package names in Pipfile…", bold=True), err=True
            )
            project.write_toml(p)


def find_a_system_python(line):
    """Find a Python installation from a given line.

    This tries to parse the line in various of ways:

    * Looks like an absolute path? Use it directly.
    * Looks like a py.exe call? Use py.exe to get the executable.
    * Starts with "py" something? Looks like a python command. Try to find it
      in PATH, and use it directly.
    * Search for "python" and "pythonX.Y" executables in PATH to find a match.
    * Nothing fits, return None.
    """
    if not line:
        return None
    if os.path.isabs(line):
        return line
    from .vendor.pythonfinder import Finder

    finder = Finder(system=False, global_search=True)
    if (line.startswith("py ") or line.startswith("py.exe ")) and os.name == "nt":
        line = line.split(" ", 1)[1].lstrip("-")
    elif line.startswith("py"):
        python_entry = finder.which(line)
        if python_entry:
            return python_entry.path.as_posix()
        return None
    python_entry = finder.find_python_version(line)
    if not python_entry:
        python_entry = finder.which("python{0}".format(line))
    if python_entry:
        return python_entry.path.as_posix()
    return None


def ensure_python(three=None, python=None):
    # Support for the PIPENV_PYTHON environment variable.
    from .environments import PIPENV_PYTHON

    if PIPENV_PYTHON and python is False and three is None:
        python = PIPENV_PYTHON

    def abort():
        click.echo(
            "You can specify specific versions of Python with:\n  {0}".format(
                crayons.red(
                    "$ pipenv --python {0}".format(
                        os.sep.join(("path", "to", "python"))
                    )
                )
            ),
            err=True,
        )
        sys.exit(1)

    global USING_DEFAULT_PYTHON
    USING_DEFAULT_PYTHON = three is None and not python
    # Find out which python is desired.
    if not python:
        python = convert_three_to_python(three, python)
    if not python:
        python = project.required_python_version
    if not python:
        python = PIPENV_DEFAULT_PYTHON_VERSION
    path_to_python = find_a_system_python(python)
    if not path_to_python and python is not None:
        # We need to install Python.
        click.echo(
            u"{0}: Python {1} {2}".format(
                crayons.red("Warning", bold=True),
                crayons.blue(python),
                fix_utf8("was not found on your system…"),
            ),
            err=True,
        )
        # Pyenv is installed
        from .vendor.pythonfinder.environment import PYENV_INSTALLED

        if not PYENV_INSTALLED:
            abort()
        else:
            if (not PIPENV_DONT_USE_PYENV) and (SESSION_IS_INTERACTIVE or PIPENV_YES):
                from .pyenv import Runner, PyenvError

                pyenv = Runner("pyenv")
                try:
                    version = pyenv.find_version_to_install(python)
                except ValueError:
                    abort()
                except PyenvError as e:
                    click.echo(fix_utf8("Something went wrong…"))
                    click.echo(crayons.blue(e.err), err=True)
                    abort()
                s = "{0} {1} {2}".format(
                    "Would you like us to install",
                    crayons.green("CPython {0}".format(version)),
                    "with pyenv?",
                )
                # Prompt the user to continue…
                if not (PIPENV_YES or click.confirm(s, default=True)):
                    abort()
                else:
                    # Tell the user we're installing Python.
                    click.echo(
                        u"{0} {1} {2} {3}{4}".format(
                            crayons.normal(u"Installing", bold=True),
                            crayons.green(u"CPython {0}".format(version), bold=True),
                            crayons.normal(u"with pyenv", bold=True),
                            crayons.normal(u"(this may take a few minutes)"),
                            crayons.normal(fix_utf8("…"), bold=True),
                        )
                    )
                    with create_spinner("Installing python...") as sp:
                        try:
                            c = pyenv.install(version)
                        except PyenvError as e:
                            sp.fail(environments.PIPENV_SPINNER_FAIL_TEXT.format(
                                "Failed...")
                            )
                            click.echo(fix_utf8("Something went wrong…"), err=True)
                            click.echo(crayons.blue(e.err), err=True)
                        else:
                            environments.PIPENV_SPINNER_OK_TEXT.format("Success!")
                        # Print the results, in a beautiful blue…
                            click.echo(crayons.blue(c.out), err=True)
                    # Find the newly installed Python, hopefully.
                    version = str(version)
                    path_to_python = find_a_system_python(version)
                    try:
                        assert python_version(path_to_python) == version
                    except AssertionError:
                        click.echo(
                            "{0}: The Python you just installed is not available on your {1}, apparently."
                            "".format(
                                crayons.red("Warning", bold=True),
                                crayons.normal("PATH", bold=True),
                            ),
                            err=True,
                        )
                        sys.exit(1)
    return path_to_python


def ensure_virtualenv(three=None, python=None, site_packages=False, pypi_mirror=None):
    """Creates a virtualenv, if one doesn't exist."""
    from .environments import PIPENV_USE_SYSTEM

    def abort():
        sys.exit(1)

    global USING_DEFAULT_PYTHON
    if not project.virtualenv_exists:
        try:
            # Ensure environment variables are set properly.
            ensure_environment()
            # Ensure Python is available.
            python = ensure_python(three=three, python=python)
            # Create the virtualenv.
            # Abort if --system (or running in a virtualenv).
            if PIPENV_USE_SYSTEM:
                click.echo(
                    crayons.red(
                        "You are attempting to re–create a virtualenv that "
                        "Pipenv did not create. Aborting."
                    )
                )
                sys.exit(1)
            do_create_virtualenv(
                python=python, site_packages=site_packages, pypi_mirror=pypi_mirror
            )
        except KeyboardInterrupt:
            # If interrupted, cleanup the virtualenv.
            cleanup_virtualenv(bare=False)
            sys.exit(1)
    # If --three, --two, or --python were passed…
    elif (python) or (three is not None) or (site_packages is not False):
        USING_DEFAULT_PYTHON = False
        # Ensure python is installed before deleting existing virtual env
        ensure_python(three=three, python=python)
        click.echo(crayons.red("Virtualenv already exists!"), err=True)
        # If VIRTUAL_ENV is set, there is a possibility that we are
        # going to remove the active virtualenv that the user cares
        # about, so confirm first.
        if "VIRTUAL_ENV" in os.environ:
            if not (
                PIPENV_YES or click.confirm("Remove existing virtualenv?", default=True)
            ):
                abort()
        click.echo(
            crayons.normal(fix_utf8("Removing existing virtualenv…"), bold=True), err=True
        )
        # Remove the virtualenv.
        cleanup_virtualenv(bare=True)
        # Call this function again.
        ensure_virtualenv(
            three=three,
            python=python,
            site_packages=site_packages,
            pypi_mirror=pypi_mirror,
        )


def ensure_project(
    three=None,
    python=None,
    validate=True,
    system=False,
    warn=True,
    site_packages=False,
    deploy=False,
    skip_requirements=False,
    pypi_mirror=None,
    clear=False,
):
    """Ensures both Pipfile and virtualenv exist for the project."""
    from .environments import PIPENV_USE_SYSTEM

    # Clear the caches, if appropriate.
    if clear:
        print("clearing")
        sys.exit(1)

    # Automatically use an activated virtualenv.
    if PIPENV_USE_SYSTEM:
        system = True
    if not project.pipfile_exists:
        if deploy is True:
            raise exceptions.PipfileNotFound
        else:
            project.touch_pipfile()
    # Skip virtualenv creation when --system was used.
    if not system:
        ensure_virtualenv(
            three=three,
            python=python,
            site_packages=site_packages,
            pypi_mirror=pypi_mirror,
        )
        if warn:
            # Warn users if they are using the wrong version of Python.
            if project.required_python_version:
                path_to_python = which("python") or which("py")
                if path_to_python and project.required_python_version not in (
                    python_version(path_to_python) or ""
                ):
                    click.echo(
                        "{0}: Your Pipfile requires {1} {2}, "
                        "but you are using {3} ({4}).".format(
                            crayons.red("Warning", bold=True),
                            crayons.normal("python_version", bold=True),
                            crayons.blue(project.required_python_version),
                            crayons.blue(python_version(path_to_python)),
                            crayons.green(shorten_path(path_to_python)),
                        ),
                        err=True,
                    )
                    click.echo(
                        "  {0} and rebuilding the virtual environment "
                        "may resolve the issue.".format(crayons.green("$ pipenv --rm")),
                        err=True,
                    )
                    if not deploy:
                        click.echo(
                            "  {0} will surely fail."
                            "".format(crayons.red("$ pipenv check")),
                            err=True,
                        )
                    else:
                        raise exceptions.DeployException
    # Ensure the Pipfile exists.
    ensure_pipfile(
        validate=validate, skip_requirements=skip_requirements, system=system
    )


def shorten_path(location, bold=False):
    """Returns a visually shorter representation of a given system path."""
    original = location
    short = os.sep.join(
        [s[0] if len(s) > (len("2long4")) else s for s in location.split(os.sep)]
    )
    short = short.split(os.sep)
    short[-1] = original.split(os.sep)[-1]
    if bold:
        short[-1] = str(crayons.normal(short[-1], bold=True))
    return os.sep.join(short)


# return short
def do_where(virtualenv=False, bare=True):
    """Executes the where functionality."""
    if not virtualenv:
        location = project.pipfile_location
        # Shorten the virtual display of the path to the virtualenv.
        if not bare:
            location = shorten_path(location)
        if not location:
            click.echo(
                "No Pipfile present at project home. Consider running "
                "{0} first to automatically generate a Pipfile for you."
                "".format(crayons.green("`pipenv install`")),
                err=True,
            )
        elif not bare:
            click.echo(
                "Pipfile found at {0}.\n  Considering this to be the project home."
                "".format(crayons.green(location)),
                err=True,
            )
            pass
        else:
            click.echo(project.project_directory)
    else:
        location = project.virtualenv_location
        if not bare:
            click.echo(
                "Virtualenv location: {0}".format(crayons.green(location)), err=True
            )
        else:
            click.echo(location)


def do_install_dependencies(
    dev=False,
    only=False,
    bare=False,
    requirements=False,
    allow_global=False,
    ignore_hashes=False,
    skip_lock=False,
    concurrent=True,
    requirements_dir=None,
    pypi_mirror=False,
):
    """"Executes the install functionality.

    If requirements is True, simply spits out a requirements format to stdout.
    """
    from six.moves import queue

    def cleanup_procs(procs, concurrent):
        while not procs.empty():
            c = procs.get()
            # if concurrent:
            c.block()
            failed = False
            if c.return_code != 0:
                failed = True
            if "Ignoring" in c.out:
                click.echo(crayons.yellow(c.out.strip()))
            elif environments.is_verbose():
                click.echo(crayons.blue(c.out.strip() or c.err.strip()))
            # The Installation failed…
            if failed:
                # Save the Failed Dependency for later.
                dep = c.dep.copy()
                failed_deps_list.append(dep)
                # Alert the user.
                click.echo(
                    "{0} {1}! Will try again.".format(
                        crayons.red("An error occurred while installing"),
                        crayons.green(dep.as_line()),
                    ), err=True
                )

    if requirements:
        bare = True
    blocking = not concurrent
    # Load the lockfile if it exists, or if only is being used (e.g. lock is being used).
    if skip_lock or only or not project.lockfile_exists:
        if not bare:
            click.echo(
                crayons.normal(fix_utf8("Installing dependencies from Pipfile…"), bold=True)
            )
            lockfile = project.get_or_create_lockfile()
    else:
        lockfile = project.get_or_create_lockfile()
        if not bare:
            click.echo(
                crayons.normal(
                    fix_utf8("Installing dependencies from Pipfile.lock ({0})…".format(
                        lockfile["_meta"].get("hash", {}).get("sha256")[-6:]
                    )),
                    bold=True,
                )
            )
    # Allow pip to resolve dependencies when in skip-lock mode.
    no_deps = not skip_lock
    failed_deps_list = []
    deps_list = list(lockfile.get_requirements(dev=dev, only=only))
    if requirements:
        index_args = prepare_pip_source_args(project.sources)
        index_args = " ".join(index_args).replace(" -", "\n-")
        deps = [
            req.as_line(sources=False, include_hashes=False) for req in deps_list
        ]
        # Output only default dependencies
        click.echo(index_args)
        click.echo(
            "\n".join(sorted(deps))
        )
        sys.exit(0)

    procs = queue.Queue(maxsize=PIPENV_MAX_SUBPROCESS)
    trusted_hosts = []

    deps_list_bar = progress.bar(
        deps_list, width=32,
        label=INSTALL_LABEL if os.name != "nt" else "",
    )
    indexes = []
    for dep in deps_list_bar:
        index = None
        if dep.index:
            index = project.find_source(dep.index)
            indexes.append(index)
            if not index.get("verify_ssl", False):
                trusted_hosts.append(urllib3_util.parse_url(index.get("url")).host)
        # Install the module.
        is_artifact = False
        if dep.is_file_or_url and any(
            dep.req.uri.endswith(ext) for ext in ["zip", "tar.gz"]
        ):
            is_artifact = True

        extra_indexes = []
        if not index and indexes:
            index = next(iter(indexes))
            if len(indexes) > 1:
                extra_indexes = indexes[1:]
        with vistir.contextmanagers.temp_environ():
            os.environ["PIP_USER"] = vistir.compat.fs_str("0")
            c = pip_install(
                dep,
                ignore_hashes=any([ignore_hashes, dep.editable, dep.is_vcs]),
                allow_global=allow_global,
                no_deps=False if is_artifact else no_deps,
                block=any([dep.editable, blocking]),
                index=index,
                requirements_dir=requirements_dir,
                pypi_mirror=pypi_mirror,
                trusted_hosts=trusted_hosts,
                extra_indexes=extra_indexes
            )
            if procs.qsize() < PIPENV_MAX_SUBPROCESS:
                c.dep = dep
                procs.put(c)

            if procs.full() or procs.qsize() == len(deps_list):
                cleanup_procs(procs, concurrent)
    if not procs.empty():
        cleanup_procs(procs, concurrent)

    # Iterate over the hopefully-poorly-packaged dependencies…
    if failed_deps_list:
        click.echo(
            crayons.normal(fix_utf8("Installing initially failed dependencies…"), bold=True)
        )
        for dep in progress.bar(failed_deps_list, label=INSTALL_LABEL2):
            # Use a specific index, if specified.
            # Install the module.
            is_artifact = False
            index = None
            if dep.index:
                index = project.find_source(dep.index)
            if dep.is_file_or_url and any(
                dep.req.uri.endswith(ext) for ext in ["zip", "tar.gz"]
            ):
                is_artifact = True
            extra_indexes = []
            if not index and indexes:
                index = next(iter(indexes))
                if len(indexes) > 1:
                    extra_indexes = indexes[1:]
            with vistir.contextmanagers.temp_environ():
                os.environ["PIP_USER"] = vistir.compat.fs_str("0")
                c = pip_install(
                    dep,
                    ignore_hashes=any([ignore_hashes, dep.editable, dep.is_vcs]),
                    allow_global=allow_global,
                    no_deps=True if is_artifact else no_deps,
                    index=index,
                    requirements_dir=requirements_dir,
                    pypi_mirror=pypi_mirror,
                    trusted_hosts=trusted_hosts,
                    extra_indexes=extra_indexes,
                    block=True
                )
                # The Installation failed…
                if c.return_code != 0:
                    # We echo both c.out and c.err because pip returns error details on out.
                    click.echo(crayons.blue(format_pip_output(c.out)))
                    click.echo(crayons.blue(format_pip_error(c.err)), err=True)
                    # Return the subprocess' return code.
                    sys.exit(c.return_code)
                else:
                    if environments.is_verbose():
                        click.echo(
                            "{0} {1}{2}".format(
                                crayons.green("Success installing"),
                                crayons.green(dep.as_line(include_hashes=False)),
                                crayons.green("!"),
                            ),
                        )


def convert_three_to_python(three, python):
    """Converts a Three flag into a Python flag, and raises customer warnings
    in the process, if needed.
    """
    if not python:
        if three is False:
            return "2"

        elif three is True:
            return "3"

    else:
        return python


def _run_create_virtualenv(cmd, pypi_mirror=None):
    if pypi_mirror:
        pip_config = {"PIP_INDEX_URL": vistir.misc.fs_str(pypi_mirror)}
    else:
        pip_config = {}
    nospin = environments.PIPENV_NOSPIN
    c = vistir.misc.run(cmd, verbose=False, return_object=True,
                spinner_name=environments.PIPENV_SPINNER, combine_stderr=False,
                block=False, nospin=nospin, env=pip_config)
    click.echo(crayons.blue("{0}".format(c.out)), err=True)
    return c


def do_create_virtualenv(python=None, site_packages=False, pypi_mirror=None):
    """Creates a virtualenv."""
    click.echo(
        crayons.normal(fix_utf8("Creating a virtualenv for this project…"), bold=True), err=True
    )
    click.echo(
        u"Pipfile: {0}".format(crayons.red(project.pipfile_location, bold=True)),
        err=True,
    )

    # Pass site-packages flag to virtualenv, if desired…
    if site_packages:
        click.echo(
            crayons.normal(fix_utf8("Making site-packages available…"), bold=True), err=True
        )

    # Default to using sys.executable, if Python wasn't provided.
    if not python:
        python = sys.executable
    click.echo(
        u"{0} {1} {3} {2}".format(
            crayons.normal("Using", bold=True),
            crayons.red(python, bold=True),
            crayons.normal(fix_utf8("to create virtualenv…"), bold=True),
            crayons.green("({0})".format(python_version(python))),
        ),
        err=True,
    )

    python = vistir.compat.Path(python).absolute().as_posix()
    env_dir = project.get_location_for_virtualenv()

    # Try built-in venv first.
    from . import venv
    with venv.create_script(env_dir, project.name, site_packages) as filename:
        cmd = [
            python,
            vistir.compat.Path(filename).absolute().as_posix(),
        ]
        c = _run_create_virtualenv(cmd, pypi_mirror=pypi_mirror)

    # If the venv call fails with one of the expected errors, fall back to
    # virtualenv...
    if c.returncode in venv.ERROR_CODES.values():
        cmd = [
            vistir.compat.Path(sys.executable).absolute().as_posix(),
            "-m",
            "virtualenv",
            "--prompt=({0}) ".format(project.name),
            "--python={0}".format(python),
            env_dir,
        ]
        c = _run_create_virtualenv(cmd, pypi_mirror=pypi_mirror)

<<<<<<< HEAD
=======
    # Actually create the virtualenv.
    nospin = environments.PIPENV_NOSPIN
    c = vistir.misc.run(
        cmd, verbose=False, return_object=True,
        spinner_name=environments.PIPENV_SPINNER, combine_stderr=False,
        block=False, nospin=nospin, env=pip_config,
    )
    click.echo(crayons.blue("{0}".format(c.out)), err=True)
>>>>>>> 499a4346
    if c.returncode != 0:
        raise exceptions.VirtualenvCreationException(
            extra=[crayons.blue("{0}".format(c.err)),]
        )

    # Associate project directory with the environment.
    # This mimics Pew's "setproject".
    project_file_name = os.path.join(project.virtualenv_location, ".project")
    with open(project_file_name, "w") as f:
        f.write(vistir.misc.fs_str(project.project_directory))
    fix_venv_site(project.env_paths["lib"])

    # Say where the virtualenv is.
    do_where(virtualenv=True, bare=False)


def parse_download_fname(fname, name):
    fname, fextension = os.path.splitext(fname)
    if fextension == ".whl":
        fname = "-".join(fname.split("-")[:-3])
    if fname.endswith(".tar"):
        fname, _ = os.path.splitext(fname)
    # Substring out package name (plus dash) from file name to get version.
    version = fname[len(name) + 1 :]
    # Ignore implicit post releases in version number.
    if "-" in version and version.split("-")[1].isdigit():
        version = version.split("-")[0]
    return version


def get_downloads_info(names_map, section):
    from .vendor.requirementslib.models.requirements import Requirement

    info = []
    p = project.parsed_pipfile
    for fname in os.listdir(project.download_location):
        # Get name from filename mapping.
        name = Requirement.from_line(names_map[fname]).name
        # Get the version info from the filenames.
        version = parse_download_fname(fname, name)
        # Get the hash of each file.
        cmd = '{0} hash "{1}"'.format(
            escape_grouped_arguments(which_pip()),
            os.sep.join([project.download_location, fname]),
        )
        c = delegator.run(cmd)
        hash = c.out.split("--hash=")[1].strip()
        # Verify we're adding the correct version from Pipfile
        # and not one from a dependency.
        specified_version = p[section].get(name, "")
        if is_required_version(version, specified_version):
            info.append(dict(name=name, version=version, hash=hash))
    return info


def do_lock(
    ctx=None,
    system=False,
    clear=False,
    pre=False,
    keep_outdated=False,
    write=True,
    pypi_mirror=None,
):
    """Executes the freeze functionality."""
    from .utils import get_vcs_deps

    cached_lockfile = {}
    if not pre:
        pre = project.settings.get("allow_prereleases")
    if keep_outdated:
        if not project.lockfile_exists:
            raise exceptions.PipenvOptionsError(
                "--keep-outdated", ctx=ctx,
                message="Pipfile.lock must exist to use --keep-outdated!"
            )
        cached_lockfile = project.lockfile_content
    # Create the lockfile.
    lockfile = project._lockfile
    # Cleanup lockfile.
    for section in ("default", "develop"):
        for k, v in lockfile[section].copy().items():
            if not hasattr(v, "keys"):
                del lockfile[section][k]
    # Ensure that develop inherits from default.
    dev_packages = project.dev_packages.copy()
    for dev_package in project.dev_packages:
        if dev_package in project.packages:
            dev_packages[dev_package] = project.packages[dev_package]
    # Resolve dev-package dependencies, with pip-tools.
    sections = {
        "dev": {
            "packages": project.dev_packages,
            "vcs": project.vcs_dev_packages,
            "pipfile_key": "dev_packages",
            "lockfile_key": "develop",
            "log_string": "dev-packages",
            "dev": True,
        },
        "default": {
            "packages": project.packages,
            "vcs": project.vcs_packages,
            "pipfile_key": "packages",
            "lockfile_key": "default",
            "log_string": "packages",
            "dev": False,
        },
    }
    for section_name in ["dev", "default"]:
        settings = sections[section_name]
        if write:
            # Alert the user of progress.
            click.echo(
                u"{0} {1} {2}".format(
                    crayons.normal(u"Locking"),
                    crayons.red(u"[{0}]".format(settings["log_string"])),
                    crayons.normal(fix_utf8("dependencies…")),
                ),
                err=True,
            )

        deps = convert_deps_to_pip(
            settings["packages"], project, r=False, include_index=True
        )
        results = venv_resolve_deps(
            deps,
            which=which,
            project=project,
            clear=clear,
            pre=pre,
            allow_global=system,
            pypi_mirror=pypi_mirror,
        )
        # Add dependencies to lockfile.
        for dep in results:
            is_top_level = dep["name"] in settings["packages"]
            pipfile_entry = settings["packages"][dep["name"]] if is_top_level else None
            dep_lockfile = clean_resolved_dep(
                dep, is_top_level=is_top_level, pipfile_entry=pipfile_entry
            )
            lockfile[settings["lockfile_key"]].update(dep_lockfile)
        # Add refs for VCS installs.
        # TODO: be smarter about this.
        vcs_reqs, vcs_lockfile = get_vcs_deps(
            project,
            which=which,
            clear=clear,
            pre=pre,
            allow_global=system,
            dev=settings["dev"],
        )
        vcs_lines = [req.as_line() for req in vcs_reqs if req.editable]
        vcs_results = venv_resolve_deps(
            vcs_lines,
            which=which,
            project=project,
            clear=clear,
            pre=pre,
            allow_global=system,
            pypi_mirror=pypi_mirror,
        )
        for dep in vcs_results:
            normalized = pep423_name(dep["name"])
            if not hasattr(dep, "keys") or not hasattr(dep["name"], "keys"):
                continue
            is_top_level = dep["name"] in vcs_lockfile or normalized in vcs_lockfile
            if is_top_level:
                try:
                    pipfile_entry = vcs_lockfile[dep["name"]]
                except KeyError:
                    pipfile_entry = vcs_lockfile[normalized]
            else:
                pipfile_entry = None
            dep_lockfile = clean_resolved_dep(
                dep, is_top_level=is_top_level, pipfile_entry=pipfile_entry
            )
            vcs_lockfile.update(dep_lockfile)
        lockfile[settings["lockfile_key"]].update(vcs_lockfile)

    # Support for --keep-outdated…
    if keep_outdated:
        from pipenv.vendor.packaging.utils import canonicalize_name
        for section_name, section in (
            ("default", project.packages),
            ("develop", project.dev_packages),
        ):
            for package_specified in section.keys():
                if not is_pinned(section[package_specified]):
                    canonical_name = canonicalize_name(package_specified)
                    if canonical_name in cached_lockfile[section_name]:
                        lockfile[section_name][canonical_name] = cached_lockfile[
                            section_name
                        ][canonical_name].copy()
    # Overwrite any develop packages with default packages.
    for default_package in lockfile["default"]:
        if default_package in lockfile["develop"]:
            lockfile["develop"][default_package] = lockfile["default"][default_package]
    if write:
        project.write_lockfile(lockfile)
        click.echo(
            "{0}".format(
                crayons.normal(
                    "Updated Pipfile.lock ({0})!".format(
                        lockfile["_meta"].get("hash", {}).get("sha256")[-6:]
                    ),
                    bold=True,
                )
            ),
            err=True,
        )
    else:
        return lockfile


def do_purge(bare=False, downloads=False, allow_global=False):
    """Executes the purge functionality."""

    if downloads:
        if not bare:
            click.echo(crayons.normal(fix_utf8("Clearing out downloads directory…"), bold=True))
        shutil.rmtree(project.download_location)
        return

    # Remove comments from the output, if any.
    installed = set([
        pep423_name(pkg.project_name) for pkg in project.get_installed_packages()
    ])
    bad_pkgs = set([pep423_name(pkg) for pkg in BAD_PACKAGES])
    # Remove setuptools, pip, etc from targets for removal
    to_remove = installed - bad_pkgs

    # Skip purging if there is no packages which needs to be removed
    if not to_remove:
        if not bare:
            click.echo("Found 0 installed package, skip purging.")
            click.echo(crayons.green("Environment now purged and fresh!"))
        return installed

    if not bare:
        click.echo(
            fix_utf8("Found {0} installed package(s), purging…".format(len(to_remove)))
        )

    command = "{0} uninstall {1} -y".format(
        escape_grouped_arguments(which_pip(allow_global=allow_global)),
        " ".join(to_remove),
    )
    if environments.is_verbose():
        click.echo("$ {0}".format(command))
    c = delegator.run(command)
    if c.return_code != 0:
        raise exceptions.UninstallError(installed, command, c.out + c.err, c.return_code)
    if not bare:
        click.echo(crayons.blue(c.out))
        click.echo(crayons.green("Environment now purged and fresh!"))
    return installed


def do_init(
    dev=False,
    requirements=False,
    allow_global=False,
    ignore_pipfile=False,
    skip_lock=False,
    system=False,
    concurrent=True,
    deploy=False,
    pre=False,
    keep_outdated=False,
    requirements_dir=None,
    pypi_mirror=None,
):
    """Executes the init functionality."""
    from .environments import PIPENV_VIRTUALENV

    if not system:
        if not project.virtualenv_exists:
            try:
                do_create_virtualenv(pypi_mirror=pypi_mirror)
            except KeyboardInterrupt:
                cleanup_virtualenv(bare=False)
                sys.exit(1)
    # Ensure the Pipfile exists.
    if not deploy:
        ensure_pipfile(system=system)
    if not requirements_dir:
        requirements_dir = vistir.path.create_tracked_tempdir(
            suffix="-requirements", prefix="pipenv-"
        )
    # Write out the lockfile if it doesn't exist, but not if the Pipfile is being ignored
    if (project.lockfile_exists and not ignore_pipfile) and not skip_lock:
        old_hash = project.get_lockfile_hash()
        new_hash = project.calculate_pipfile_hash()
        if new_hash != old_hash:
            if deploy:
                click.echo(
                    crayons.red(
                        "Your Pipfile.lock ({0}) is out of date. Expected: ({1}).".format(
                            old_hash[-6:], new_hash[-6:]
                        )
                    )
                )
                raise exceptions.DeployException
                sys.exit(1)
            elif (system or allow_global) and not (PIPENV_VIRTUALENV):
                click.echo(
                    crayons.red(fix_utf8(
                        "Pipfile.lock ({0}) out of date, but installation "
                        "uses {1}… re-building lockfile must happen in "
                        "isolation. Please rebuild lockfile in a virtualenv. "
                        "Continuing anyway…".format(
                            crayons.white(old_hash[-6:]), crayons.white("--system")
                        )),
                        bold=True,
                    ),
                    err=True,
                )
            else:
                if old_hash:
                    msg = fix_utf8("Pipfile.lock ({1}) out of date, updating to ({0})…")
                else:
                    msg = fix_utf8("Pipfile.lock is corrupted, replaced with ({0})…")
                click.echo(
                    crayons.red(msg.format(old_hash[-6:], new_hash[-6:]), bold=True),
                    err=True,
                )
                do_lock(
                    system=system,
                    pre=pre,
                    keep_outdated=keep_outdated,
                    write=True,
                    pypi_mirror=pypi_mirror,
                )
    # Write out the lockfile if it doesn't exist.
    if not project.lockfile_exists and not skip_lock:
        # Unless we're in a virtualenv not managed by pipenv, abort if we're
        # using the system's python.
        if (system or allow_global) and not (PIPENV_VIRTUALENV):
            raise exceptions.PipenvOptionsError(
                "--system",
                "--system is intended to be used for Pipfile installation, "
                "not installation of specific packages. Aborting.\n"
                "See also: --deploy flag."
            )
        else:
            click.echo(
                crayons.normal(fix_utf8("Pipfile.lock not found, creating…"), bold=True),
                err=True,
            )
            do_lock(
                system=system,
                pre=pre,
                keep_outdated=keep_outdated,
                write=True,
                pypi_mirror=pypi_mirror,
            )
    do_install_dependencies(
        dev=dev,
        requirements=requirements,
        allow_global=allow_global,
        skip_lock=skip_lock,
        concurrent=concurrent,
        requirements_dir=requirements_dir,
        pypi_mirror=pypi_mirror,
    )

    # Hint the user what to do to activate the virtualenv.
    if not allow_global and not deploy and "PIPENV_ACTIVE" not in os.environ:
        click.echo(
            "To activate this project's virtualenv, run {0}.\n"
            "Alternatively, run a command "
            "inside the virtualenv with {1}.".format(
                crayons.red("pipenv shell"), crayons.red("pipenv run")
            )
        )


def pip_install(
    requirement=None,
    r=None,
    allow_global=False,
    ignore_hashes=False,
    no_deps=True,
    block=True,
    index=None,
    pre=False,
    selective_upgrade=False,
    requirements_dir=None,
    extra_indexes=None,
    pypi_mirror=None,
    trusted_hosts=None
):
    from notpip._internal import logger as piplogger
    from .utils import Mapping
    from .vendor.urllib3.util import parse_url

    src = []
    write_to_tmpfile = False
    if requirement:
        needs_hashes = not requirement.editable and not ignore_hashes and r is None
        has_subdir = requirement.is_vcs and requirement.req.subdirectory
        write_to_tmpfile = needs_hashes or has_subdir

    if not trusted_hosts:
        trusted_hosts = []
    trusted_hosts.extend(os.environ.get("PIP_TRUSTED_HOSTS", []))
    if environments.is_verbose():
        piplogger.setLevel(logging.INFO)
        if requirement:
            click.echo(
                crayons.normal("Installing {0!r}".format(requirement.name), bold=True),
                err=True,
            )
    # Create files for hash mode.
    if write_to_tmpfile:
        if not requirements_dir:
            requirements_dir = vistir.path.create_tracked_tempdir(
                prefix="pipenv", suffix="requirements")
        f = vistir.compat.NamedTemporaryFile(
            prefix="pipenv-", suffix="-requirement.txt", dir=requirements_dir,
            delete=False
        )
        f.write(vistir.misc.to_bytes(requirement.as_line()))
        r = f.name
        f.close()
    # Install dependencies when a package is a VCS dependency.
    if requirement and requirement.vcs:
        no_deps = False
        # Don't specify a source directory when using --system.
        if not allow_global and ("PIP_SRC" not in os.environ):
            src.extend(["--src", "{0}".format(project.virtualenv_src_location)])

    # Try installing for each source in project.sources.
    if index:
        if isinstance(index, (Mapping, dict)):
            index_source = index
        else:
            try:
                index_source = project.find_source(index)
                index_source = index_source.copy()
            except SourceNotFound:
                src_name = project.src_name_from_url(index)
                index_url = parse_url(index)
                verify_ssl = index_url.host not in trusted_hosts
                index_source = {"url": index, "verify_ssl": verify_ssl, "name": src_name}
        sources = [index_source.copy(),]
        if extra_indexes:
            if isinstance(extra_indexes, six.string_types):
                extra_indexes = [extra_indexes,]
            for idx in extra_indexes:
                extra_src = None
                if isinstance(idx, (Mapping, dict)):
                    extra_src = idx
                try:
                    extra_src = project.find_source(idx) if not extra_src else extra_src
                except SourceNotFound:
                    src_name = project.src_name_from_url(idx)
                    src_url = parse_url(idx)
                    verify_ssl = src_url.host not in trusted_hosts
                    extra_src = {"url": idx, "verify_ssl": verify_ssl, "name": extra_src}
                if extra_src["url"] != index_source["url"]:
                    sources.append(extra_src)
        else:
            for idx in project.pipfile_sources:
                if idx["url"] != sources[0]["url"]:
                    sources.append(idx)
    else:
        sources = project.pipfile_sources
    if pypi_mirror:
        sources = [
            create_mirror_source(pypi_mirror) if is_pypi_url(source["url"]) else source
            for source in sources
        ]
    if (requirement and requirement.editable) and not r:
        line_kwargs = {"as_list": True}
        if requirement.markers:
            line_kwargs["include_markers"] = False
        install_reqs = requirement.as_line(**line_kwargs)
        if requirement.editable and install_reqs[0].startswith("-e "):
            req, install_reqs = install_reqs[0], install_reqs[1:]
            editable_opt, req = req.split(" ", 1)
            install_reqs = [editable_opt, req] + install_reqs
        if not all(item.startswith("--hash") for item in install_reqs):
            ignore_hashes = True
    elif r:
        install_reqs = ["-r", r]
        with open(r) as f:
            if "--hash" not in f.read():
                ignore_hashes = True
    else:
        ignore_hashes = True if not requirement.hashes else False
        install_reqs = [escape_cmd(r) for r in requirement.as_line(as_list=True)]
    pip_command = [which_pip(allow_global=allow_global), "install"]
    if pre:
        pip_command.append("--pre")
    if src:
        pip_command.extend(src)
    if environments.is_verbose():
        pip_command.append("--verbose")
    pip_command.append("--upgrade")
    if selective_upgrade:
        pip_command.append("--upgrade-strategy=only-if-needed")
    if no_deps:
        pip_command.append("--no-deps")
    pip_command.extend(install_reqs)
    pip_command.extend(prepare_pip_source_args(sources))
    if not ignore_hashes:
        pip_command.append("--require-hashes")

    if environments.is_verbose():
        click.echo("$ {0}".format(pip_command), err=True)
    cache_dir = vistir.compat.Path(PIPENV_CACHE_DIR)
    pip_config = {
        "PIP_CACHE_DIR": vistir.misc.fs_str(cache_dir.as_posix()),
        "PIP_WHEEL_DIR": vistir.misc.fs_str(cache_dir.joinpath("wheels").as_posix()),
        "PIP_DESTINATION_DIR": vistir.misc.fs_str(
            cache_dir.joinpath("pkgs").as_posix()
        ),
        "PIP_EXISTS_ACTION": vistir.misc.fs_str("w"),
        "PATH": vistir.misc.fs_str(os.environ.get("PATH")),
    }
    if src:
        pip_config.update(
            {"PIP_SRC": vistir.misc.fs_str(project.virtualenv_src_location)}
        )
    cmd = Script.parse(pip_command)
    pip_command = cmd.cmdify()
    c = delegator.run(pip_command, block=block, env=pip_config)
    return c


def pip_download(package_name):
    cache_dir = vistir.compat.Path(PIPENV_CACHE_DIR)
    pip_config = {
        "PIP_CACHE_DIR": vistir.misc.fs_str(cache_dir.as_posix()),
        "PIP_WHEEL_DIR": vistir.misc.fs_str(cache_dir.joinpath("wheels").as_posix()),
        "PIP_DESTINATION_DIR": vistir.misc.fs_str(
            cache_dir.joinpath("pkgs").as_posix()
        ),
    }
    for source in project.sources:
        cmd = '{0} download "{1}" -i {2} -d {3}'.format(
            escape_grouped_arguments(which_pip()),
            package_name,
            source["url"],
            project.download_location,
        )
        c = delegator.run(cmd, env=pip_config)
        if c.return_code == 0:
            break

    return c


def which_pip(allow_global=False):
    """Returns the location of virtualenv-installed pip."""
    if allow_global:
        if "VIRTUAL_ENV" in os.environ:
            return which("pip", location=os.environ["VIRTUAL_ENV"])

        for p in ("pip", "pip3", "pip2"):
            where = system_which(p)
            if where:
                return where

    return which("pip")


def system_which(command, mult=False):
    """Emulates the system's which. Returns None if not found."""
    _which = "which -a" if not os.name == "nt" else "where"
    os.environ = {
        vistir.compat.fs_str(k): vistir.compat.fs_str(val)
        for k, val in os.environ.items()
    }
    try:
        c = delegator.run("{0} {1}".format(_which, command))
        try:
            # Which Not found…
            if c.return_code == 127:
                click.echo(
                    "{}: the {} system utility is required for Pipenv to find Python installations properly."
                    "\n  Please install it.".format(
                        crayons.red("Warning", bold=True), crayons.red(_which)
                    ),
                    err=True,
                )
            assert c.return_code == 0
        except AssertionError:
            return None if not mult else []
    except TypeError:
        from .vendor.pythonfinder import Finder
        finder = Finder()
        result = finder.which(command)
        if result:
            return result.path.as_posix()
        return
    else:
        result = c.out.strip() or c.err.strip()
    if mult:
        return result.split("\n")

    else:
        return result.split("\n")[0]


def format_help(help):
    """Formats the help string."""
    help = help.replace("Options:", str(crayons.normal("Options:", bold=True)))
    help = help.replace(
        "Usage: pipenv", str("Usage: {0}".format(crayons.normal("pipenv", bold=True)))
    )
    help = help.replace("  check", str(crayons.red("  check", bold=True)))
    help = help.replace("  clean", str(crayons.red("  clean", bold=True)))
    help = help.replace("  graph", str(crayons.red("  graph", bold=True)))
    help = help.replace("  install", str(crayons.magenta("  install", bold=True)))
    help = help.replace("  lock", str(crayons.green("  lock", bold=True)))
    help = help.replace("  open", str(crayons.red("  open", bold=True)))
    help = help.replace("  run", str(crayons.yellow("  run", bold=True)))
    help = help.replace("  shell", str(crayons.yellow("  shell", bold=True)))
    help = help.replace("  sync", str(crayons.green("  sync", bold=True)))
    help = help.replace("  uninstall", str(crayons.magenta("  uninstall", bold=True)))
    help = help.replace("  update", str(crayons.green("  update", bold=True)))
    additional_help = """
Usage Examples:
   Create a new project using Python 3.7, specifically:
   $ {1}

   Remove project virtualenv (inferred from current directory):
   $ {9}

   Install all dependencies for a project (including dev):
   $ {2}

   Create a lockfile containing pre-releases:
   $ {6}

   Show a graph of your installed dependencies:
   $ {4}

   Check your installed dependencies for security vulnerabilities:
   $ {7}

   Install a local setup.py into your virtual environment/Pipfile:
   $ {5}

   Use a lower-level pip command:
   $ {8}

Commands:""".format(
        crayons.red("pipenv --three"),
        crayons.red("pipenv --python 3.7"),
        crayons.red("pipenv install --dev"),
        crayons.red("pipenv lock"),
        crayons.red("pipenv graph"),
        crayons.red("pipenv install -e ."),
        crayons.red("pipenv lock --pre"),
        crayons.red("pipenv check"),
        crayons.red("pipenv run pip freeze"),
        crayons.red("pipenv --rm"),
    )
    help = help.replace("Commands:", additional_help)
    return help


def format_pip_error(error):
    error = error.replace("Expected", str(crayons.green("Expected", bold=True)))
    error = error.replace("Got", str(crayons.red("Got", bold=True)))
    error = error.replace(
        "THESE PACKAGES DO NOT MATCH THE HASHES FROM THE REQUIREMENTS FILE",
        str(
            crayons.red(
                "THESE PACKAGES DO NOT MATCH THE HASHES FROM Pipfile.lock!", bold=True
            )
        ),
    )
    error = error.replace(
        "someone may have tampered with them",
        str(crayons.red("someone may have tampered with them")),
    )
    error = error.replace("option to pip install", "option to 'pipenv install'")
    return error


def format_pip_output(out, r=None):
    def gen(out):
        for line in out.split("\n"):
            # Remove requirements file information from pip9 output.
            if "(from -r" in line:
                yield line[: line.index("(from -r")]

            else:
                yield line

    out = "\n".join([l for l in gen(out)])
    return out


def warn_in_virtualenv():
    # Only warn if pipenv isn't already active.
    pipenv_active = os.environ.get("PIPENV_ACTIVE")
    if (environments.PIPENV_USE_SYSTEM or environments.PIPENV_VIRTUALENV) and not (
        pipenv_active or environments.is_quiet()
    ):
        click.echo(
            "{0}: Pipenv found itself running within a virtual environment, "
            "so it will automatically use that environment, instead of "
            "creating its own for any project. You can set "
            "{1} to force pipenv to ignore that environment and create "
            "its own instead. You can set {2} to suppress this "
            "warning.".format(
                crayons.green("Courtesy Notice"),
                crayons.normal("PIPENV_IGNORE_VIRTUALENVS=1", bold=True),
                crayons.normal("PIPENV_VERBOSITY=-1", bold=True),
            ),
            err=True,
        )


def ensure_lockfile(keep_outdated=False, pypi_mirror=None):
    """Ensures that the lockfile is up-to-date."""
    if not keep_outdated:
        keep_outdated = project.settings.get("keep_outdated")
    # Write out the lockfile if it doesn't exist, but not if the Pipfile is being ignored
    if project.lockfile_exists:
        old_hash = project.get_lockfile_hash()
        new_hash = project.calculate_pipfile_hash()
        if new_hash != old_hash:
            click.echo(
                crayons.red(
                    fix_utf8("Pipfile.lock ({0}) out of date, updating to ({1})…".format(
                        old_hash[-6:], new_hash[-6:]
                    )),
                    bold=True,
                ),
                err=True,
            )
            do_lock(keep_outdated=keep_outdated, pypi_mirror=pypi_mirror)
    else:
        do_lock(keep_outdated=keep_outdated, pypi_mirror=pypi_mirror)


def do_py(system=False):
    try:
        click.echo(which("python", allow_global=system))
    except AttributeError:
        click.echo(crayons.red("No project found!"))


def do_outdated(pypi_mirror=None):
    # TODO: Allow --skip-lock here?
    from .vendor.requirementslib.models.requirements import Requirement
    from .vendor.packaging.utils import canonicalize_name
    from collections import namedtuple

    packages = {}
    package_info = namedtuple("PackageInfo", ["name", "installed", "available"])

    installed_packages = project.get_installed_packages()
    outdated_packages = {
        canonicalize_name(pkg.project_name): package_info
        (pkg.project_name, pkg.parsed_version, pkg.latest_version)
        for pkg in project.get_outdated_packages()
    }
    for result in installed_packages:
        dep = Requirement.from_line(str(result.as_requirement()))
        packages.update(dep.as_pipfile())
    updated_packages = {}
    lockfile = do_lock(write=False, pypi_mirror=pypi_mirror)
    for section in ("develop", "default"):
        for package in lockfile[section]:
            try:
                updated_packages[package] = lockfile[section][package]["version"]
            except KeyError:
                pass
    outdated = []
    skipped = []
    for package in packages:
        norm_name = pep423_name(package)
        if norm_name in updated_packages:
            if updated_packages[norm_name] != packages[package]:
                outdated.append(
                    package_info(package, updated_packages[norm_name], packages[package])
                )
            elif canonicalize_name(package) in outdated_packages:
                skipped.append(outdated_packages[canonicalize_name(package)])
    for package, old_version, new_version in skipped:
        click.echo(crayons.yellow(
            "Skipped Update of Package {0!s}: {1!s} installed, {2!s} available.".format(
                package, old_version, new_version
            )), err=True
        )
    if not outdated:
        click.echo(crayons.green("All packages are up to date!", bold=True))
        sys.exit(0)
    for package, new_version, old_version in outdated:
        click.echo(
            "Package {0!r} out-of-date: {1!r} installed, {2!r} available.".format(
                package, old_version, new_version
            )
        )
    sys.exit(bool(outdated))


def do_install(
    packages=False,
    editable_packages=False,
    index_url=False,
    extra_index_url=False,
    dev=False,
    three=False,
    python=False,
    pypi_mirror=None,
    system=False,
    lock=True,
    ignore_pipfile=False,
    skip_lock=False,
    requirements=False,
    sequential=False,
    pre=False,
    code=False,
    deploy=False,
    keep_outdated=False,
    selective_upgrade=False,
):
    from .environments import PIPENV_VIRTUALENV, PIPENV_USE_SYSTEM
    from .vendor.pip_shims.shims import PipError

    requirements_directory = vistir.path.create_tracked_tempdir(
        suffix="-requirements", prefix="pipenv-"
    )
    warnings.filterwarnings("default", category=vistir.compat.ResourceWarning)
    if selective_upgrade:
        keep_outdated = True
    packages = packages if packages else []
    editable_packages = editable_packages if editable_packages else []
    package_args = [p for p in packages if p] + [p for p in editable_packages if p]
    skip_requirements = False
    # Don't search for requirements.txt files if the user provides one
    if requirements or package_args or project.pipfile_exists:
        skip_requirements = True
    # Don't attempt to install develop and default packages if Pipfile is missing
    if not project.pipfile_exists and not (packages or dev) and not code:
        if not (skip_lock or deploy):
            raise exceptions.PipfileNotFound(project.pipfile_location)
        elif (skip_lock or deploy) and not project.lockfile_exists:
            raise exceptions.LockfileNotFound(project.lockfile_location)
    concurrent = not sequential
    # Ensure that virtualenv is available.
    ensure_project(
        three=three,
        python=python,
        system=system,
        warn=True,
        deploy=deploy,
        skip_requirements=skip_requirements,
        pypi_mirror=pypi_mirror,
    )
    # Load the --pre settings from the Pipfile.
    if not pre:
        pre = project.settings.get("allow_prereleases")
    if not keep_outdated:
        keep_outdated = project.settings.get("keep_outdated")
    remote = requirements and is_valid_url(requirements)
    # Warn and exit if --system is used without a pipfile.
    if (system and package_args) and not (PIPENV_VIRTUALENV):
        raise exceptions.SystemUsageError
    # Automatically use an activated virtualenv.
    if PIPENV_USE_SYSTEM:
        system = True
    # Check if the file is remote or not
    if remote:
        click.echo(
            crayons.normal(
                fix_utf8("Remote requirements file provided! Downloading…"), bold=True
            ),
            err=True,
        )
        fd = vistir.path.create_tracked_tempfile(
            prefix="pipenv-", suffix="-requirement.txt", dir=requirements_directory
        )
        temp_reqs = fd.name
        requirements_url = requirements
        # Download requirements file
        try:
            download_file(requirements, temp_reqs)
        except IOError:
            fd.close()
            os.unlink(temp_reqs)
            click.echo(
                crayons.red(
                    u"Unable to find requirements file at {0}.".format(
                        crayons.normal(requirements)
                    )
                ),
                err=True,
            )
            sys.exit(1)
        finally:
            fd.close()
        # Replace the url with the temporary requirements file
        requirements = temp_reqs
        remote = True
    if requirements:
        error, traceback = None, None
        click.echo(
            crayons.normal(
                fix_utf8("Requirements file provided! Importing into Pipfile…"), bold=True
            ),
            err=True,
        )
        try:
            import_requirements(r=project.path_to(requirements), dev=dev)
        except (UnicodeDecodeError, PipError) as e:
            # Don't print the temp file path if remote since it will be deleted.
            req_path = requirements_url if remote else project.path_to(requirements)
            error = (
                u"Unexpected syntax in {0}. Are you sure this is a "
                "requirements.txt style file?".format(req_path)
            )
            traceback = e
        except AssertionError as e:
            error = (
                u"Requirements file doesn't appear to exist. Please ensure the file exists in your "
                "project directory or you provided the correct path."
            )
            traceback = e
        finally:
            # If requirements file was provided by remote url delete the temporary file
            if remote:
                fd.close()  # Close for windows to allow file cleanup.
                os.remove(temp_reqs)
            if error and traceback:
                click.echo(crayons.red(error))
                click.echo(crayons.blue(str(traceback)), err=True)
                sys.exit(1)
    if code:
        click.echo(
            crayons.normal(fix_utf8("Discovering imports from local codebase…"), bold=True)
        )
        for req in import_from_code(code):
            click.echo("  Found {0}!".format(crayons.green(req)))
            project.add_package_to_pipfile(req)
    # Install editable local packages before locking - this gives us access to dist-info
    if project.pipfile_exists and (
        # double negatives are for english readability, leave them alone.
        (not project.lockfile_exists and not deploy)
        or (not project.virtualenv_exists and not system)
    ):
        section = (
            project.editable_packages if not dev else project.editable_dev_packages
        )
        for package in section.keys():
            req = convert_deps_to_pip(
                {package: section[package]}, project=project, r=False
            )
            if req:
                req = req[0]
                req = req[len("-e ") :] if req.startswith("-e ") else req
                if not editable_packages:
                    editable_packages = [req]
                else:
                    editable_packages.extend([req])
    # Allow more than one package to be provided.
    package_args = [p for p in packages] + [
        "-e {0}".format(pkg) for pkg in editable_packages
    ]
    # Support for --selective-upgrade.
    # We should do this part first to make sure that we actually do selectively upgrade
    # the items specified
    if selective_upgrade:
        from .vendor.requirementslib.models.requirements import Requirement

        for i, package in enumerate(package_args[:]):
            section = project.packages if not dev else project.dev_packages
            package = Requirement.from_line(package)
            package__name, package__val = package.pipfile_entry
            try:
                if not is_star(section[package__name]) and is_star(package__val):
                    # Support for VCS dependencies.
                    package_args[i] = convert_deps_to_pip(
                        {packages: section[package__name]}, project=project, r=False
                    )[0]
            except KeyError:
                pass
    # Install all dependencies, if none was provided.
    # This basically ensures that we have a pipfile and lockfile, then it locks and
    # installs from the lockfile
    if packages is False and editable_packages is False:
        # Update project settings with pre preference.
        if pre:
            project.update_settings({"allow_prereleases": pre})
        do_init(
            dev=dev,
            allow_global=system,
            ignore_pipfile=ignore_pipfile,
            system=system,
            skip_lock=skip_lock,
            concurrent=concurrent,
            deploy=deploy,
            pre=pre,
            requirements_dir=requirements_directory,
            pypi_mirror=pypi_mirror,
            keep_outdated=keep_outdated
        )

    # This is for if the user passed in dependencies, then we want to maek sure we
    else:
        from .vendor.requirementslib import Requirement

        # make a tuple of (display_name, entry)
        pkg_list = packages + ["-e {0}".format(pkg) for pkg in editable_packages]

        for pkg_line in pkg_list:
            click.echo(
                crayons.normal(
                    fix_utf8("Installing {0}…".format(crayons.green(pkg_line, bold=True))),
                    bold=True,
                )
            )
            # pip install:
            with vistir.contextmanagers.temp_environ(), \
                    create_spinner("Installing...") as sp:
                os.environ["PIP_USER"] = vistir.compat.fs_str("0")
                try:
                    pkg_requirement = Requirement.from_line(pkg_line)
                except ValueError as e:
                    sp.write_err(vistir.compat.fs_str("{0}: {1}".format(crayons.red("WARNING"), e)))
                    sp.fail(environments.PIPENV_SPINNER_FAIL_TEXT.format("Installation Failed"))
                    sys.exit(1)
                if index_url:
                    pkg_requirement.index = index_url
                try:
                    c = pip_install(
                        pkg_requirement,
                        ignore_hashes=True,
                        allow_global=system,
                        selective_upgrade=selective_upgrade,
                        no_deps=False,
                        pre=pre,
                        requirements_dir=requirements_directory,
                        index=index_url,
                        extra_indexes=extra_index_url,
                        pypi_mirror=pypi_mirror,
                    )
                except (ValueError, RuntimeError):
                    sp.write_err(vistir.compat.fs_str("{0}: {1}".format(crayons.red("WARNING"), e)))
                    sp.fail(environments.PIPENV_SPINNER_FAIL_TEXT.format("Installation Failed"))
                # Warn if --editable wasn't passed.
                if pkg_requirement.is_vcs and not pkg_requirement.editable:
                    sp.write_err(
                        "{0}: You installed a VCS dependency in non-editable mode. "
                        "This will work fine, but sub-dependencies will not be resolved by {1}."
                        "\n  To enable this sub-dependency functionality, specify that this dependency is editable."
                        "".format(
                            crayons.red("Warning", bold=True),
                            crayons.red("$ pipenv lock"),
                        )
                    )
                click.echo(crayons.blue(format_pip_output(c.out)))
                # Ensure that package was successfully installed.
                if c.return_code != 0:
                    sp.write_err(vistir.compat.fs_str(
                        "{0} An error occurred while installing {1}!".format(
                            crayons.red("Error: ", bold=True), crayons.green(pkg_line)
                        ),
                    ))
                    sp.write_err(vistir.compat.fs_str(crayons.blue(format_pip_error(c.err))))
                    if "setup.py egg_info" in c.err:
                        sp.write_err(vistir.compat.fs_str(
                            "This is likely caused by a bug in {0}. "
                            "Report this to its maintainers.".format(
                                crayons.green(pkg_requirement.name)
                            )
                        ))
                    sp.fail(environments.PIPENV_SPINNER_FAIL_TEXT.format("Installation Failed"))
                    sys.exit(1)
                sp.write(vistir.compat.fs_str(
                    u"{0} {1} {2} {3}{4}".format(
                        crayons.normal(u"Adding", bold=True),
                        crayons.green(u"{0}".format(pkg_requirement.name), bold=True),
                        crayons.normal(u"to Pipfile's", bold=True),
                        crayons.red(u"[dev-packages]" if dev else u"[packages]", bold=True),
                        crayons.normal(fix_utf8("…"), bold=True),
                    )
                ))
                sp.ok(environments.PIPENV_SPINNER_OK_TEXT.format("Installation Succeeded"))
            # Add the package to the Pipfile.
            try:
                project.add_package_to_pipfile(pkg_requirement, dev)
            except ValueError as e:
                raise exceptions.PipfileException(e)
            # Update project settings with pre preference.
            if pre:
                project.update_settings({"allow_prereleases": pre})
        do_init(
            dev=dev,
            system=system,
            allow_global=system,
            concurrent=concurrent,
            keep_outdated=keep_outdated,
            requirements_dir=requirements_directory,
            deploy=deploy,
            pypi_mirror=pypi_mirror,
            skip_lock=skip_lock,
        )
    sys.exit(0)


def do_uninstall(
    packages=False,
    editable_packages=False,
    three=None,
    python=False,
    system=False,
    lock=False,
    all_dev=False,
    all=False,
    keep_outdated=False,
    pypi_mirror=None,
    ctx=None
):
    from .environments import PIPENV_USE_SYSTEM
    from .vendor.requirementslib.models.requirements import Requirement
    from .vendor.packaging.utils import canonicalize_name

    # Automatically use an activated virtualenv.
    if PIPENV_USE_SYSTEM:
        system = True
    # Ensure that virtualenv is available.
    # TODO: We probably shouldn't ensure a project exists if the outcome will be to just
    # install things in order to remove them... maybe tell the user to install first?
    ensure_project(three=three, python=python, pypi_mirror=pypi_mirror)
    # Un-install all dependencies, if --all was provided.
    if not any([packages, editable_packages, all_dev, all]):
        raise exceptions.MissingParameter(
            crayons.red("No package provided!"),
            ctx=ctx, param_type="parameter",
        )
    editable_pkgs = [
        Requirement.from_line("-e {0}".format(p)).name for p in editable_packages if p
    ]
    packages = packages + editable_pkgs
    package_names = [p for p in packages if p]
    package_map = {
        canonicalize_name(p): p for p in packages if p
    }
    installed_package_names = set([
        canonicalize_name(pkg.project_name) for pkg in project.get_installed_packages()
    ])
    # Intelligently detect if --dev should be used or not.
    lockfile_packages = set()
    if project.lockfile_exists:
        develop = set(
            [canonicalize_name(k) for k in project.lockfile_content["develop"].keys()]
        )
        default = set(
            [canonicalize_name(k) for k in project.lockfile_content["default"].keys()]
        )
        lockfile_packages |= develop | default
    else:
        develop = set(
            [canonicalize_name(k) for k in project.dev_packages.keys()]
        )
        default = set(
            [canonicalize_name(k) for k in project.packages.keys()]
        )
    pipfile_remove = True
    # Uninstall [dev-packages], if --dev was provided.
    if all_dev:
        if "dev-packages" not in project.parsed_pipfile and not develop:
            click.echo(
                crayons.normal(
                    "No {0} to uninstall.".format(crayons.red("[dev-packages]")),
                    bold=True,
                )
            )
            return
        click.echo(
            crayons.normal(
                fix_utf8("Un-installing {0}…".format(crayons.red("[dev-packages]"))), bold=True
            )
        )
        package_names = develop
    fix_venv_site(project.env_paths["lib"])
    # Remove known "bad packages" from the list.
    bad_pkgs = set([canonicalize_name(pkg) for pkg in BAD_PACKAGES])
    for bad_package in BAD_PACKAGES:
        normalized_bad_pkg = canonicalize_name(bad_package)
        if normalized_bad_pkg in package_map:
            if environments.is_verbose():
                click.echo("Ignoring {0}.".format(bad_package), err=True)
            pkg_name_index = package_names.index(package_map[normalized_bad_pkg])
            del package_names[pkg_name_index]
    used_packages = develop | default & installed_package_names
    failure = False
    packages_to_remove = set()
    if all:
        package_names = develop | default
        click.echo(
            crayons.normal(fix_utf8("Un-installing all packages from virtualenv…"), bold=True)
        )
        do_purge(allow_global=system)
        return
    if all_dev:
        package_names = develop
    else:
        package_names = set([pkg_name for pkg_name in package_names])
    selected_pkg_map = {
        canonicalize_name(p): p for p in package_names
    }
    packages_to_remove = [
        p for normalized, p in selected_pkg_map.items()
        if (normalized in used_packages and normalized not in bad_pkgs)
    ]
    for normalized, package_name in selected_pkg_map.items():
        click.echo(
            crayons.white(
                fix_utf8("Uninstalling {0}…".format(package_name)), bold=True
            )
        )
        # Uninstall the package.
        if package_name in packages_to_remove:
            cmd = "{0} uninstall {1} -y".format(
                escape_grouped_arguments(which_pip(allow_global=system)), package_name,
            )
            if environments.is_verbose():
                click.echo("$ {0}".format(cmd))
            c = delegator.run(cmd)
            click.echo(crayons.blue(c.out))
            if c.return_code != 0:
                failure = True
        if not failure and pipfile_remove:
            in_packages = project.get_package_name_in_pipfile(package_name, dev=False)
            in_dev_packages = project.get_package_name_in_pipfile(
                package_name, dev=True
            )
            if normalized in lockfile_packages:
                click.echo("{0} {1} {2} {3}".format(
                    crayons.blue("Removing"),
                    crayons.green(package_name),
                    crayons.blue("from"),
                    crayons.white(fix_utf8("Pipfile.lock…")))
                )
                lockfile = project.get_or_create_lockfile()
                if normalized in lockfile.default:
                    del lockfile.default[normalized]
                if normalized in lockfile.develop:
                    del lockfile.develop[normalized]
                lockfile.write()
            if not (in_dev_packages or in_packages):
                if normalized in lockfile_packages:
                    continue
                click.echo(
                    "No package {0} to remove from Pipfile.".format(
                        crayons.green(package_name)
                    )
                )
                continue

            click.echo(
                fix_utf8("Removing {0} from Pipfile…".format(crayons.green(package_name)))
            )
            # Remove package from both packages and dev-packages.
            if in_dev_packages:
                project.remove_package_from_pipfile(package_name, dev=True)
            if in_packages:
                project.remove_package_from_pipfile(package_name, dev=False)
    if lock:
        do_lock(system=system, keep_outdated=keep_outdated, pypi_mirror=pypi_mirror)
    sys.exit(int(failure))


def do_shell(three=None, python=False, fancy=False, shell_args=None, pypi_mirror=None):
    # Ensure that virtualenv is available.
    ensure_project(three=three, python=python, validate=False, pypi_mirror=pypi_mirror)
    # Set an environment variable, so we know we're in the environment.
    os.environ["PIPENV_ACTIVE"] = vistir.misc.fs_str("1")
    # Support shell compatibility mode.
    if PIPENV_SHELL_FANCY:
        fancy = True

    from .shells import choose_shell

    shell = choose_shell()
    click.echo(fix_utf8("Launching subshell in virtual environment…"), err=True)

    fork_args = (project.virtualenv_location, project.project_directory, shell_args)
    with vistir.contextmanagers.temp_environ():
        os.environ.pop("PIP_SHIMS_BASE_MODULE", None)
    if fancy:
        shell.fork(*fork_args)
        return

    try:
        shell.fork_compat(*fork_args)
    except (AttributeError, ImportError):
        click.echo(fix_utf8(
            "Compatibility mode not supported. "
            "Trying to continue as well-configured shell…"),
            err=True,
        )
        shell.fork(*fork_args)


def _inline_activate_virtualenv():
    try:
        activate_this = which("activate_this.py")
        if not activate_this or not os.path.exists(activate_this):
            raise exceptions.VirtualenvActivationException()
        with open(activate_this) as f:
            code = compile(f.read(), activate_this, "exec")
            exec(code, dict(__file__=activate_this))
    # Catch all errors, just in case.
    except Exception:
        click.echo(
            u"{0}: There was an unexpected error while activating your "
            u"virtualenv. Continuing anyway...".format(
                crayons.red("Warning", bold=True)
            ),
            err=True,
        )


def _inline_activate_venv():
    """Built-in venv doesn't have activate_this.py, but doesn't need it anyway.

    As long as we find the correct executable, built-in venv sets up the
    environment automatically.

    See: https://bugs.python.org/issue21496#msg218455
    """
    components = []
    for name in ("bin", "Scripts"):
        bindir = os.path.join(project.virtualenv_location, name)
        if os.path.exists(bindir):
            components.append(bindir)
    if "PATH" in os.environ:
        components.append(os.environ["PATH"])
    os.environ["PATH"] = os.pathsep.join(components)


def inline_activate_virtual_environment():
    root = project.virtualenv_location
    if os.path.exists(os.path.join(root, "pyvenv.cfg")):
        _inline_activate_venv()
    else:
        _inline_activate_virtualenv()
    if "VIRTUAL_ENV" not in os.environ:
        os.environ["VIRTUAL_ENV"] = vistir.misc.fs_str(root)


def _launch_windows_subprocess(script):
    import subprocess

    command = system_which(script.command)
    options = {"universal_newlines": True}

    # Command not found, maybe this is a shell built-in?
    if not command:
        return subprocess.Popen(script.cmdify(), shell=True, **options)

    # Try to use CreateProcess directly if possible. Specifically catch
    # Windows error 193 "Command is not a valid Win32 application" to handle
    # a "command" that is non-executable. See pypa/pipenv#2727.
    try:
        return subprocess.Popen([command] + script.args, **options)
    except WindowsError as e:
        if e.winerror != 193:
            raise

    # Try shell mode to use Windows's file association for file launch.
    return subprocess.Popen(script.cmdify(), shell=True, **options)


def do_run_nt(script):
    p = _launch_windows_subprocess(script)
    p.communicate()
    sys.exit(p.returncode)


def do_run_posix(script, command):
    command_path = system_which(script.command)
    if not command_path:
        if project.has_script(command):
            click.echo(
                "{0}: the command {1} (from {2}) could not be found within {3}."
                "".format(
                    crayons.red("Error", bold=True),
                    crayons.red(script.command),
                    crayons.normal(command, bold=True),
                    crayons.normal("PATH", bold=True),
                ),
                err=True,
            )
        else:
            click.echo(
                "{0}: the command {1} could not be found within {2} or Pipfile's {3}."
                "".format(
                    crayons.red("Error", bold=True),
                    crayons.red(command),
                    crayons.normal("PATH", bold=True),
                    crayons.normal("[scripts]", bold=True),
                ),
                err=True,
            )
        sys.exit(1)
    os.execl(command_path, command_path, *script.args)


def do_run(command, args, three=None, python=False, pypi_mirror=None):
    """Attempt to run command either pulling from project or interpreting as executable.

    Args are appended to the command in [scripts] section of project if found.
    """
    from .cmdparse import ScriptEmptyError

    # Ensure that virtualenv is available.
    ensure_project(three=three, python=python, validate=False, pypi_mirror=pypi_mirror)
    # Set an environment variable, so we know we're in the environment.
    os.environ["PIPENV_ACTIVE"] = vistir.misc.fs_str("1")
    load_dot_env()
    # Activate virtualenv under the current interpreter's environment

    with vistir.contextmanagers.temp_environ():
        os.environ.pop("PIP_SHIMS_BASE_MODULE", None)
    inline_activate_virtual_environment()
    try:
        script = project.build_script(command, args)
    except ScriptEmptyError:
        click.echo("Can't run script {0!r}-it's empty?", err=True)
    if os.name == "nt":
        do_run_nt(script)
    else:
        do_run_posix(script, command=command)


def do_check(
    three=None,
    python=False,
    system=False,
    unused=False,
    ignore=None,
    args=None,
    pypi_mirror=None,
):
    if not system:
        # Ensure that virtualenv is available.
        ensure_project(
            three=three,
            python=python,
            validate=False,
            warn=False,
            pypi_mirror=pypi_mirror,
        )
    if not args:
        args = []
    if unused:
        deps_required = [k for k in project.packages.keys()]
        deps_needed = import_from_code(unused)
        for dep in deps_needed:
            try:
                deps_required.remove(dep)
            except ValueError:
                pass
        if deps_required:
            click.echo(
                crayons.normal(
                    "The following dependencies appear unused, and may be safe for removal:"
                )
            )
            for dep in deps_required:
                click.echo("  - {0}".format(crayons.green(dep)))
            sys.exit(1)
        else:
            sys.exit(0)
    click.echo(crayons.normal(fix_utf8("Checking PEP 508 requirements…"), bold=True))
    if system:
        python = system_which("python")
    else:
        python = which("python")
    # Run the PEP 508 checker in the virtualenv.
    c = delegator.run(
        '"{0}" {1}'.format(
            python, escape_grouped_arguments(pep508checker.__file__.rstrip("cdo"))
        )
    )
    results = simplejson.loads(c.out)
    # Load the pipfile.
    p = pipfile.Pipfile.load(project.pipfile_location)
    failed = False
    # Assert each specified requirement.
    for marker, specifier in p.data["_meta"]["requires"].items():
        if marker in results:
            try:
                assert results[marker] == specifier
            except AssertionError:
                failed = True
                click.echo(
                    "Specifier {0} does not match {1} ({2})."
                    "".format(
                        crayons.green(marker),
                        crayons.blue(specifier),
                        crayons.red(results[marker]),
                    ),
                    err=True,
                )
    if failed:
        click.echo(crayons.red("Failed!"), err=True)
        sys.exit(1)
    else:
        click.echo(crayons.green("Passed!"))
    click.echo(crayons.normal(fix_utf8("Checking installed package safety…"), bold=True))
    path = pep508checker.__file__.rstrip("cdo")
    path = os.sep.join(__file__.split(os.sep)[:-1] + ["patched", "safety.zip"])
    if not system:
        python = which("python")
    else:
        python = system_which("python")
    if ignore:
        ignored = "--ignore {0}".format(" --ignore ".join(ignore))
        click.echo(
            crayons.normal(
                "Notice: Ignoring CVE(s) {0}".format(crayons.yellow(", ".join(ignore)))
            ),
            err=True,
        )
    else:
        ignored = ""
    c = delegator.run(
        '"{0}" {1} check --json --key={2} {3}'.format(
            python, escape_grouped_arguments(path), PIPENV_PYUP_API_KEY, ignored
        )
    )
    try:
        results = simplejson.loads(c.out)
    except ValueError:
        click.echo("An error occurred:", err=True)
        click.echo(c.err if len(c.err) > 0 else c.out, err=True)
        sys.exit(1)
    for (package, resolved, installed, description, vuln) in results:
        click.echo(
            "{0}: {1} {2} resolved ({3} installed)!".format(
                crayons.normal(vuln, bold=True),
                crayons.green(package),
                crayons.red(resolved, bold=False),
                crayons.red(installed, bold=True),
            )
        )
        click.echo("{0}".format(description))
        click.echo()
    if not results:
        click.echo(crayons.green("All good!"))
    else:
        sys.exit(1)


def do_graph(bare=False, json=False, json_tree=False, reverse=False):
    import pipdeptree
    try:
        python_path = which("python")
    except AttributeError:
        click.echo(
            u"{0}: {1}".format(
                crayons.red("Warning", bold=True),
                u"Unable to display currently-installed dependency graph information here. "
                u"Please run within a Pipenv project.",
            ),
            err=True,
        )
        sys.exit(1)
    if reverse and json:
        click.echo(
            u"{0}: {1}".format(
                crayons.red("Warning", bold=True),
                u"Using both --reverse and --json together is not supported. "
                u"Please select one of the two options.",
            ),
            err=True,
        )
        sys.exit(1)
    if reverse and json_tree:
        click.echo(
            u"{0}: {1}".format(
                crayons.red("Warning", bold=True),
                u"Using both --reverse and --json-tree together is not supported. "
                u"Please select one of the two options.",
            ),
            err=True,
        )
        sys.exit(1)
    if json and json_tree:
        click.echo(
            u"{0}: {1}".format(
                crayons.red("Warning", bold=True),
                u"Using both --json and --json-tree together is not supported. "
                u"Please select one of the two options.",
            ),
            err=True,
        )
        sys.exit(1)
    flag = ""
    if json:
        flag = "--json"
    if json_tree:
        flag = "--json-tree"
    if reverse:
        flag = "--reverse"
    if not project.virtualenv_exists:
        click.echo(
            u"{0}: No virtualenv has been created for this project yet! Consider "
            u"running {1} first to automatically generate one for you or see"
            u"{2} for further instructions.".format(
                crayons.red("Warning", bold=True),
                crayons.green("`pipenv install`"),
                crayons.green("`pipenv install --help`"),
            ),
            err=True,
        )
        sys.exit(1)
    cmd = '"{0}" {1} {2} -l'.format(
        python_path, escape_grouped_arguments(pipdeptree.__file__.rstrip("cdo")), flag
    )
    # Run dep-tree.
    c = delegator.run(cmd)
    if not bare:
        if json:
            data = []
            for d in simplejson.loads(c.out):
                if d["package"]["key"] not in BAD_PACKAGES:
                    data.append(d)
            click.echo(simplejson.dumps(data, indent=4))
            sys.exit(0)
        elif json_tree:

            def traverse(obj):
                if isinstance(obj, list):
                    return [
                        traverse(package)
                        for package in obj
                        if package["key"] not in BAD_PACKAGES
                    ]
                else:
                    obj["dependencies"] = traverse(obj["dependencies"])
                    return obj

            data = traverse(simplejson.loads(c.out))
            click.echo(simplejson.dumps(data, indent=4))
            sys.exit(0)
        else:
            for line in c.out.split("\n"):
                # Ignore bad packages as top level.
                if line.split("==")[0] in BAD_PACKAGES and not reverse:
                    continue

                # Bold top-level packages.
                if not line.startswith(" "):
                    click.echo(crayons.normal(line, bold=True))
                # Echo the rest.
                else:
                    click.echo(crayons.normal(line, bold=False))
    else:
        click.echo(c.out)
    if c.return_code != 0:
        click.echo(
            "{0} {1}".format(
                crayons.red("ERROR: ", bold=True),
                crayons.white("{0}".format(c.err, bold=True)),
            ),
            err=True,
        )
    # Return its return code.
    sys.exit(c.return_code)


def do_sync(
    ctx,
    dev=False,
    three=None,
    python=None,
    bare=False,
    dont_upgrade=False,
    user=False,
    clear=False,
    unused=False,
    sequential=False,
    pypi_mirror=None,
    system=False,
    deploy=False,
):
    # The lock file needs to exist because sync won't write to it.
    if not project.lockfile_exists:
        raise exceptions.LockfileNotFound(project.lockfile_location)

    # Ensure that virtualenv is available if not system.
    ensure_project(
        three=three,
        python=python,
        validate=False,
        deploy=deploy,
        pypi_mirror=pypi_mirror,
    )

    # Install everything.
    requirements_dir = vistir.path.create_tracked_tempdir(
        suffix="-requirements", prefix="pipenv-"
    )
    do_init(
        dev=dev,
        concurrent=(not sequential),
        requirements_dir=requirements_dir,
        ignore_pipfile=True,  # Don't check if Pipfile and lock match.
        pypi_mirror=pypi_mirror,
        deploy=deploy,
        system=system,
    )
    if not bare:
        click.echo(crayons.green("All dependencies are now up-to-date!"))


def do_clean(ctx, three=None, python=None, dry_run=False, bare=False, pypi_mirror=None):
    # Ensure that virtualenv is available.
    from packaging.utils import canonicalize_name
    ensure_project(three=three, python=python, validate=False, pypi_mirror=pypi_mirror)
    ensure_lockfile(pypi_mirror=pypi_mirror)
    # Make sure that the virtualenv's site packages are configured correctly
    # otherwise we may end up removing from the global site packages directory
    fix_venv_site(project.env_paths["lib"])
    installed_package_names = [
        canonicalize_name(pkg.project_name) for pkg in project.get_installed_packages()
    ]
    # Remove known "bad packages" from the list.
    for bad_package in BAD_PACKAGES:
        if canonicalize_name(bad_package) in installed_package_names:
            if environments.is_verbose():
                click.echo("Ignoring {0}.".format(bad_package), err=True)
            del installed_package_names[installed_package_names.index(
                canonicalize_name(bad_package)
            )]
    # Intelligently detect if --dev should be used or not.
    develop = [canonicalize_name(k) for k in project.lockfile_content["develop"].keys()]
    default = [canonicalize_name(k) for k in project.lockfile_content["default"].keys()]
    for used_package in set(develop + default):
        if used_package in installed_package_names:
            del installed_package_names[installed_package_names.index(
                canonicalize_name(used_package)
            )]
    failure = False
    for apparent_bad_package in installed_package_names:
        if dry_run and not bare:
            click.echo(apparent_bad_package)
        else:
            if not bare:
                click.echo(
                    crayons.white(
                        fix_utf8("Uninstalling {0}…".format(apparent_bad_package)), bold=True
                    )
                )
            # Uninstall the package.
            c = delegator.run(
                "{0} uninstall {1} -y".format(which_pip(), apparent_bad_package)
            )
            if c.return_code != 0:
                failure = True
    sys.exit(int(failure))<|MERGE_RESOLUTION|>--- conflicted
+++ resolved
@@ -1,11 +1,8 @@
 # -*- coding=utf-8 -*-
 
-<<<<<<< HEAD
 from __future__ import absolute_import
 
 import contextlib
-=======
->>>>>>> 499a4346
 import logging
 import os
 import sys
@@ -926,17 +923,6 @@
         ]
         c = _run_create_virtualenv(cmd, pypi_mirror=pypi_mirror)
 
-<<<<<<< HEAD
-=======
-    # Actually create the virtualenv.
-    nospin = environments.PIPENV_NOSPIN
-    c = vistir.misc.run(
-        cmd, verbose=False, return_object=True,
-        spinner_name=environments.PIPENV_SPINNER, combine_stderr=False,
-        block=False, nospin=nospin, env=pip_config,
-    )
-    click.echo(crayons.blue("{0}".format(c.out)), err=True)
->>>>>>> 499a4346
     if c.returncode != 0:
         raise exceptions.VirtualenvCreationException(
             extra=[crayons.blue("{0}".format(c.err)),]
