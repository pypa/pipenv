--- conflicted
+++ resolved
@@ -1844,14 +1844,7 @@
     if editable:
         package_name = ' '.join(['-e', editable])
     more_packages = list(more_packages)
-<<<<<<< HEAD
-
-=======
-    if package_name == "-e":
-        if not more_packages:
-            raise click.BadArgumentUsage("Please provide path to editable package")
-        package_name = " ".join([package_name, more_packages.pop(0)])
->>>>>>> 1780e0b0
+
     # capture indexes and extra indexes
     line = [package_name] + more_packages
     line = " ".join(str(s) for s in line).strip()
