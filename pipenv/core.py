# -*- coding=utf-8 -*-

import contextlib
import logging
import os
import sys
import shutil
import time
import json as simplejson
import click
import click_completion
import crayons
import dotenv
import delegator
import pipfile
import vistir
import warnings
import six

import urllib3.util as urllib3_util
from functools import partial

from .cmdparse import Script
from .project import Project, SourceNotFound
from .utils import (
    convert_deps_to_pip,
    is_required_version,
    proper_case,
    pep423_name,
    venv_resolve_deps,
    escape_grouped_arguments,
    python_version,
    find_windows_executable,
    prepare_pip_source_args,
    is_valid_url,
    is_pypi_url,
    create_mirror_source,
    download_file,
    is_pinned,
    is_star,
    rmtree,
    clean_resolved_dep,
    parse_indexes,
    escape_cmd
)
from . import environments, pep508checker, progress
from .environments import (
    PIPENV_COLORBLIND,
    PIPENV_SHELL_FANCY,
    PIPENV_SKIP_VALIDATION,
    PIPENV_HIDE_EMOJIS,
    PIPENV_YES,
    PIPENV_DEFAULT_PYTHON_VERSION,
    PIPENV_MAX_SUBPROCESS,
    PIPENV_DONT_USE_PYENV,
    SESSION_IS_INTERACTIVE,
    PIPENV_CACHE_DIR,
)

# Packages that should be ignored later.
BAD_PACKAGES = (
    "distribute",
    "packaging",
    "pip",
    "pkg-resources",
    "setuptools",
    "wheel",
)

FIRST_PACKAGES = ("cython",)
# Are we using the default Python?
USING_DEFAULT_PYTHON = True
if not PIPENV_HIDE_EMOJIS:
    now = time.localtime()
    # Halloween easter-egg.
    if ((now.tm_mon == 10) and (now.tm_mday == 30)) or (
        (now.tm_mon == 10) and (now.tm_mday == 31)
    ):
        INSTALL_LABEL = "🎃   "
    # Christmas easter-egg.
    elif ((now.tm_mon == 12) and (now.tm_mday == 24)) or (
        (now.tm_mon == 12) and (now.tm_mday == 25)
    ):
        INSTALL_LABEL = "🎅   "
    else:
        INSTALL_LABEL = "🐍   "
    INSTALL_LABEL2 = crayons.normal("☤  ", bold=True)
    STARTING_LABEL = "    "
else:
    INSTALL_LABEL = "   "
    INSTALL_LABEL2 = "   "
    STARTING_LABEL = "   "
# Enable shell completion.
click_completion.init()
# Disable colors, for the color blind and others who do not prefer colors.
if PIPENV_COLORBLIND:
    crayons.disable()


UNICODE_TO_ASCII_TRANSLATION_MAP = {
    8230: u"...",
    8211: u"-"
}


def fix_utf8(text):
    if not isinstance(text, six.string_types):
        return text
    from ._compat import decode_output
    try:
        text = decode_output(text)
    except UnicodeDecodeError:
        if six.PY2:
            text = unicode.translate(vistir.misc.to_text(text), UNICODE_TO_ASCII_TRANSLATION_MAP)
    return text


@contextlib.contextmanager
def _spinner(text=None, nospin=None, spinner_name=None):
    if not text:
        text = "Running..."
    if not spinner_name:
        spinner_name = environments.PIPENV_SPINNER
    if nospin is None:
        nospin = environments.PIPENV_NOSPIN
    with vistir.spin.create_spinner(
            spinner_name=spinner_name,
            start_text=text,
            nospin=nospin
    ) as sp:
        yield sp


spinner = partial(_spinner, text="Running...", nospin=environments.PIPENV_NOSPIN,
                        spinner_name=environments.PIPENV_SPINNER)


def which(command, location=None, allow_global=False):
    if not allow_global and location is None:
        if project.virtualenv_exists:
            location = project.virtualenv_location
        else:
            location = os.environ.get("VIRTUAL_ENV", None)
    if not (location and os.path.exists(location)) and not allow_global:
        raise RuntimeError("location not created nor specified")
    if not allow_global:
        if os.name == "nt":
            p = find_windows_executable(os.path.join(location, "Scripts"), command)
        else:
            p = os.path.join(location, "bin", command)
    else:
        if command == "python":
            p = sys.executable
    if not os.path.exists(p):
        if command == "python":
            p = sys.executable or system_which("python")
        else:
            p = system_which(command)
    return p


project = Project(which=which)


def do_clear():
    click.echo(crayons.white(fix_utf8("Clearing caches…"), bold=True))
    try:
        from pip._internal import locations
    except ImportError:  # pip 9.
        from pip import locations

    try:
        shutil.rmtree(PIPENV_CACHE_DIR)
        shutil.rmtree(locations.USER_CACHE_DIR)
    except OSError as e:
        # Ignore FileNotFoundError. This is needed for Python 2.7.
        import errno

        if e.errno == errno.ENOENT:
            pass
        raise


def load_dot_env():
    """Loads .env file into sys.environ."""
    if not environments.PIPENV_DONT_LOAD_ENV:
        # If the project doesn't exist yet, check current directory for a .env file
        project_directory = project.project_directory or "."
        dotenv_file = environments.PIPENV_DOTENV_LOCATION or os.sep.join(
            [project_directory, ".env"]
        )

        if os.path.isfile(dotenv_file):
            click.echo(
                crayons.normal(fix_utf8("Loading .env environment variables…"), bold=True),
                err=True,
            )
        else:
            if environments.PIPENV_DOTENV_LOCATION:
                click.echo(
                    "{0}: file {1}={2} does not exist!!\n{3}".format(
                        crayons.red("Warning", bold=True),
                        crayons.normal("PIPENV_DOTENV_LOCATION", bold=True),
                        crayons.normal(environments.PIPENV_DOTENV_LOCATION, bold=True),
                        crayons.red("Not loading environment variables.", bold=True),
                    ),
                    err=True,
                )
        dotenv.load_dotenv(dotenv_file, override=True)


def add_to_path(p):
    """Adds a given path to the PATH."""
    if p not in os.environ["PATH"]:
        os.environ["PATH"] = "{0}{1}{2}".format(p, os.pathsep, os.environ["PATH"])


def cleanup_virtualenv(bare=True):
    """Removes the virtualenv directory from the system."""
    if not bare:
        click.echo(crayons.red("Environment creation aborted."))
    try:
        # Delete the virtualenv.
        rmtree(project.virtualenv_location)
    except OSError as e:
        click.echo(
            "{0} An error occurred while removing {1}!".format(
                crayons.red("Error: ", bold=True),
                crayons.green(project.virtualenv_location),
            ),
            err=True,
        )
        click.echo(crayons.blue(e), err=True)


def import_requirements(r=None, dev=False):
    from .patched.notpip._vendor import requests as pip_requests
    from .vendor.pip_shims.shims import parse_requirements

    # Parse requirements.txt file with Pip's parser.
    # Pip requires a `PipSession` which is a subclass of requests.Session.
    # Since we're not making any network calls, it's initialized to nothing.
    if r:
        assert os.path.isfile(r)
    # Default path, if none is provided.
    if r is None:
        r = project.requirements_location
    with open(r, "r") as f:
        contents = f.read()
    indexes = []
    trusted_hosts = []
    # Find and add extra indexes.
    for line in contents.split("\n"):
        line_indexes, _trusted_hosts, _ = parse_indexes(line.strip())
        indexes.extend(line_indexes)
        trusted_hosts.extend(_trusted_hosts)
    indexes = sorted(set(indexes))
    trusted_hosts = sorted(set(trusted_hosts))
    reqs = [f for f in parse_requirements(r, session=pip_requests)]
    for package in reqs:
        if package.name not in BAD_PACKAGES:
            if package.link is not None:
                package_string = (
                    "-e {0}".format(package.link)
                    if package.editable
                    else str(package.link)
                )
                project.add_package_to_pipfile(package_string, dev=dev)
            else:
                project.add_package_to_pipfile(str(package.req), dev=dev)
    for index in indexes:
        trusted = index in trusted_hosts
        project.add_index_to_pipfile(index, verify_ssl=trusted)
    project.recase_pipfile()


def ensure_environment():
    # Skip this on Windows…
    if os.name != "nt":
        if "LANG" not in os.environ:
            click.echo(
                "{0}: the environment variable {1} is not set!"
                "\nWe recommend setting this in {2} (or equivalent) for "
                "proper expected behavior.".format(
                    crayons.red("Warning", bold=True),
                    crayons.normal("LANG", bold=True),
                    crayons.green("~/.profile"),
                ),
                err=True,
            )


def import_from_code(path="."):
    from pipreqs import pipreqs

    rs = []
    try:
        for r in pipreqs.get_all_imports(path):
            if r not in BAD_PACKAGES:
                rs.append(r)
        pkg_names = pipreqs.get_pkg_names(rs)
        return [proper_case(r) for r in pkg_names]

    except Exception:
        return []


def ensure_pipfile(validate=True, skip_requirements=False, system=False):
    """Creates a Pipfile for the project, if it doesn't exist."""
    from .environments import PIPENV_VIRTUALENV

    # Assert Pipfile exists.
    python = which("python") if not (USING_DEFAULT_PYTHON or system) else None
    if project.pipfile_is_empty:
        # Show an error message and exit if system is passed and no pipfile exists
        if system and not PIPENV_VIRTUALENV:
            click.echo(
                "{0}: --system is intended to be used for pre-existing Pipfile "
                "installation, not installation of specific packages. Aborting.".format(
                    crayons.red("Warning", bold=True)
                ),
                err=True,
            )
            sys.exit(1)
        # If there's a requirements file, but no Pipfile…
        if project.requirements_exists and not skip_requirements:
            click.echo(
                crayons.normal(
                    fix_utf8("requirements.txt found, instead of Pipfile! Converting…"),
                    bold=True,
                )
            )
            # Create a Pipfile…
            project.create_pipfile(python=python)
            with spinner(text=vistir.compat.fs_str("Importing requirements..."),
                    spinner_name=environments.PIPENV_SPINNER,
                    nospin=environments.PIPENV_NOSPIN) as sp:
                # Import requirements.txt.
                try:
                    import_requirements()
                except Exception:
                    sp.fail(environments.PIPENV_SPINNER_FAIL_TEXT.format("Failed..."))
                else:
                    sp.ok(environments.PIPENV_SPINNER_FAIL_TEXT.format("Success!"))
            # Warn the user of side-effects.
            click.echo(
                u"{0}: Your {1} now contains pinned versions, if your {2} did. \n"
                "We recommend updating your {1} to specify the {3} version, instead."
                "".format(
                    crayons.red("Warning", bold=True),
                    crayons.normal("Pipfile", bold=True),
                    crayons.normal("requirements.txt", bold=True),
                    crayons.normal('"*"', bold=True),
                )
            )
        else:
            click.echo(
                crayons.normal(fix_utf8("Creating a Pipfile for this project…"), bold=True),
                err=True,
            )
            # Create the pipfile if it doesn't exist.
            project.create_pipfile(python=python)
    # Validate the Pipfile's contents.
    if validate and project.virtualenv_exists and not PIPENV_SKIP_VALIDATION:
        # Ensure that Pipfile is using proper casing.
        p = project.parsed_pipfile
        changed = project.ensure_proper_casing()
        # Write changes out to disk.
        if changed:
            click.echo(
                crayons.normal(u"Fixing package names in Pipfile…", bold=True), err=True
            )
            project.write_toml(p)


def find_a_system_python(line):
    """Find a Python installation from a given line.

    This tries to parse the line in various of ways:

    * Looks like an absolute path? Use it directly.
    * Looks like a py.exe call? Use py.exe to get the executable.
    * Starts with "py" something? Looks like a python command. Try to find it
      in PATH, and use it directly.
    * Search for "python" and "pythonX.Y" executables in PATH to find a match.
    * Nothing fits, return None.
    """
    if not line:
        return None
    if os.path.isabs(line):
        return line
    from .vendor.pythonfinder import Finder

    finder = Finder(system=False, global_search=True)
    if (line.startswith("py ") or line.startswith("py.exe ")) and os.name == "nt":
        line = line.split(" ", 1)[1].lstrip("-")
    elif line.startswith("py"):
        python_entry = finder.which(line)
        if python_entry:
            return python_entry.path.as_posix()
        return None
    python_entry = finder.find_python_version(line)
    if not python_entry:
        python_entry = finder.which("python{0}".format(line))
    if python_entry:
        return python_entry.path.as_posix()
    return None


def ensure_python(three=None, python=None):
    # Support for the PIPENV_PYTHON environment variable.
    from .environments import PIPENV_PYTHON

    if PIPENV_PYTHON and python is False and three is None:
        python = PIPENV_PYTHON

    def abort():
        click.echo(
            "You can specify specific versions of Python with:\n  {0}".format(
                crayons.red(
                    "$ pipenv --python {0}".format(
                        os.sep.join(("path", "to", "python"))
                    )
                )
            ),
            err=True,
        )
        sys.exit(1)

    global USING_DEFAULT_PYTHON
    USING_DEFAULT_PYTHON = three is None and not python
    # Find out which python is desired.
    if not python:
        python = convert_three_to_python(three, python)
    if not python:
        python = project.required_python_version
    if not python:
        python = PIPENV_DEFAULT_PYTHON_VERSION
    path_to_python = find_a_system_python(python)
    if not path_to_python and python is not None:
        # We need to install Python.
        click.echo(
            u"{0}: Python {1} {2}".format(
                crayons.red("Warning", bold=True),
                crayons.blue(python),
                fix_utf8("was not found on your system…"),
            ),
            err=True,
        )
        # Pyenv is installed
        from .vendor.pythonfinder.environment import PYENV_INSTALLED

        if not PYENV_INSTALLED:
            abort()
        else:
            if (not PIPENV_DONT_USE_PYENV) and (SESSION_IS_INTERACTIVE or PIPENV_YES):
                from .pyenv import Runner, PyenvError

                pyenv = Runner("pyenv")
                try:
                    version = pyenv.find_version_to_install(python)
                except ValueError:
                    abort()
                except PyenvError as e:
                    click.echo(fix_utf8("Something went wrong…"))
                    click.echo(crayons.blue(e.err), err=True)
                    abort()
                s = "{0} {1} {2}".format(
                    "Would you like us to install",
                    crayons.green("CPython {0}".format(version)),
                    "with pyenv?",
                )
                # Prompt the user to continue…
                if not (PIPENV_YES or click.confirm(s, default=True)):
                    abort()
                else:
                    # Tell the user we're installing Python.
                    click.echo(
                        u"{0} {1} {2} {3}{4}".format(
                            crayons.normal(u"Installing", bold=True),
                            crayons.green(u"CPython {0}".format(version), bold=True),
                            crayons.normal(u"with pyenv", bold=True),
                            crayons.normal(u"(this may take a few minutes)"),
                            crayons.normal(fix_utf8("…"), bold=True),
                        )
                    )
                    with spinner(text=vistir.compat.fs_str("Installing python..."),
                                    spinner_name=environments.PIPENV_SPINNER,
                                    nospin=environments.PIPENV_NOSPIN) as sp:
                        try:
                            c = pyenv.install(version)
                        except PyenvError as e:
                            sp.fail(environments.PIPENV_SPINNER_FAIL_TEXT.format(
                                "Failed...")
                            )
                            click.echo(fix_utf8("Something went wrong…"), err=True)
                            click.echo(crayons.blue(e.err), err=True)
                        else:
                            environments.PIPENV_SPINNER_OK_TEXT.format("Success!")
                        # Print the results, in a beautiful blue…
                            click.echo(crayons.blue(c.out), err=True)
                    # Find the newly installed Python, hopefully.
                    version = str(version)
                    path_to_python = find_a_system_python(version)
                    try:
                        assert python_version(path_to_python) == version
                    except AssertionError:
                        click.echo(
                            "{0}: The Python you just installed is not available on your {1}, apparently."
                            "".format(
                                crayons.red("Warning", bold=True),
                                crayons.normal("PATH", bold=True),
                            ),
                            err=True,
                        )
                        sys.exit(1)
    return path_to_python


def ensure_virtualenv(three=None, python=None, site_packages=False, pypi_mirror=None):
    """Creates a virtualenv, if one doesn't exist."""
    from .environments import PIPENV_USE_SYSTEM

    def abort():
        sys.exit(1)

    global USING_DEFAULT_PYTHON
    if not project.virtualenv_exists:
        try:
            # Ensure environment variables are set properly.
            ensure_environment()
            # Ensure Python is available.
            python = ensure_python(three=three, python=python)
            # Create the virtualenv.
            # Abort if --system (or running in a virtualenv).
            if PIPENV_USE_SYSTEM:
                click.echo(
                    crayons.red(
                        "You are attempting to re–create a virtualenv that "
                        "Pipenv did not create. Aborting."
                    )
                )
                sys.exit(1)
            do_create_virtualenv(
                python=python, site_packages=site_packages, pypi_mirror=pypi_mirror
            )
        except KeyboardInterrupt:
            # If interrupted, cleanup the virtualenv.
            cleanup_virtualenv(bare=False)
            sys.exit(1)
    # If --three, --two, or --python were passed…
    elif (python) or (three is not None) or (site_packages is not False):
        USING_DEFAULT_PYTHON = False
        # Ensure python is installed before deleting existing virtual env
        ensure_python(three=three, python=python)
        click.echo(crayons.red("Virtualenv already exists!"), err=True)
        # If VIRTUAL_ENV is set, there is a possibility that we are
        # going to remove the active virtualenv that the user cares
        # about, so confirm first.
        if "VIRTUAL_ENV" in os.environ:
            if not (
                PIPENV_YES or click.confirm("Remove existing virtualenv?", default=True)
            ):
                abort()
        click.echo(
            crayons.normal(fix_utf8("Removing existing virtualenv…"), bold=True), err=True
        )
        # Remove the virtualenv.
        cleanup_virtualenv(bare=True)
        # Call this function again.
        ensure_virtualenv(
            three=three,
            python=python,
            site_packages=site_packages,
            pypi_mirror=pypi_mirror,
        )


def ensure_project(
    three=None,
    python=None,
    validate=True,
    system=False,
    warn=True,
    site_packages=False,
    deploy=False,
    skip_requirements=False,
    pypi_mirror=None,
    clear=False,
):
    """Ensures both Pipfile and virtualenv exist for the project."""
    from .environments import PIPENV_USE_SYSTEM

    # Clear the caches, if appropriate.
    if clear:
        print("clearing")
        sys.exit(1)

    # Automatically use an activated virtualenv.
    if PIPENV_USE_SYSTEM:
        system = True
    if not project.pipfile_exists and not deploy:
        project.touch_pipfile()
    # Skip virtualenv creation when --system was used.
    if not system:
        ensure_virtualenv(
            three=three,
            python=python,
            site_packages=site_packages,
            pypi_mirror=pypi_mirror,
        )
        if warn:
            # Warn users if they are using the wrong version of Python.
            if project.required_python_version:
                path_to_python = which("python") or which("py")
                if path_to_python and project.required_python_version not in (
                    python_version(path_to_python) or ""
                ):
                    click.echo(
                        "{0}: Your Pipfile requires {1} {2}, "
                        "but you are using {3} ({4}).".format(
                            crayons.red("Warning", bold=True),
                            crayons.normal("python_version", bold=True),
                            crayons.blue(project.required_python_version),
                            crayons.blue(python_version(path_to_python)),
                            crayons.green(shorten_path(path_to_python)),
                        ),
                        err=True,
                    )
                    click.echo(
                        "  {0} and rebuilding the virtual environment "
                        "may resolve the issue.".format(crayons.green("$ pipenv --rm")),
                        err=True,
                    )
                    if not deploy:
                        click.echo(
                            "  {0} will surely fail."
                            "".format(crayons.red("$ pipenv check")),
                            err=True,
                        )
                    else:
                        click.echo(crayons.red("Deploy aborted."), err=True)
                        sys.exit(1)
    # Ensure the Pipfile exists.
    ensure_pipfile(
        validate=validate, skip_requirements=skip_requirements, system=system
    )


def shorten_path(location, bold=False):
    """Returns a visually shorter representation of a given system path."""
    original = location
    short = os.sep.join(
        [s[0] if len(s) > (len("2long4")) else s for s in location.split(os.sep)]
    )
    short = short.split(os.sep)
    short[-1] = original.split(os.sep)[-1]
    if bold:
        short[-1] = str(crayons.normal(short[-1], bold=True))
    return os.sep.join(short)


# return short
def do_where(virtualenv=False, bare=True):
    """Executes the where functionality."""
    if not virtualenv:
        location = project.pipfile_location
        # Shorten the virtual display of the path to the virtualenv.
        if not bare:
            location = shorten_path(location)
        if not location:
            click.echo(
                "No Pipfile present at project home. Consider running "
                "{0} first to automatically generate a Pipfile for you."
                "".format(crayons.green("`pipenv install`")),
                err=True,
            )
        elif not bare:
            click.echo(
                "Pipfile found at {0}.\n  Considering this to be the project home."
                "".format(crayons.green(location)),
                err=True,
            )
            pass
        else:
            click.echo(project.project_directory)
    else:
        location = project.virtualenv_location
        if not bare:
            click.echo(
                "Virtualenv location: {0}".format(crayons.green(location)), err=True
            )
        else:
            click.echo(location)


def do_install_dependencies(
    dev=False,
    only=False,
    bare=False,
    requirements=False,
    allow_global=False,
    ignore_hashes=False,
    skip_lock=False,
    concurrent=True,
    requirements_dir=None,
    pypi_mirror=False,
):
    """"Executes the install functionality.

    If requirements is True, simply spits out a requirements format to stdout.
    """
    from six.moves import queue

    def cleanup_procs(procs, concurrent):
        while not procs.empty():
            c = procs.get()
            # if concurrent:
            c.block()
            failed = False
            if c.return_code != 0:
                failed = True
            if "Ignoring" in c.out:
                click.echo(crayons.yellow(c.out.strip()))
            elif environments.is_verbose():
                click.echo(crayons.blue(c.out.strip() or c.err.strip()))
            # The Installation failed…
            if failed:
                # Save the Failed Dependency for later.
                dep = c.dep.copy()
                failed_deps_list.append(dep)
                # Alert the user.
                click.echo(
                    "{0} {1}! Will try again.".format(
                        crayons.red("An error occurred while installing"),
                        crayons.green(dep.as_line()),
                    ), err=True
                )

    if requirements:
        bare = True
    blocking = not concurrent
    # Load the lockfile if it exists, or if only is being used (e.g. lock is being used).
    if skip_lock or only or not project.lockfile_exists:
        if not bare:
            click.echo(
                crayons.normal(fix_utf8("Installing dependencies from Pipfile…"), bold=True)
            )
            lockfile = project.get_or_create_lockfile()
    else:
        lockfile = project.get_or_create_lockfile()
        if not bare:
            click.echo(
                crayons.normal(
                    fix_utf8("Installing dependencies from Pipfile.lock ({0})…".format(
                        lockfile["_meta"].get("hash", {}).get("sha256")[-6:]
                    )),
                    bold=True,
                )
            )
    # Allow pip to resolve dependencies when in skip-lock mode.
    no_deps = not skip_lock
    failed_deps_list = []
    deps_list = list(lockfile.get_requirements(dev=dev, only=only))
    if requirements:
        index_args = prepare_pip_source_args(project.sources)
        index_args = " ".join(index_args).replace(" -", "\n-")
        deps = [
            req.as_line(sources=project.sources, include_hashes=False) for req in deps_list
        ]
        # Output only default dependencies
        click.echo(index_args)
        click.echo(
            "\n".join(sorted(deps))
        )
        sys.exit(0)

    procs = queue.Queue(maxsize=PIPENV_MAX_SUBPROCESS)
    trusted_hosts = []

    deps_list_bar = progress.bar(deps_list, width=32,
                                    label=INSTALL_LABEL if os.name != "nt" else "")
    indexes = []
    for dep in deps_list_bar:
        index = None
        if dep.index:
            index = project.find_source(dep.index)
            indexes.append(index)
            if not index.get("verify_ssl", False):
                trusted_hosts.append(urllib3_util.parse_url(index.get("url")).host)
        # Install the module.
        is_artifact = False
        if dep.is_file_or_url and any(
            dep.req.uri.endswith(ext) for ext in ["zip", "tar.gz"]
        ):
            is_artifact = True

        extra_indexes = []
        if not index and indexes:
            index = next(iter(indexes))
            if len(indexes) > 1:
                extra_indexes = indexes[1:]
        with vistir.contextmanagers.temp_environ():
            if "PIP_USER" in os.environ:
                del os.environ["PIP_USER"]
            c = pip_install(
                dep,
                ignore_hashes=any([ignore_hashes, dep.editable, dep.is_vcs]),
                allow_global=allow_global,
                no_deps=False if is_artifact else no_deps,
                block=any([dep.editable, blocking]),
                index=index,
                requirements_dir=requirements_dir,
                pypi_mirror=pypi_mirror,
                trusted_hosts=trusted_hosts,
                extra_indexes=extra_indexes
            )
            if procs.qsize() < PIPENV_MAX_SUBPROCESS:
                c.dep = dep
                procs.put(c)

            if procs.full() or procs.qsize() == len(deps_list):
                cleanup_procs(procs, concurrent)
    if not procs.empty():
        cleanup_procs(procs, concurrent)

    # Iterate over the hopefully-poorly-packaged dependencies…
    if failed_deps_list:
        click.echo(
            crayons.normal(fix_utf8("Installing initially failed dependencies…"), bold=True)
        )
        for dep in progress.bar(failed_deps_list, label=INSTALL_LABEL2):
            # Use a specific index, if specified.
            # Install the module.
            is_artifact = False
            index = None
            if dep.index:
                index = project.find_source(dep.index)
            if dep.is_file_or_url and any(
                dep.req.uri.endswith(ext) for ext in ["zip", "tar.gz"]
            ):
                is_artifact = True
            extra_indexes = []
            if not index and indexes:
                index = next(iter(indexes))
                if len(indexes) > 1:
                    extra_indexes = indexes[1:]
            with vistir.contextmanagers.temp_environ():
                if "PIP_USER" in os.environ:
                    del os.environ["PIP_USER"]
                c = pip_install(
                    dep,
                    ignore_hashes=any([ignore_hashes, dep.editable, dep.is_vcs]),
                    allow_global=allow_global,
                    no_deps=True if is_artifact else no_deps,
                    index=index,
                    requirements_dir=requirements_dir,
                    pypi_mirror=pypi_mirror,
                    trusted_hosts=trusted_hosts,
                    extra_indexes=extra_indexes,
                    block=True
                )
                # The Installation failed…
                if c.return_code != 0:
                    # We echo both c.out and c.err because pip returns error details on out.
                    click.echo(crayons.blue(format_pip_output(c.out)))
                    click.echo(crayons.blue(format_pip_error(c.err)), err=True)
                    # Return the subprocess' return code.
                    sys.exit(c.return_code)
                else:
                    if environments.is_verbose():
                        click.echo(
                            "{0} {1}{2}".format(
                                crayons.green("Success installing"),
                                crayons.green(dep.as_line(include_hashes=False)),
                                crayons.green("!"),
                            ),
                        )


def convert_three_to_python(three, python):
    """Converts a Three flag into a Python flag, and raises customer warnings
    in the process, if needed.
    """
    if not python:
        if three is False:
            return "2"

        elif three is True:
            return "3"

    else:
        return python


def do_create_virtualenv(python=None, site_packages=False, pypi_mirror=None):
    """Creates a virtualenv."""
    click.echo(
        crayons.normal(fix_utf8("Creating a virtualenv for this project…"), bold=True), err=True
    )
    click.echo(
        u"Pipfile: {0}".format(crayons.red(project.pipfile_location, bold=True)),
        err=True,
    )

    # Default to using sys.executable, if Python wasn't provided.
    if not python:
        python = sys.executable
    click.echo(
        u"{0} {1} {3} {2}".format(
            crayons.normal("Using", bold=True),
            crayons.red(python, bold=True),
            crayons.normal(fix_utf8("to create virtualenv…"), bold=True),
            crayons.green("({0})".format(python_version(python))),
        ),
        err=True,
    )

    cmd = [
        vistir.compat.Path(sys.executable).absolute().as_posix(),
        "-m",
        "virtualenv",
        "--prompt=({0}) ".format(project.name),
        "--python={0}".format(python),
        project.get_location_for_virtualenv(),
    ]

    # Pass site-packages flag to virtualenv, if desired…
    if site_packages:
        click.echo(
            crayons.normal(fix_utf8("Making site-packages available…"), bold=True), err=True
        )
        cmd.append("--system-site-packages")

    if pypi_mirror:
        pip_config = {"PIP_INDEX_URL": vistir.misc.fs_str(pypi_mirror)}
    else:
        pip_config = {}

    # Actually create the virtualenv.
    nospin = os.environ.get("PIPENV_ACTIVE", environments.PIPENV_NOSPIN)
    c = vistir.misc.run(cmd, verbose=False, return_object=True,
                spinner_name=environments.PIPENV_SPINNER, combine_stderr=False,
                block=False, nospin=nospin, env=pip_config)
    click.echo(crayons.blue("{0}".format(c.out)), err=True)
    if c.returncode != 0:
        click.echo(crayons.blue("{0}".format(c.err)), err=True)
        click.echo(
            u"{0}: Failed to create virtual environment.".format(
                crayons.red("Warning", bold=True)
            ),
            err=True,
        )
        sys.exit(1)

    # Associate project directory with the environment.
    # This mimics Pew's "setproject".
    project_file_name = os.path.join(project.virtualenv_location, ".project")
    with open(project_file_name, "w") as f:
        f.write(vistir.misc.fs_str(project.project_directory))

    # Say where the virtualenv is.
    do_where(virtualenv=True, bare=False)


def parse_download_fname(fname, name):
    fname, fextension = os.path.splitext(fname)
    if fextension == ".whl":
        fname = "-".join(fname.split("-")[:-3])
    if fname.endswith(".tar"):
        fname, _ = os.path.splitext(fname)
    # Substring out package name (plus dash) from file name to get version.
    version = fname[len(name) + 1 :]
    # Ignore implicit post releases in version number.
    if "-" in version and version.split("-")[1].isdigit():
        version = version.split("-")[0]
    return version


def get_downloads_info(names_map, section):
    from .vendor.requirementslib.models.requirements import Requirement

    info = []
    p = project.parsed_pipfile
    for fname in os.listdir(project.download_location):
        # Get name from filename mapping.
        name = Requirement.from_line(names_map[fname]).name
        # Get the version info from the filenames.
        version = parse_download_fname(fname, name)
        # Get the hash of each file.
        cmd = '{0} hash "{1}"'.format(
            escape_grouped_arguments(which_pip()),
            os.sep.join([project.download_location, fname]),
        )
        c = delegator.run(cmd)
        hash = c.out.split("--hash=")[1].strip()
        # Verify we're adding the correct version from Pipfile
        # and not one from a dependency.
        specified_version = p[section].get(name, "")
        if is_required_version(version, specified_version):
            info.append(dict(name=name, version=version, hash=hash))
    return info


def do_lock(
    system=False,
    clear=False,
    pre=False,
    keep_outdated=False,
    write=True,
    pypi_mirror=None,
):
    """Executes the freeze functionality."""
    from .utils import get_vcs_deps

    cached_lockfile = {}
    if not pre:
        pre = project.settings.get("allow_prereleases")
    if keep_outdated:
        if not project.lockfile_exists:
            click.echo(
                "{0}: Pipfile.lock must exist to use --keep-outdated!".format(
                    crayons.red("Warning", bold=True)
                )
            )
            sys.exit(1)
        cached_lockfile = project.lockfile_content
    # Create the lockfile.
    lockfile = project._lockfile
    # Cleanup lockfile.
    for section in ("default", "develop"):
        for k, v in lockfile[section].copy().items():
            if not hasattr(v, "keys"):
                del lockfile[section][k]
    # Ensure that develop inherits from default.
    dev_packages = project.dev_packages.copy()
    for dev_package in project.dev_packages:
        if dev_package in project.packages:
            dev_packages[dev_package] = project.packages[dev_package]
    # Resolve dev-package dependencies, with pip-tools.
    sections = {
        "dev": {
            "packages": project.dev_packages,
            "vcs": project.vcs_dev_packages,
            "pipfile_key": "dev_packages",
            "lockfile_key": "develop",
            "log_string": "dev-packages",
            "dev": True,
        },
        "default": {
            "packages": project.packages,
            "vcs": project.vcs_packages,
            "pipfile_key": "packages",
            "lockfile_key": "default",
            "log_string": "packages",
            "dev": False,
        },
    }
    for section_name in ["dev", "default"]:
        settings = sections[section_name]
        if write:
            # Alert the user of progress.
            click.echo(
                u"{0} {1} {2}".format(
                    crayons.normal(u"Locking"),
                    crayons.red(u"[{0}]".format(settings["log_string"])),
                    crayons.normal(fix_utf8("dependencies…")),
                ),
                err=True,
            )

        deps = convert_deps_to_pip(
            settings["packages"], project, r=False, include_index=True
        )
        results = venv_resolve_deps(
            deps,
            which=which,
            project=project,
            clear=clear,
            pre=pre,
            allow_global=system,
            pypi_mirror=pypi_mirror,
        )
        # Add dependencies to lockfile.
        for dep in results:
            is_top_level = dep["name"] in settings["packages"]
            pipfile_entry = settings["packages"][dep["name"]] if is_top_level else None
            dep_lockfile = clean_resolved_dep(
                dep, is_top_level=is_top_level, pipfile_entry=pipfile_entry
            )
            lockfile[settings["lockfile_key"]].update(dep_lockfile)
        # Add refs for VCS installs.
        # TODO: be smarter about this.
        vcs_reqs, vcs_lockfile = get_vcs_deps(
            project,
            which=which,
            clear=clear,
            pre=pre,
            allow_global=system,
            dev=settings["dev"],
        )
        vcs_lines = [req.as_line() for req in vcs_reqs if req.editable]
        vcs_results = venv_resolve_deps(
            vcs_lines,
            which=which,
            project=project,
            clear=clear,
            pre=pre,
            allow_global=system,
            pypi_mirror=pypi_mirror,
        )
        for dep in vcs_results:
            normalized = pep423_name(dep["name"])
            if not hasattr(dep, "keys") or not hasattr(dep["name"], "keys"):
                continue
            is_top_level = dep["name"] in vcs_lockfile or normalized in vcs_lockfile
            if is_top_level:
                try:
                    pipfile_entry = vcs_lockfile[dep["name"]]
                except KeyError:
                    pipfile_entry = vcs_lockfile[normalized]
            else:
                pipfile_entry = None
            dep_lockfile = clean_resolved_dep(
                dep, is_top_level=is_top_level, pipfile_entry=pipfile_entry
            )
            vcs_lockfile.update(dep_lockfile)
        lockfile[settings["lockfile_key"]].update(vcs_lockfile)

    # Support for --keep-outdated…
    if keep_outdated:
        for section_name, section in (
            ("default", project.packages),
            ("develop", project.dev_packages),
        ):
            for package_specified in section:
                norm_name = pep423_name(package_specified)
                if not is_pinned(section[package_specified]):
                    if norm_name in cached_lockfile[section_name]:
                        lockfile[section_name][norm_name] = cached_lockfile[
                            section_name
                        ][norm_name]
    # Overwrite any develop packages with default packages.
    for default_package in lockfile["default"]:
        if default_package in lockfile["develop"]:
            lockfile["develop"][default_package] = lockfile["default"][default_package]
    if write:
        project.write_lockfile(lockfile)
        click.echo(
            "{0}".format(
                crayons.normal(
                    "Updated Pipfile.lock ({0})!".format(
                        lockfile["_meta"].get("hash", {}).get("sha256")[-6:]
                    ),
                    bold=True,
                )
            ),
            err=True,
        )
    else:
        return lockfile


def do_purge(bare=False, downloads=False, allow_global=False):
    """Executes the purge functionality."""
    from .vendor.requirementslib.models.requirements import Requirement

    if downloads:
        if not bare:
            click.echo(crayons.normal(fix_utf8("Clearing out downloads directory…"), bold=True))
        shutil.rmtree(project.download_location)
        return

    freeze = delegator.run(
        "{0} freeze".format(
            escape_grouped_arguments(which_pip(allow_global=allow_global))
        )
    ).out
    # Remove comments from the output, if any.
    installed = [
        line for line in freeze.splitlines() if not line.lstrip().startswith("#")
    ]
    # Remove setuptools and friends from installed, if present.
    for package_name in BAD_PACKAGES:
        for i, package in enumerate(installed):
            if package.startswith(package_name):
                del installed[i]
    actually_installed = []
    for package in installed:
        try:
            dep = Requirement.from_line(package)
        except AssertionError:
            dep = None
        if dep and not dep.is_vcs and not dep.editable:
            dep = dep.name
            actually_installed.append(dep)
    if not bare:
        click.echo(
            fix_utf8("Found {0} installed package(s), purging…".format(len(actually_installed)))
        )
    command = "{0} uninstall {1} -y".format(
        escape_grouped_arguments(which_pip(allow_global=allow_global)),
        " ".join(actually_installed),
    )
    if environments.is_verbose():
        click.echo("$ {0}".format(command))
    c = delegator.run(command)
    if not bare:
        click.echo(crayons.blue(c.out))
        click.echo(crayons.green("Environment now purged and fresh!"))


def do_init(
    dev=False,
    requirements=False,
    allow_global=False,
    ignore_pipfile=False,
    skip_lock=False,
    system=False,
    concurrent=True,
    deploy=False,
    pre=False,
    keep_outdated=False,
    requirements_dir=None,
    pypi_mirror=None,
):
    """Executes the init functionality."""
    from .environments import PIPENV_VIRTUALENV

    if not system:
        if not project.virtualenv_exists:
            try:
                do_create_virtualenv(pypi_mirror=pypi_mirror)
            except KeyboardInterrupt:
                cleanup_virtualenv(bare=False)
                sys.exit(1)
    # Ensure the Pipfile exists.
    if not deploy:
        ensure_pipfile(system=system)
    if not requirements_dir:
        requirements_dir = vistir.path.create_tracked_tempdir(
            suffix="-requirements", prefix="pipenv-"
        )
    # Write out the lockfile if it doesn't exist, but not if the Pipfile is being ignored
    if (project.lockfile_exists and not ignore_pipfile) and not skip_lock:
        old_hash = project.get_lockfile_hash()
        new_hash = project.calculate_pipfile_hash()
        if new_hash != old_hash:
            if deploy:
                click.echo(
                    crayons.red(
                        "Your Pipfile.lock ({0}) is out of date. Expected: ({1}).".format(
                            old_hash[-6:], new_hash[-6:]
                        )
                    )
                )
                click.echo(crayons.normal("Aborting deploy.", bold=True), err=True)
                sys.exit(1)
            elif (system or allow_global) and not (PIPENV_VIRTUALENV):
                click.echo(
                    crayons.red(fix_utf8(
                        "Pipfile.lock ({0}) out of date, but installation "
                        "uses {1}… re-building lockfile must happen in "
                        "isolation. Please rebuild lockfile in a virtualenv. "
                        "Continuing anyway…".format(
                            crayons.white(old_hash[-6:]), crayons.white("--system")
                        )),
                        bold=True,
                    ),
                    err=True,
                )
            else:
                if old_hash:
                    msg = fix_utf8("Pipfile.lock ({1}) out of date, updating to ({0})…")
                else:
                    msg = fix_utf8("Pipfile.lock is corrupted, replaced with ({0})…")
                click.echo(
                    crayons.red(msg.format(old_hash[-6:], new_hash[-6:]), bold=True),
                    err=True,
                )
                do_lock(
                    system=system,
                    pre=pre,
                    keep_outdated=keep_outdated,
                    write=True,
                    pypi_mirror=pypi_mirror,
                )
    # Write out the lockfile if it doesn't exist.
    if not project.lockfile_exists and not skip_lock:
        # Unless we're in a virtualenv not managed by pipenv, abort if we're
        # using the system's python.
        if (system or allow_global) and not (PIPENV_VIRTUALENV):
            click.echo(
                "{0}: --system is intended to be used for Pipfile installation, "
                "not installation of specific packages. Aborting.".format(
                    crayons.red("Warning", bold=True)
                ),
                err=True,
            )
            click.echo("See also: --deploy flag.", err=True)
            sys.exit(1)
        else:
            click.echo(
                crayons.normal(fix_utf8("Pipfile.lock not found, creating…"), bold=True),
                err=True,
            )
            do_lock(
                system=system,
                pre=pre,
                keep_outdated=keep_outdated,
                write=True,
                pypi_mirror=pypi_mirror,
            )
    do_install_dependencies(
        dev=dev,
        requirements=requirements,
        allow_global=allow_global,
        skip_lock=skip_lock,
        concurrent=concurrent,
        requirements_dir=requirements_dir,
        pypi_mirror=pypi_mirror,
    )

    # Hint the user what to do to activate the virtualenv.
    if not allow_global and not deploy and "PIPENV_ACTIVE" not in os.environ:
        click.echo(
            "To activate this project's virtualenv, run {0}.\n"
            "Alternatively, run a command "
            "inside the virtualenv with {1}.".format(
                crayons.red("pipenv shell"), crayons.red("pipenv run")
            )
        )


def pip_install(
    requirement=None,
    r=None,
    allow_global=False,
    ignore_hashes=False,
    no_deps=True,
    block=True,
    index=None,
    pre=False,
    selective_upgrade=False,
    requirements_dir=None,
    extra_indexes=None,
    pypi_mirror=None,
    trusted_hosts=None
):
    from notpip._internal import logger as piplogger
    from .utils import Mapping
    from .vendor.urllib3.util import parse_url

    src = []
    write_to_tmpfile = False
    if requirement:
        needs_hashes = not requirement.editable and not ignore_hashes and r is None
        has_subdir = requirement.is_vcs and requirement.req.subdirectory
        write_to_tmpfile = needs_hashes or has_subdir

    if not trusted_hosts:
        trusted_hosts = []
    trusted_hosts.extend(os.environ.get("PIP_TRUSTED_HOSTS", []))
    if environments.is_verbose():
        piplogger.setLevel(logging.INFO)
        if requirement:
            click.echo(
                crayons.normal("Installing {0!r}".format(requirement.name), bold=True),
                err=True,
            )
    # Create files for hash mode.
    if write_to_tmpfile:
        if not requirements_dir:
            requirements_dir = vistir.path.create_tracked_tempdir(
                prefix="pipenv", suffix="requirements")
        f = vistir.compat.NamedTemporaryFile(
            prefix="pipenv-", suffix="-requirement.txt", dir=requirements_dir,
            delete=False
        )
        f.write(vistir.misc.to_bytes(requirement.as_line()))
        r = f.name
        f.close()
    # Install dependencies when a package is a VCS dependency.
    if requirement and requirement.vcs:
        no_deps = False
        # Don't specify a source directory when using --system.
        if not allow_global and ("PIP_SRC" not in os.environ):
            src.extend(["--src", "{0}".format(project.virtualenv_src_location)])

    # Try installing for each source in project.sources.
    if index:
        if isinstance(index, (Mapping, dict)):
            index_source = index
        else:
            try:
                index_source = project.find_source(index)
                index_source = index_source.copy()
            except SourceNotFound:
                src_name = project.src_name_from_url(index)
                index_url = parse_url(index)
                verify_ssl = index_url.host not in trusted_hosts
                index_source = {"url": index, "verify_ssl": verify_ssl, "name": src_name}
        sources = [index_source.copy(),]
        if extra_indexes:
            if isinstance(extra_indexes, six.string_types):
                extra_indexes = [extra_indexes,]
            for idx in extra_indexes:
                extra_src = None
                if isinstance(idx, (Mapping, dict)):
                    extra_src = idx
                try:
                    extra_src = project.find_source(idx) if not extra_src else extra_src
                except SourceNotFound:
                    src_name = project.src_name_from_url(idx)
                    src_url = parse_url(idx)
                    verify_ssl = src_url.host not in trusted_hosts
                    extra_src = {"url": idx, "verify_ssl": verify_ssl, "name": extra_src}
                if extra_src["url"] != index_source["url"]:
                    sources.append(extra_src)
        else:
            for idx in project.pipfile_sources:
                if idx["url"] != sources[0]["url"]:
                    sources.append(idx)
    else:
        sources = project.pipfile_sources
    if pypi_mirror:
        sources = [
            create_mirror_source(pypi_mirror) if is_pypi_url(source["url"]) else source
            for source in sources
        ]
    if (requirement and requirement.editable) and not r:
        line_kwargs = {"as_list": True}
        if requirement.markers:
            line_kwargs["include_markers"] = False
        install_reqs = requirement.as_line(**line_kwargs)
        if requirement.editable and install_reqs[0].startswith("-e "):
            req, install_reqs = install_reqs[0], install_reqs[1:]
            editable_opt, req = req.split(" ", 1)
            install_reqs = [editable_opt, req] + install_reqs
        if not all(item.startswith("--hash") for item in install_reqs):
            ignore_hashes = True
    elif r:
        install_reqs = ["-r", r]
        with open(r) as f:
            if "--hash" not in f.read():
                ignore_hashes = True
    else:
        ignore_hashes = True if not requirement.hashes else False
        install_reqs = [escape_cmd(r) for r in requirement.as_line(as_list=True)]
    pip_command = [which_pip(allow_global=allow_global), "install"]
    if pre:
        pip_command.append("--pre")
    if src:
        pip_command.extend(src)
    if environments.is_verbose():
        pip_command.append("--verbose")
    pip_command.append("--upgrade")
    if selective_upgrade:
        pip_command.append("--upgrade-strategy=only-if-needed")
    if no_deps:
        pip_command.append("--no-deps")
    pip_command.extend(install_reqs)
    pip_command.extend(prepare_pip_source_args(sources))
    if not ignore_hashes:
        pip_command.append("--require-hashes")

    if environments.is_verbose():
        click.echo("$ {0}".format(pip_command), err=True)
    cache_dir = vistir.compat.Path(PIPENV_CACHE_DIR)
    pip_config = {
        "PIP_CACHE_DIR": vistir.misc.fs_str(cache_dir.as_posix()),
        "PIP_WHEEL_DIR": vistir.misc.fs_str(cache_dir.joinpath("wheels").as_posix()),
        "PIP_DESTINATION_DIR": vistir.misc.fs_str(
            cache_dir.joinpath("pkgs").as_posix()
        ),
        "PIP_EXISTS_ACTION": vistir.misc.fs_str("w"),
        "PATH": vistir.misc.fs_str(os.environ.get("PATH")),
    }
    if src:
        pip_config.update(
            {"PIP_SRC": vistir.misc.fs_str(project.virtualenv_src_location)}
        )
    cmd = Script.parse(pip_command)
    pip_command = cmd.cmdify()
    c = delegator.run(pip_command, block=block, env=pip_config)
    return c


def pip_download(package_name):
    cache_dir = vistir.compat.Path(PIPENV_CACHE_DIR)
    pip_config = {
        "PIP_CACHE_DIR": vistir.misc.fs_str(cache_dir.as_posix()),
        "PIP_WHEEL_DIR": vistir.misc.fs_str(cache_dir.joinpath("wheels").as_posix()),
        "PIP_DESTINATION_DIR": vistir.misc.fs_str(
            cache_dir.joinpath("pkgs").as_posix()
        ),
    }
    for source in project.sources:
        cmd = '{0} download "{1}" -i {2} -d {3}'.format(
            escape_grouped_arguments(which_pip()),
            package_name,
            source["url"],
            project.download_location,
        )
        c = delegator.run(cmd, env=pip_config)
        if c.return_code == 0:
            break

    return c


def which_pip(allow_global=False):
    """Returns the location of virtualenv-installed pip."""
    if allow_global:
        if "VIRTUAL_ENV" in os.environ:
            return which("pip", location=os.environ["VIRTUAL_ENV"])

        for p in ("pip", "pip3", "pip2"):
            where = system_which(p)
            if where:
                return where

    return which("pip")


def system_which(command, mult=False):
    """Emulates the system's which. Returns None if not found."""
    _which = "which -a" if not os.name == "nt" else "where"
    os.environ = {
        vistir.compat.fs_str(k): vistir.compat.fs_str(val)
        for k, val in os.environ.items()
    }
    try:
        c = delegator.run("{0} {1}".format(_which, command))
        try:
            # Which Not found…
            if c.return_code == 127:
                click.echo(
                    "{}: the {} system utility is required for Pipenv to find Python installations properly."
                    "\n  Please install it.".format(
                        crayons.red("Warning", bold=True), crayons.red(_which)
                    ),
                    err=True,
                )
            assert c.return_code == 0
        except AssertionError:
            return None if not mult else[]
    except TypeError:
        from .vendor.pythonfinder import Finder
        finder = Finder()
        result = finder.which(command)
        if result:
            return result.path.as_posix()
        return
    else:
        result = c.out.strip() or c.err.strip()
    if mult:
        return result.split("\n")

    else:
        return result.split("\n")[0]


def format_help(help):
    """Formats the help string."""
    help = help.replace("Options:", str(crayons.normal("Options:", bold=True)))
    help = help.replace(
        "Usage: pipenv", str("Usage: {0}".format(crayons.normal("pipenv", bold=True)))
    )
    help = help.replace("  check", str(crayons.red("  check", bold=True)))
    help = help.replace("  clean", str(crayons.red("  clean", bold=True)))
    help = help.replace("  graph", str(crayons.red("  graph", bold=True)))
    help = help.replace("  install", str(crayons.magenta("  install", bold=True)))
    help = help.replace("  lock", str(crayons.green("  lock", bold=True)))
    help = help.replace("  open", str(crayons.red("  open", bold=True)))
    help = help.replace("  run", str(crayons.yellow("  run", bold=True)))
    help = help.replace("  shell", str(crayons.yellow("  shell", bold=True)))
    help = help.replace("  sync", str(crayons.green("  sync", bold=True)))
    help = help.replace("  uninstall", str(crayons.magenta("  uninstall", bold=True)))
    help = help.replace("  update", str(crayons.green("  update", bold=True)))
    additional_help = """
Usage Examples:
   Create a new project using Python 3.7, specifically:
   $ {1}

   Remove project virtualenv (inferred from current directory):
   $ {9}

   Install all dependencies for a project (including dev):
   $ {2}
   
   Create VENV directory within project:
   $ {10}

   Create a lockfile containing pre-releases:
   $ {6}

   Show a graph of your installed dependencies:
   $ {4}

   Check your installed dependencies for security vulnerabilities:
   $ {7}

   Install a local setup.py into your virtual environment/Pipfile:
   $ {5}

   Use a lower-level pip command:
   $ {8}

Commands:""".format(
        crayons.red("pipenv --three"),
        crayons.red("pipenv --python 3.7"),
        crayons.red("pipenv install --dev"),
        crayons.red("pipenv lock"),
        crayons.red("pipenv graph"),
        crayons.red("pipenv install -e ."),
        crayons.red("pipenv lock --pre"),
        crayons.red("pipenv check"),
        crayons.red("pipenv run pip freeze"),
        crayons.red("pipenv --rm"),
        crayons.red("pipenv install --local")
    )
    help = help.replace("Commands:", additional_help)
    return help


def format_pip_error(error):
    error = error.replace("Expected", str(crayons.green("Expected", bold=True)))
    error = error.replace("Got", str(crayons.red("Got", bold=True)))
    error = error.replace(
        "THESE PACKAGES DO NOT MATCH THE HASHES FROM THE REQUIREMENTS FILE",
        str(
            crayons.red(
                "THESE PACKAGES DO NOT MATCH THE HASHES FROM Pipfile.lock!", bold=True
            )
        ),
    )
    error = error.replace(
        "someone may have tampered with them",
        str(crayons.red("someone may have tampered with them")),
    )
    error = error.replace("option to pip install", "option to 'pipenv install'")
    return error


def format_pip_output(out, r=None):
    def gen(out):
        for line in out.split("\n"):
            # Remove requirements file information from pip9 output.
            if "(from -r" in line:
                yield line[: line.index("(from -r")]

            else:
                yield line

    out = "\n".join([l for l in gen(out)])
    return out


def warn_in_virtualenv():
    # Only warn if pipenv isn't already active.
    pipenv_active = os.environ.get("PIPENV_ACTIVE")
    if (environments.PIPENV_USE_SYSTEM or environments.PIPENV_VIRTUALENV) and not (
        pipenv_active or environments.is_quiet()
    ):
        click.echo(
            "{0}: Pipenv found itself running within a virtual environment, "
            "so it will automatically use that environment, instead of "
            "creating its own for any project. You can set "
            "{1} to force pipenv to ignore that environment and create "
            "its own instead. You can set {2} to suppress this "
            "warning.".format(
                crayons.green("Courtesy Notice"),
                crayons.normal("PIPENV_IGNORE_VIRTUALENVS=1", bold=True),
                crayons.normal("PIPENV_VERBOSITY=-1", bold=True),
            ),
            err=True,
        )


def ensure_lockfile(keep_outdated=False, pypi_mirror=None):
    """Ensures that the lockfile is up-to-date."""
    if not keep_outdated:
        keep_outdated = project.settings.get("keep_outdated")
    # Write out the lockfile if it doesn't exist, but not if the Pipfile is being ignored
    if project.lockfile_exists:
        old_hash = project.get_lockfile_hash()
        new_hash = project.calculate_pipfile_hash()
        if new_hash != old_hash:
            click.echo(
                crayons.red(
                    fix_utf8("Pipfile.lock ({0}) out of date, updating to ({1})…".format(
                        old_hash[-6:], new_hash[-6:]
                    )),
                    bold=True,
                ),
                err=True,
            )
            do_lock(keep_outdated=keep_outdated, pypi_mirror=pypi_mirror)
    else:
        do_lock(keep_outdated=keep_outdated, pypi_mirror=pypi_mirror)


def do_py(system=False):
    try:
        click.echo(which("python", allow_global=system))
    except AttributeError:
        click.echo(crayons.red("No project found!"))


def do_outdated(pypi_mirror=None):
    from .vendor.requirementslib.models.requirements import Requirement

    packages = {}
    results = delegator.run("{0} freeze".format(which("pip"))).out.strip().split("\n")
    results = filter(bool, results)
    for result in results:
        dep = Requirement.from_line(result)
        packages.update(dep.as_pipfile())
    updated_packages = {}
    lockfile = do_lock(write=False, pypi_mirror=pypi_mirror)
    for section in ("develop", "default"):
        for package in lockfile[section]:
            try:
                updated_packages[package] = lockfile[section][package]["version"]
            except KeyError:
                pass
    outdated = []
    for package in packages:
        norm_name = pep423_name(package)
        if norm_name in updated_packages:
            if updated_packages[norm_name] != packages[package]:
                outdated.append(
                    (package, updated_packages[norm_name], packages[package])
                )
    for package, new_version, old_version in outdated:
        click.echo(
            "Package {0!r} out-of-date: {1!r} installed, {2!r} available.".format(
                package, old_version, new_version
            )
        )
    sys.exit(bool(outdated))


def do_install(
    packages=False,
    editable_packages=False,
    index_url=False,
    extra_index_url=False,
    dev=False,
    local=False,
    three=False,
    python=False,
    pypi_mirror=None,
    system=False,
    lock=True,
    ignore_pipfile=False,
    skip_lock=False,
    requirements=False,
    sequential=False,
    pre=False,
    code=False,
    deploy=False,
    keep_outdated=False,
    selective_upgrade=False,
):
    from .environments import PIPENV_VIRTUALENV, PIPENV_USE_SYSTEM
    from .vendor.pip_shims.shims import PipError

    requirements_directory = vistir.path.create_tracked_tempdir(
        suffix="-requirements", prefix="pipenv-"
    )
<<<<<<< HEAD

    if local:
        project.make_venv_dir()

=======
    warnings.filterwarnings("default", category=vistir.compat.ResourceWarning)
>>>>>>> e3ee806b
    if selective_upgrade:
        keep_outdated = True
    packages = packages if packages else []
    editable_packages = editable_packages if editable_packages else []
    package_args = [p for p in packages if p] + [p for p in editable_packages if p]
    skip_requirements = False
    # Don't search for requirements.txt files if the user provides one
    if requirements or package_args or project.pipfile_exists:
        skip_requirements = True
    # Don't attempt to install develop and default packages if Pipfile is missing
    if not project.pipfile_exists and not packages and dev:
        click.echo("Could not find Pipfile.", err=True)
        sys.exit(1)
    concurrent = not sequential
    # Ensure that virtualenv is available.
    ensure_project(
        three=three,
        python=python,
        system=system,
        warn=True,
        deploy=deploy,
        skip_requirements=skip_requirements,
        pypi_mirror=pypi_mirror,
    )
    # Load the --pre settings from the Pipfile.
    if not pre:
        pre = project.settings.get("allow_prereleases")
    if not keep_outdated:
        keep_outdated = project.settings.get("keep_outdated")
    remote = requirements and is_valid_url(requirements)
    # Warn and exit if --system is used without a pipfile.
    if (system and package_args) and not (PIPENV_VIRTUALENV):
        click.echo(
            "{0}: --system is intended to be used for Pipfile installation, "
            "not installation of specific packages. Aborting.".format(
                crayons.red("Warning", bold=True)
            ),
            err=True,
        )
        click.echo("See also: --deploy flag.", err=True)
        sys.exit(1)
    # Automatically use an activated virtualenv.
    if PIPENV_USE_SYSTEM:
        system = True
    # Check if the file is remote or not
    if remote:
        click.echo(
            crayons.normal(
                fix_utf8("Remote requirements file provided! Downloading…"), bold=True
            ),
            err=True,
        )
        fd = vistir.path.create_tracked_tempfile(
            prefix="pipenv-", suffix="-requirement.txt", dir=requirements_directory
        )
        temp_reqs = fd.name
        requirements_url = requirements
        # Download requirements file
        try:
            download_file(requirements, temp_reqs)
        except IOError:
            fd.close()
            os.unlink(temp_reqs)
            click.echo(
                crayons.red(
                    u"Unable to find requirements file at {0}.".format(
                        crayons.normal(requirements)
                    )
                ),
                err=True,
            )
            sys.exit(1)
        finally:
            fd.close()
        # Replace the url with the temporary requirements file
        requirements = temp_reqs
        remote = True
    if requirements:
        error, traceback = None, None
        click.echo(
            crayons.normal(
                fix_utf8("Requirements file provided! Importing into Pipfile…"), bold=True
            ),
            err=True,
        )
        try:
            import_requirements(r=project.path_to(requirements), dev=dev)
        except (UnicodeDecodeError, PipError) as e:
            # Don't print the temp file path if remote since it will be deleted.
            req_path = requirements_url if remote else project.path_to(requirements)
            error = (
                u"Unexpected syntax in {0}. Are you sure this is a "
                "requirements.txt style file?".format(req_path)
            )
            traceback = e
        except AssertionError as e:
            error = (
                u"Requirements file doesn't appear to exist. Please ensure the file exists in your "
                "project directory or you provided the correct path."
            )
            traceback = e
        finally:
            # If requirements file was provided by remote url delete the temporary file
            if remote:
                fd.close()  # Close for windows to allow file cleanup.
                os.remove(temp_reqs)
            if error and traceback:
                click.echo(crayons.red(error))
                click.echo(crayons.blue(str(traceback)), err=True)
                sys.exit(1)
    if code:
        click.echo(
            crayons.normal(fix_utf8("Discovering imports from local codebase…"), bold=True)
        )
        for req in import_from_code(code):
            click.echo("  Found {0}!".format(crayons.green(req)))
            project.add_package_to_pipfile(req)
    # Install editable local packages before locking - this gives us access to dist-info
    if project.pipfile_exists and (
        # double negatives are for english readability, leave them alone.
        (not project.lockfile_exists and not deploy)
        or (not project.virtualenv_exists and not system)
    ):
        section = (
            project.editable_packages if not dev else project.editable_dev_packages
        )
        for package in section.keys():
            req = convert_deps_to_pip(
                {package: section[package]}, project=project, r=False
            )
            if req:
                req = req[0]
                req = req[len("-e ") :] if req.startswith("-e ") else req
                if not editable_packages:
                    editable_packages = [req]
                else:
                    editable_packages.extend([req])
    # Allow more than one package to be provided.
    package_args = [p for p in packages] + [
        "-e {0}".format(pkg) for pkg in editable_packages
    ]
    # Support for --selective-upgrade.
    # We should do this part first to make sure that we actually do selectively upgrade
    # the items specified
    if selective_upgrade:
        from .vendor.requirementslib.models.requirements import Requirement

        for i, package in enumerate(package_args[:]):
            section = project.packages if not dev else project.dev_packages
            package = Requirement.from_line(package)
            package__name, package__val = package.pipfile_entry
            try:
                if not is_star(section[package__name]) and is_star(package__val):
                    # Support for VCS dependencies.
                    package_args[i] = convert_deps_to_pip(
                        {packages: section[package__name]}, project=project, r=False
                    )[0]
            except KeyError:
                pass
    # Install all dependencies, if none was provided.
    # This basically ensures that we have a pipfile and lockfile, then it locks and
    # installs from the lockfile
    if packages is False and editable_packages is False:
        # Update project settings with pre preference.
        if pre:
            project.update_settings({"allow_prereleases": pre})
        do_init(
            dev=dev,
            allow_global=system,
            ignore_pipfile=ignore_pipfile,
            system=system,
            skip_lock=skip_lock,
            concurrent=concurrent,
            deploy=deploy,
            pre=pre,
            requirements_dir=requirements_directory,
            pypi_mirror=pypi_mirror,
        )

    # This is for if the user passed in dependencies, then we want to maek sure we
    else:
        from .vendor.requirementslib import Requirement

        # make a tuple of (display_name, entry)
        pkg_list = packages + ["-e {0}".format(pkg) for pkg in editable_packages]

        for pkg_line in pkg_list:
            click.echo(
                crayons.normal(
                    fix_utf8("Installing {0}…".format(crayons.green(pkg_line, bold=True))),
                    bold=True,
                )
            )
            # pip install:
            with vistir.contextmanagers.temp_environ(), spinner(text="Installing...",
                    spinner_name=environments.PIPENV_SPINNER,
                    nospin=environments.PIPENV_NOSPIN) as sp:
                if "PIP_USER" in os.environ:
                    del os.environ["PIP_USER"]
                try:
                    pkg_requirement = Requirement.from_line(pkg_line)
                except ValueError as e:
                    sp.write_err(vistir.compat.fs_str("{0}: {1}".format(crayons.red("WARNING"), e)))
                    sp.fail(environments.PIPENV_SPINNER_FAIL_TEXT.format("Installation Failed"))
                    sys.exit(1)
                if index_url:
                    pkg_requirement.index = index_url
                c = pip_install(
                    pkg_requirement,
                    ignore_hashes=True,
                    allow_global=system,
                    selective_upgrade=selective_upgrade,
                    no_deps=False,
                    pre=pre,
                    requirements_dir=requirements_directory,
                    index=index_url,
                    extra_indexes=extra_index_url,
                    pypi_mirror=pypi_mirror,
                )
                # Warn if --editable wasn't passed.
                if pkg_requirement.is_vcs and not pkg_requirement.editable:
                    sp.write_err(
                        "{0}: You installed a VCS dependency in non-editable mode. "
                        "This will work fine, but sub-dependencies will not be resolved by {1}."
                        "\n  To enable this sub-dependency functionality, specify that this dependency is editable."
                        "".format(
                            crayons.red("Warning", bold=True),
                            crayons.red("$ pipenv lock"),
                        )
                    )
                click.echo(crayons.blue(format_pip_output(c.out)))
                # Ensure that package was successfully installed.
                if c.return_code != 0:
                    sp.write_err(vistir.compat.fs_str(
                        "{0} An error occurred while installing {1}!".format(
                            crayons.red("Error: ", bold=True), crayons.green(pkg_line)
                        ),
                    ))
                    sp.write_err(vistir.compat.fs_str(crayons.blue(format_pip_error(c.err))))
                    if "setup.py egg_info" in c.err:
                        sp.write_err(vistir.compat.fs_str(
                            "This is likely caused by a bug in {0}. "
                            "Report this to its maintainers.".format(
                                crayons.green(pkg_requirement.name)
                            )
                        ))
                    sp.fail(environments.PIPENV_SPINNER_FAIL_TEXT.format("Installation Failed"))
                    sys.exit(1)
                sp.write(vistir.compat.fs_str(
                    u"{0} {1} {2} {3}{4}".format(
                        crayons.normal(u"Adding", bold=True),
                        crayons.green(u"{0}".format(pkg_requirement.name), bold=True),
                        crayons.normal(u"to Pipfile's", bold=True),
                        crayons.red(u"[dev-packages]" if dev else u"[packages]", bold=True),
                        crayons.normal(fix_utf8("…"), bold=True),
                    )
                ))
                sp.ok(environments.PIPENV_SPINNER_OK_TEXT.format("Installation Succeeded"))
            # Add the package to the Pipfile.
            try:
                project.add_package_to_pipfile(pkg_requirement, dev)
            except ValueError as e:
                click.echo(
                    "{0} {1}".format(crayons.red("ERROR (PACKAGE NOT INSTALLED):"), e)
                )
            # Update project settings with pre preference.
            if pre:
                project.update_settings({"allow_prereleases": pre})
        do_init(
            dev=dev,
            system=system,
            allow_global=system,
            concurrent=concurrent,
            keep_outdated=keep_outdated,
            requirements_dir=requirements_directory,
            deploy=deploy,
            pypi_mirror=pypi_mirror,
            skip_lock=skip_lock,
        )
    sys.exit(0)


def do_uninstall(
    packages=False,
    editable_packages=False,
    three=None,
    python=False,
    system=False,
    lock=False,
    all_dev=False,
    all=False,
    keep_outdated=False,
    pypi_mirror=None,
):
    from .environments import PIPENV_USE_SYSTEM
    from .vendor.requirementslib.models.requirements import Requirement

    # Automatically use an activated virtualenv.
    if PIPENV_USE_SYSTEM:
        system = True
    # Ensure that virtualenv is available.
    # TODO: We probably shouldn't ensure a project exists if the outcome will be to just
    # install things in order to remove them... maybe tell the user to install first?
    ensure_project(three=three, python=python, pypi_mirror=pypi_mirror)
    editable_pkgs = [
        Requirement.from_line("-e {0}".format(p)).name for p in editable_packages if p
    ]
    package_names = [p for p in packages if p] + editable_pkgs
    pipfile_remove = True
    # Un-install all dependencies, if --all was provided.
    if all is True:
        click.echo(
            crayons.normal(fix_utf8("Un-installing all packages from virtualenv…"), bold=True)
        )
        do_purge(allow_global=system)
        return
    # Uninstall [dev-packages], if --dev was provided.
    if all_dev:
        if "dev-packages" not in project.parsed_pipfile:
            click.echo(
                crayons.normal(
                    "No {0} to uninstall.".format(crayons.red("[dev-packages]")),
                    bold=True,
                )
            )
            return
        click.echo(
            crayons.normal(
                fix_utf8("Un-installing {0}…".format(crayons.red("[dev-packages]"))), bold=True
            )
        )
        package_names = project.dev_packages.keys()
    if packages is False and editable_packages is False and not all_dev:
        click.echo(crayons.red("No package provided!"), err=True)
        return 1
    for package_name in package_names:
        click.echo(fix_utf8("Un-installing {0}…".format(crayons.green(package_name))))
        cmd = "{0} uninstall {1} -y".format(
            escape_grouped_arguments(which_pip(allow_global=system)), package_name
        )
        if environments.is_verbose():
            click.echo("$ {0}".format(cmd))
        c = delegator.run(cmd)
        click.echo(crayons.blue(c.out))
        if pipfile_remove:
            in_packages = project.get_package_name_in_pipfile(package_name, dev=False)
            in_dev_packages = project.get_package_name_in_pipfile(
                package_name, dev=True
            )
            if not in_dev_packages and not in_packages:
                click.echo(
                    "No package {0} to remove from Pipfile.".format(
                        crayons.green(package_name)
                    )
                )
                continue

            click.echo(
                fix_utf8("Removing {0} from Pipfile…".format(crayons.green(package_name)))
            )
            # Remove package from both packages and dev-packages.
            project.remove_package_from_pipfile(package_name, dev=True)
            project.remove_package_from_pipfile(package_name, dev=False)
    if lock:
        do_lock(system=system, keep_outdated=keep_outdated, pypi_mirror=pypi_mirror)


def do_shell(three=None, python=False, fancy=False, shell_args=None, pypi_mirror=None):
    # Ensure that virtualenv is available.
    ensure_project(three=three, python=python, validate=False, pypi_mirror=pypi_mirror)
    # Set an environment variable, so we know we're in the environment.
    os.environ["PIPENV_ACTIVE"] = vistir.misc.fs_str("1")
    # Support shell compatibility mode.
    if PIPENV_SHELL_FANCY:
        fancy = True

    from .shells import choose_shell

    shell = choose_shell()
    click.echo(fix_utf8("Launching subshell in virtual environment…"), err=True)

    fork_args = (project.virtualenv_location, project.project_directory, shell_args)

    if fancy:
        shell.fork(*fork_args)
        return

    try:
        shell.fork_compat(*fork_args)
    except (AttributeError, ImportError):
        click.echo(fix_utf8(
            "Compatibility mode not supported. "
            "Trying to continue as well-configured shell…"),
            err=True,
        )
        shell.fork(*fork_args)


def _inline_activate_virtualenv():
    try:
        activate_this = which("activate_this.py")
        if not activate_this or not os.path.exists(activate_this):
            click.echo(fix_utf8(
                "{0}: activate_this.py not found. Your environment is most "
                "certainly not activated. Continuing anyway…").format(
                    crayons.red("Warning", bold=True)
                ), err=True,
            )
            return
        with open(activate_this) as f:
            code = compile(f.read(), activate_this, "exec")
            exec(code, dict(__file__=activate_this))
    # Catch all errors, just in case.
    except Exception:
        click.echo(
            u"{0}: There was an unexpected error while activating your "
            u"virtualenv. Continuing anyway...".format(
                crayons.red("Warning", bold=True)
            ),
            err=True,
        )


def _inline_activate_venv():
    """Built-in venv doesn't have activate_this.py, but doesn't need it anyway.

    As long as we find the correct executable, built-in venv sets up the
    environment automatically.

    See: https://bugs.python.org/issue21496#msg218455
    """
    components = []
    for name in ("bin", "Scripts"):
        bindir = os.path.join(project.virtualenv_location, name)
        if os.path.exists(bindir):
            components.append(bindir)
    if "PATH" in os.environ:
        components.append(os.environ["PATH"])
    os.environ["PATH"] = os.pathsep.join(components)


def inline_activate_virtual_environment():
    root = project.virtualenv_location
    if os.path.exists(os.path.join(root, "pyvenv.cfg")):
        _inline_activate_venv()
    else:
        _inline_activate_virtualenv()
    if "VIRTUAL_ENV" not in os.environ:
        os.environ["VIRTUAL_ENV"] = vistir.misc.fs_str(root)


def _launch_windows_subprocess(script):
    import subprocess

    command = system_which(script.command)
    options = {"universal_newlines": True}

    # Command not found, maybe this is a shell built-in?
    if not command:
        return subprocess.Popen(script.cmdify(), shell=True, **options)

    # Try to use CreateProcess directly if possible. Specifically catch
    # Windows error 193 "Command is not a valid Win32 application" to handle
    # a "command" that is non-executable. See pypa/pipenv#2727.
    try:
        return subprocess.Popen([command] + script.args, **options)
    except WindowsError as e:
        if e.winerror != 193:
            raise

    # Try shell mode to use Windows's file association for file launch.
    return subprocess.Popen(script.cmdify(), shell=True, **options)


def do_run_nt(script):
    p = _launch_windows_subprocess(script)
    p.communicate()
    sys.exit(p.returncode)


def do_run_posix(script, command):
    command_path = system_which(script.command)
    if not command_path:
        if project.has_script(command):
            click.echo(
                "{0}: the command {1} (from {2}) could not be found within {3}."
                "".format(
                    crayons.red("Error", bold=True),
                    crayons.red(script.command),
                    crayons.normal(command, bold=True),
                    crayons.normal("PATH", bold=True),
                ),
                err=True,
            )
        else:
            click.echo(
                "{0}: the command {1} could not be found within {2} or Pipfile's {3}."
                "".format(
                    crayons.red("Error", bold=True),
                    crayons.red(command),
                    crayons.normal("PATH", bold=True),
                    crayons.normal("[scripts]", bold=True),
                ),
                err=True,
            )
        sys.exit(1)
    os.execl(command_path, command_path, *script.args)


def do_run(command, args, three=None, python=False, pypi_mirror=None):
    """Attempt to run command either pulling from project or interpreting as executable.

    Args are appended to the command in [scripts] section of project if found.
    """
    from .cmdparse import ScriptEmptyError

    # Ensure that virtualenv is available.
    ensure_project(three=three, python=python, validate=False, pypi_mirror=pypi_mirror)
    # Set an environment variable, so we know we're in the environment.
    os.environ["PIPENV_ACTIVE"] = vistir.misc.fs_str("1")
    load_dot_env()
    # Activate virtualenv under the current interpreter's environment
    inline_activate_virtual_environment()
    try:
        script = project.build_script(command, args)
    except ScriptEmptyError:
        click.echo("Can't run script {0!r}-it's empty?", err=True)
    if os.name == "nt":
        do_run_nt(script)
    else:
        do_run_posix(script, command=command)


def do_check(
    three=None,
    python=False,
    system=False,
    unused=False,
    ignore=None,
    args=None,
    pypi_mirror=None,
):
    if not system:
        # Ensure that virtualenv is available.
        ensure_project(
            three=three,
            python=python,
            validate=False,
            warn=False,
            pypi_mirror=pypi_mirror,
        )
    if not args:
        args = []
    if unused:
        deps_required = [k for k in project.packages.keys()]
        deps_needed = import_from_code(unused)
        for dep in deps_needed:
            try:
                deps_required.remove(dep)
            except ValueError:
                pass
        if deps_required:
            click.echo(
                crayons.normal(
                    "The following dependencies appear unused, and may be safe for removal:"
                )
            )
            for dep in deps_required:
                click.echo("  - {0}".format(crayons.green(dep)))
            sys.exit(1)
        else:
            sys.exit(0)
    click.echo(crayons.normal(fix_utf8("Checking PEP 508 requirements…"), bold=True))
    if system:
        python = system_which("python")
    else:
        python = which("python")
    # Run the PEP 508 checker in the virtualenv.
    c = delegator.run(
        '"{0}" {1}'.format(
            python, escape_grouped_arguments(pep508checker.__file__.rstrip("cdo"))
        )
    )
    results = simplejson.loads(c.out)
    # Load the pipfile.
    p = pipfile.Pipfile.load(project.pipfile_location)
    failed = False
    # Assert each specified requirement.
    for marker, specifier in p.data["_meta"]["requires"].items():
        if marker in results:
            try:
                assert results[marker] == specifier
            except AssertionError:
                failed = True
                click.echo(
                    "Specifier {0} does not match {1} ({2})."
                    "".format(
                        crayons.green(marker),
                        crayons.blue(specifier),
                        crayons.red(results[marker]),
                    ),
                    err=True,
                )
    if failed:
        click.echo(crayons.red("Failed!"), err=True)
        sys.exit(1)
    else:
        click.echo(crayons.green("Passed!"))
    click.echo(crayons.normal(fix_utf8("Checking installed package safety…"), bold=True))
    path = pep508checker.__file__.rstrip("cdo")
    path = os.sep.join(__file__.split(os.sep)[:-1] + ["patched", "safety.zip"])
    if not system:
        python = which("python")
    else:
        python = system_which("python")
    if ignore:
        ignored = "--ignore {0}".format(" --ignore ".join(ignore))
        click.echo(
            crayons.normal(
                "Notice: Ignoring CVE(s) {0}".format(crayons.yellow(", ".join(ignore)))
            ),
            err=True,
        )
    else:
        ignored = ""
    c = delegator.run(
        '"{0}" {1} check --json --key=1ab8d58f-5122e025-83674263-bc1e79e0 {2}'.format(
            python, escape_grouped_arguments(path), ignored
        )
    )
    try:
        results = simplejson.loads(c.out)
    except ValueError:
        click.echo("An error occurred:", err=True)
        click.echo(c.err, err=True)
        sys.exit(1)
    for (package, resolved, installed, description, vuln) in results:
        click.echo(
            "{0}: {1} {2} resolved ({3} installed)!".format(
                crayons.normal(vuln, bold=True),
                crayons.green(package),
                crayons.red(resolved, bold=False),
                crayons.red(installed, bold=True),
            )
        )
        click.echo("{0}".format(description))
        click.echo()
    if not results:
        click.echo(crayons.green("All good!"))
    else:
        sys.exit(1)


def do_graph(bare=False, json=False, json_tree=False, reverse=False):
    import pipdeptree
    try:
        python_path = which("python")
    except AttributeError:
        click.echo(
            u"{0}: {1}".format(
                crayons.red("Warning", bold=True),
                u"Unable to display currently-installed dependency graph information here. "
                u"Please run within a Pipenv project.",
            ),
            err=True,
        )
        sys.exit(1)
    if reverse and json:
        click.echo(
            u"{0}: {1}".format(
                crayons.red("Warning", bold=True),
                u"Using both --reverse and --json together is not supported. "
                u"Please select one of the two options.",
            ),
            err=True,
        )
        sys.exit(1)
    if reverse and json_tree:
        click.echo(
            u"{0}: {1}".format(
                crayons.red("Warning", bold=True),
                u"Using both --reverse and --json-tree together is not supported. "
                u"Please select one of the two options.",
            ),
            err=True,
        )
        sys.exit(1)
    if json and json_tree:
        click.echo(
            u"{0}: {1}".format(
                crayons.red("Warning", bold=True),
                u"Using both --json and --json-tree together is not supported. "
                u"Please select one of the two options.",
            ),
            err=True,
        )
        sys.exit(1)
    flag = ""
    if json:
        flag = "--json"
    if json_tree:
        flag = "--json-tree"
    if reverse:
        flag = "--reverse"
    if not project.virtualenv_exists:
        click.echo(
            u"{0}: No virtualenv has been created for this project yet! Consider "
            u"running {1} first to automatically generate one for you or see"
            u"{2} for further instructions.".format(
                crayons.red("Warning", bold=True),
                crayons.green("`pipenv install`"),
                crayons.green("`pipenv install --help`"),
            ),
            err=True,
        )
        sys.exit(1)
    cmd = '"{0}" {1} {2} -l'.format(
        python_path, escape_grouped_arguments(pipdeptree.__file__.rstrip("cdo")), flag
    )
    # Run dep-tree.
    c = delegator.run(cmd)
    if not bare:
        if json:
            data = []
            for d in simplejson.loads(c.out):
                if d["package"]["key"] not in BAD_PACKAGES:
                    data.append(d)
            click.echo(simplejson.dumps(data, indent=4))
            sys.exit(0)
        elif json_tree:

            def traverse(obj):
                if isinstance(obj, list):
                    return [
                        traverse(package)
                        for package in obj
                        if package["key"] not in BAD_PACKAGES
                    ]
                else:
                    obj["dependencies"] = traverse(obj["dependencies"])
                    return obj

            data = traverse(simplejson.loads(c.out))
            click.echo(simplejson.dumps(data, indent=4))
            sys.exit(0)
        else:
            for line in c.out.split("\n"):
                # Ignore bad packages as top level.
                if line.split("==")[0] in BAD_PACKAGES and not reverse:
                    continue

                # Bold top-level packages.
                if not line.startswith(" "):
                    click.echo(crayons.normal(line, bold=True))
                # Echo the rest.
                else:
                    click.echo(crayons.normal(line, bold=False))
    else:
        click.echo(c.out)
    if c.return_code != 0:
        click.echo(
            "{0} {1}".format(
                crayons.red("ERROR: ", bold=True),
                crayons.white("{0}".format(c.err, bold=True)),
            ),
            err=True,
        )
    # Return its return code.
    sys.exit(c.return_code)


def do_sync(
    ctx,
    dev=False,
    three=None,
    python=None,
    bare=False,
    dont_upgrade=False,
    user=False,
    clear=False,
    unused=False,
    sequential=False,
    pypi_mirror=None,
    system=False,
    deploy=False,
):
    # The lock file needs to exist because sync won't write to it.
    if not project.lockfile_exists:
        click.echo(
            "{0}: Pipfile.lock is missing! You need to run {1} first.".format(
                crayons.red("Error", bold=True), crayons.red("$ pipenv lock", bold=True)
            ),
            err=True,
        )
        return 1

    # Ensure that virtualenv is available if not system.
    ensure_project(
        three=three,
        python=python,
        validate=False,
        deploy=deploy,
        pypi_mirror=pypi_mirror,
    )

    # Install everything.
    requirements_dir = vistir.path.create_tracked_tempdir(
        suffix="-requirements", prefix="pipenv-"
    )
    do_init(
        dev=dev,
        concurrent=(not sequential),
        requirements_dir=requirements_dir,
        ignore_pipfile=True,  # Don't check if Pipfile and lock match.
        pypi_mirror=pypi_mirror,
        deploy=deploy,
        system=system,
    )
    if not bare:
        click.echo(crayons.green("All dependencies are now up-to-date!"))


def do_clean(ctx, three=None, python=None, dry_run=False, bare=False, pypi_mirror=None):
    # Ensure that virtualenv is available.
    from packaging.utils import canonicalize_name
    ensure_project(three=three, python=python, validate=False, pypi_mirror=pypi_mirror)
    ensure_lockfile(pypi_mirror=pypi_mirror)
    installed_package_names = [
        canonicalize_name(pkg.project_name) for pkg in project.get_installed_packages()
    ]
    # Remove known "bad packages" from the list.
    for bad_package in BAD_PACKAGES:
        if canonicalize_name(bad_package) in installed_package_names:
            if environments.is_verbose():
                click.echo("Ignoring {0}.".format(repr(bad_package)), err=True)
            del installed_package_names[installed_package_names.index(
                canonicalize_name(bad_package)
            )]
    # Intelligently detect if --dev should be used or not.
    develop = [canonicalize_name(k) for k in project.lockfile_content["develop"].keys()]
    default = [canonicalize_name(k) for k in project.lockfile_content["default"].keys()]
    for used_package in set(develop + default):
        if used_package in installed_package_names:
            del installed_package_names[installed_package_names.index(
                canonicalize_name(used_package)
            )]
    failure = False
    for apparent_bad_package in installed_package_names:
        if dry_run and not bare:
            click.echo(apparent_bad_package)
        else:
            if not bare:
                click.echo(
                    crayons.white(
                        fix_utf8("Uninstalling {0}…".format(repr(apparent_bad_package))), bold=True
                    )
                )
            # Uninstall the package.
            c = delegator.run(
                "{0} uninstall {1} -y".format(which_pip(), apparent_bad_package)
            )
            if c.return_code != 0:
                failure = True
    sys.exit(int(failure))<|MERGE_RESOLUTION|>--- conflicted
+++ resolved
@@ -1770,14 +1770,7 @@
     requirements_directory = vistir.path.create_tracked_tempdir(
         suffix="-requirements", prefix="pipenv-"
     )
-<<<<<<< HEAD
-
-    if local:
-        project.make_venv_dir()
-
-=======
     warnings.filterwarnings("default", category=vistir.compat.ResourceWarning)
->>>>>>> e3ee806b
     if selective_upgrade:
         keep_outdated = True
     packages = packages if packages else []
@@ -1792,6 +1785,10 @@
         click.echo("Could not find Pipfile.", err=True)
         sys.exit(1)
     concurrent = not sequential
+    
+    if local:
+        project.make_venv_dir()
+   
     # Ensure that virtualenv is available.
     ensure_project(
         three=three,
