--- conflicted
+++ resolved
@@ -432,14 +432,8 @@
     :return: True or False depending on whether we are in a regular virtualenv or not
     :rtype: bool
     """
-
-<<<<<<< HEAD
-    pipenv_active = os.environ.get("PIPENV_ACTIVE", "")
-    virtual_env = bool(os.environ.get("VIRTUAL_ENV"))
-=======
     pipenv_active = is_env_truthy("PIPENV_ACTIVE")
     virtual_env = bool(os.getenv("VIRTUAL_ENV"))
->>>>>>> 1acecbec
     ignore_virtualenvs = bool(get_from_env("IGNORE_VIRTUALENVS"))
     return virtual_env and not (pipenv_active or ignore_virtualenvs)
 
